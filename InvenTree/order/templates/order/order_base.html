--- conflicted
+++ resolved
@@ -9,17 +9,6 @@
 {% inventree_title %} | {% trans "Purchase Order" %}
 {% endblock %}
 
-<<<<<<< HEAD
-{% block pre_content %}
-<div class='navigation'>
-    <nav aria-label="breadcrumb">
-      <ol class="breadcrumb">
-        <li class='breadcrumb-item'><a href='{% url "po-index" %}'>{% trans "Purchase Orders" %}</a></li>
-        <li class="breadcrumb-item active" aria-current="page"><a href='{% url "po-detail" order.id %}'>{{ order }}</a></li>
-      </ol>
-    </nav>
-    </div>
-=======
 {% block breadcrumbs %}
 <li class='breadcrumb-item'><a href='{% url "po-index" %}'>{% trans "Purchase Orders" %}</a></li>
 <li class="breadcrumb-item active" aria-current="page"><a href='{% url "po-detail" order.id %}'>{{ order }}</a></li>
@@ -70,7 +59,6 @@
 </button>
 {% endif %}
 {% endif %}
->>>>>>> 2a58ad97
 {% endblock %}
 
 {% block thumbnail %}
