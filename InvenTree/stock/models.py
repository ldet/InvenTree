--- conflicted
+++ resolved
@@ -478,11 +478,10 @@
         help_text=_('Single unit purchase price at time of purchase'),
     )
 
-<<<<<<< HEAD
     owner = models.ForeignKey(User, on_delete=models.SET_NULL, blank=True, null=True,
                               help_text='Owner (User)',
                               related_name='owner_stockitems')
-=======
+
     def is_stale(self):
         """
         Returns True if this Stock item is "stale".
@@ -531,7 +530,6 @@
         today = datetime.now().date()
 
         return self.expiry_date < today
->>>>>>> 5666db6b
 
     def clearAllocations(self):
         """
