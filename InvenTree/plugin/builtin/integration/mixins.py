<<<<<<< HEAD
"""default mixins for IntegrationMixins"""
import json
import requests
=======
"""
Plugin mixin classes
"""

import logging
>>>>>>> 4a5e4a88

from django.conf.urls import url, include
from django.db.utils import OperationalError, ProgrammingError

from plugin.models import PluginConfig, PluginSetting
from plugin.urls import PLUGIN_BASE


logger = logging.getLogger('inventree')


class SettingsMixin:
    """
    Mixin that enables global settings for the plugin
    """

    class MixinMeta:
        MIXIN_NAME = 'Settings'

    def __init__(self):
        super().__init__()
        self.add_mixin('settings', 'has_settings', __class__)
        self.settings = getattr(self, 'SETTINGS', {})

    @property
    def has_settings(self):
        """
        Does this plugin use custom global settings
        """
        return bool(self.settings)

    def get_setting(self, key):
        """
        Return the 'value' of the setting associated with this plugin
        """

        return PluginSetting.get_setting(key, plugin=self)

    def set_setting(self, key, value, user=None):
        """
        Set plugin setting value by key
        """

        try:
            plugin, _ = PluginConfig.objects.get_or_create(key=self.plugin_slug(), name=self.plugin_name())
        except (OperationalError, ProgrammingError):
            plugin = None

        if not plugin:
            # Cannot find associated plugin model, return
            return

        PluginSetting.set_setting(key, value, user, plugin=plugin)


class ScheduleMixin:
    """
    Mixin that provides support for scheduled tasks.

    Implementing classes must provide a dict object called SCHEDULED_TASKS,
    which provides information on the tasks to be scheduled.

    SCHEDULED_TASKS = {
        # Name of the task (will be prepended with the plugin name)
        'test_server': {
            'func': 'myplugin.tasks.test_server',   # Python function to call (no arguments!)
            'schedule': "I",                        # Schedule type (see django_q.Schedule)
            'minutes': 30,                          # Number of minutes (only if schedule type = Minutes)
            'repeats': 5,                           # Number of repeats (leave blank for 'forever')
        }
    }

    Note: 'schedule' parameter must be one of ['I', 'H', 'D', 'W', 'M', 'Q', 'Y']
    """

    ALLOWABLE_SCHEDULE_TYPES = ['I', 'H', 'D', 'W', 'M', 'Q', 'Y']

    SCHEDULED_TASKS = {}

    class MixinMeta:
        MIXIN_NAME = 'Schedule'

    def __init__(self):
        super().__init__()
        self.add_mixin('schedule', 'has_scheduled_tasks', __class__)
        self.scheduled_tasks = getattr(self, 'SCHEDULED_TASKS', {})

        self.validate_scheduled_tasks()

    @property
    def has_scheduled_tasks(self):
        return bool(self.scheduled_tasks)

    def validate_scheduled_tasks(self):
        """
        Check that the provided scheduled tasks are valid
        """

        if not self.has_scheduled_tasks:
            raise ValueError("SCHEDULED_TASKS not defined")

        for key, task in self.scheduled_tasks.items():

            if 'func' not in task:
                raise ValueError(f"Task '{key}' is missing 'func' parameter")

            if 'schedule' not in task:
                raise ValueError(f"Task '{key}' is missing 'schedule' parameter")

            schedule = task['schedule'].upper().strip()

            if schedule not in self.ALLOWABLE_SCHEDULE_TYPES:
                raise ValueError(f"Task '{key}': Schedule '{schedule}' is not a valid option")

            # If 'minutes' is selected, it must be provided!
            if schedule == 'I' and 'minutes' not in task:
                raise ValueError(f"Task '{key}' is missing 'minutes' parameter")

    def get_task_name(self, key):
        # Generate a 'unique' task name
        slug = self.plugin_slug()
        return f"plugin.{slug}.{key}"

    def get_task_names(self):
        # Returns a list of all task names associated with this plugin instance
        return [self.get_task_name(key) for key in self.scheduled_tasks.keys()]

    def register_tasks(self):
        """
        Register the tasks with the database
        """

        try:
            from django_q.models import Schedule

            for key, task in self.scheduled_tasks.items():

                task_name = self.get_task_name(key)

                # If a matching scheduled task does not exist, create it!
                if not Schedule.objects.filter(name=task_name).exists():

                    logger.info(f"Adding scheduled task '{task_name}'")

                    Schedule.objects.create(
                        name=task_name,
                        func=task['func'],
                        schedule_type=task['schedule'],
                        minutes=task.get('minutes', None),
                        repeats=task.get('repeats', -1),
                    )
        except (ProgrammingError, OperationalError):
            # Database might not yet be ready
            logger.warning("register_tasks failed, database not ready")

    def unregister_tasks(self):
        """
        Deregister the tasks with the database
        """

        try:
            from django_q.models import Schedule

            for key, task in self.scheduled_tasks.items():

                task_name = self.get_task_name(key)

                try:
                    scheduled_task = Schedule.objects.get(name=task_name)
                    scheduled_task.delete()
                except Schedule.DoesNotExist:
                    pass
        except (ProgrammingError, OperationalError):
            # Database might not yet be ready
            logger.warning("unregister_tasks failed, database not ready")


class UrlsMixin:
    """
    Mixin that enables custom URLs for the plugin
    """

    class MixinMeta:
        MIXIN_NAME = 'URLs'

    def __init__(self):
        super().__init__()
        self.add_mixin('urls', 'has_urls', __class__)
        self.urls = self.setup_urls()

    def setup_urls(self):
        """
        setup url endpoints for this plugin
        """
        return getattr(self, 'URLS', None)

    @property
    def base_url(self):
        """
        returns base url for this plugin
        """
        return f'{PLUGIN_BASE}/{self.slug}/'

    @property
    def internal_name(self):
        """
        returns the internal url pattern name
        """
        return f'plugin:{self.slug}:'

    @property
    def urlpatterns(self):
        """
        returns the urlpatterns for this plugin
        """
        if self.has_urls:
            return url(f'^{self.slug}/', include((self.urls, self.slug)), name=self.slug)
        return None

    @property
    def has_urls(self):
        """
        does this plugin use custom urls
        """
        return bool(self.urls)


class NavigationMixin:
    """
    Mixin that enables custom navigation links with the plugin
    """

    NAVIGATION_TAB_NAME = None
    NAVIGATION_TAB_ICON = "fas fa-question"

    class MixinMeta:
        """
        meta options for this mixin
        """
        MIXIN_NAME = 'Navigation Links'

    def __init__(self):
        super().__init__()
        self.add_mixin('navigation', 'has_naviation', __class__)
        self.navigation = self.setup_navigation()

    def setup_navigation(self):
        """
        setup navigation links for this plugin
        """
        nav_links = getattr(self, 'NAVIGATION', None)
        if nav_links:
            # check if needed values are configured
            for link in nav_links:
                if False in [a in link for a in ('link', 'name', )]:
                    raise NotImplementedError('Wrong Link definition', link)
        return nav_links

    @property
    def has_naviation(self):
        """
        does this plugin define navigation elements
        """
        return bool(self.navigation)

    @property
    def navigation_name(self):
        """name for navigation tab"""
        name = getattr(self, 'NAVIGATION_TAB_NAME', None)
        if not name:
            name = self.human_name
        return name

    @property
    def navigation_icon(self):
        """icon for navigation tab"""
        return getattr(self, 'NAVIGATION_TAB_ICON', "fas fa-question")


class AppMixin:
    """
    Mixin that enables full django app functions for a plugin
    """

    class MixinMeta:
        """meta options for this mixin"""
        MIXIN_NAME = 'App registration'

    def __init__(self):
        super().__init__()
        self.add_mixin('app', 'has_app', __class__)

    @property
    def has_app(self):
        """
        this plugin is always an app with this plugin
        """
        return True


class APICallMixin:
    """Mixin that enables easier API calls for a plugin

    1. Add this mixin
    2. Add two global settings for the required url and token/passowrd (use `GlobalSettingsMixin`)
    3. Save the references to `API_URL_SETTING` and `API_PASSWORD_SETTING`
    4. Set `API_TOKEN` to the name required for the token / password by the external API
    5. (Optional) Override the `api_url` property method if some part of the APIs url is static
    6. (Optional) Override `api_headers` to add extra headers (by default the token/password and Content-Type are contained)
    6. Access the API in you plugin code via `api_call`
    """
    API_METHOD = 'https'
    API_URL_SETTING = None
    API_PASSWORD_SETTING = None

    API_TOKEN = 'Bearer'

    class MixinMeta:
        """meta options for this mixin"""
        MIXIN_NAME = 'external API usage'

    def __init__(self):
        super().__init__()
        self.add_mixin('api_call', 'has_api_call', __class__)

    @property
    def has_api_call(self):
        """Is the mixin ready to call external APIs?"""
        # TODO check if settings are set
        return True

    @property
    def api_url(self):
        return f'{self.API_METHOD}://{self.get_globalsetting(self.API_URL_SETTING)}'

    @property
    def api_headers(self):
        return {self.API_TOKEN: self.get_globalsetting(self.API_PASSWORD_SETTING), 'Content-Type': 'application/json'}

    def api_build_url_args(self, arguments):
        groups = []
        for key, val in arguments.items():
            groups.append(f'{key}={",".join([str(a) for a in val])}')
        return f'?{"&".join(groups)}'

    def api_call(self, endpoint, method: str = 'GET', url_args=None, data=None, headers=None, simple_response: bool = True):
        if url_args:
            endpoint += self.api_build_url_args(url_args)

        if headers is None:
            headers = self.api_headers

        # build kwargs for call
        kwargs = {
            'url': f'{self.api_url}/{endpoint}',
            'headers': headers,
        }
        if data:
            kwargs['data'] = json.dumps(data)

        # run command
        response = requests.request(method, **kwargs)

        # return
        if simple_response:
            return response.json()
        return response<|MERGE_RESOLUTION|>--- conflicted
+++ resolved
@@ -1,14 +1,10 @@
-<<<<<<< HEAD
-"""default mixins for IntegrationMixins"""
-import json
-import requests
-=======
 """
 Plugin mixin classes
 """
 
 import logging
->>>>>>> 4a5e4a88
+import json
+import requests
 
 from django.conf.urls import url, include
 from django.db.utils import OperationalError, ProgrammingError
