--- conflicted
+++ resolved
@@ -11,11 +11,7 @@
 from django.utils.translation import ugettext_lazy as _
 import django.forms
 
-<<<<<<< HEAD
 from djmoney.forms.fields import MoneyField
-=======
-import djmoney.settings
->>>>>>> d2433563
 
 from common.settings import currency_code_default
 
