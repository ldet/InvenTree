{% extends "page_base.html" %}

{% load static %}
{% load i18n %}
{% load inventree_extras %}

{% block page_title %}
{% inventree_title %} | {% trans "Company" %} - {{ company.name }}
{% endblock %}

{% block heading %}
{% trans "Company" %}: {{ company.name }}
{% endblock %}

{% block actions %}
<!-- Admin View -->
{% if user.is_staff and perms.company.change_company %}
{% url 'admin:company_company_change' company.pk as url %}
{% include "admin_button.html" with url=url %}
{% endif %}
{% if company.is_supplier and roles.purchase_order.add %}
<button type='button' class='btn btn-outline-primary' id='company-order-2' title='{% trans "Create Purchase Order" %}'>
    <span class='fas fa-shopping-cart'/>
</button>
{% endif %}
<<<<<<< HEAD
{% if perms.company.change_company or perms.company.delete_company %}
<div class='btn-group'>
    <button id='company-options' title='{% trans "Company actions" %}' class='btn btn-outline-secondary dropdown-toggle' type='button' data-bs-toggle='dropdown'>
        <span class='fas fa-tools'></span> <span class='caret'></span>
    </button>
    <ul class='dropdown-menu' role='menu'>
        {% if perms.company.change_company %}
        <li><a class='dropdown-item' href='#' id='company-edit'><span class='fas fa-edit icon-green'></span> {% trans "Edit Company" %}</a></li>
        {% endif %}
        {% if perms.company.delete_company %}
        <li><a class='dropdown-item' href='#' id='company-delete'><span class='fas fa-trash-alt icon-red'></span> {% trans "Delete Company" %}</a></li>
        {% endif %}
    </ul>
</div>
{% endif %}
{% endblock %}
=======
<button id='company-edit-actions' title='{% trans "Company actions" %}' class='btn btn-outline-secondary dropdown-toggle' type='button' data-bs-toggle='dropdown'>
    <span class='fas fa-tools'></span> <span class='caret'></span>
</button>
<ul class='dropdown-menu' role='menu'>
    {% if perms.company.change_company %}
    <li><a class='dropdown-item' href='#' id='company-edit' title='{% trans "Edit company information" %}'>
        <span class='fas fa-edit icon-green'></span> {% trans "Edit Company" %}
    </a></li>
    {% endif %}
    {% if perms.company.delete_company %}
    <li><a class='dropdown-item' href='#' id='company-delete' title='{% trans "Delete company" %}'>
        <span class='fas fa-trash-alt icon-red'></span> {% trans "Delete Company" %}
    </a></li>
    {% endif %}
</ul>
{% endblock actions %}
>>>>>>> 8c6b82d2

{% block thumbnail %}
<div class='dropzone part-thumb-container' id='company-thumb'>
    <img class="part-thumb" id='company-image'
    {% if company.image %}
    src="{{ company.image.url }}"
    {% else %}
    src="{% static 'img/blank_image.png' %}"
    {% endif %}/>
    <div class='btn-row part-thumb-overlay'>
        <div class='btn-group' role='group'>
            <button type='button' class='btn btn-outline-secondary' title='{% trans "Upload new image" %}' id='company-image-upload'><span class='fas fa-file-upload'></span></button>
            {% settings_value "INVENTREE_DOWNLOAD_FROM_URL" as allow_download %}
            {% if allow_download %}
            <button type='button' class='btn btn-outline-secondary' title="{% trans 'Download image from URL' %}" id='company-image-url'><span class='fas fa-cloud-download-alt'></span></button>
            {% endif %}
        </div>
    </div>
</div>
{% endblock %}

{% block details %}
<table class='table table-striped table-condensed'>
    <col width='25'>
    <tr>
        <td><span class='fas fa-info-circle'></span></td>
        <td>{% trans "Description" %}</td>
        <td>{{ company.description }}</td>
    </tr>
    <tr>
        <td><span class='fas fa-industry'></span></td>
        <td>{%trans "Manufacturer" %}</td>
        <td>{% include "yesnolabel.html" with value=company.is_manufacturer %}</td>
    </tr>
    <tr>
        <td><span class='fas fa-building'></span></td>
        <td>{% trans "Supplier" %}</td>
        <td>{% include 'yesnolabel.html' with value=company.is_supplier %}</td>
    </tr>
    <tr>
        <td><span class='fas fa-user-tie'></span></td>
        <td>{% trans "Customer" %}</td>
        <td>{% include 'yesnolabel.html' with value=company.is_customer %}</td>
    </tr>
</table>

{% endblock %}

{% block details_right %}

<table class="table table-striped table-condensed">
    <col width='25'>
{% if company.website %}
<tr>
    <td><span class='fas fa-globe'></span></td>
    <td>{% trans "Website" %}</td>
    <td><a href="{{ company.website }}">{{ company.website }}</a>{% include "clip.html"%}</td>
</tr>
{% endif %}
<tr>
    <td><span class='fas fa-dollar-sign'></span></td>
    <td>{% trans "Currency" %}</td>
    <td>
        {% if company.currency %}
        {{ company.currency }}
        {% else %}
        <em>{% trans "Uses default currency" %}</em>
        {% endif %}
    </td>
</tr>
{% if company.address %}
<tr>
    <td><span class='fas fa-map-marked-alt'></span></td>
    <td>{% trans "Address" %}</td>
    <td>{{ company.address }}{% include "clip.html"%}</td>
</tr>
{% endif %}
{% if company.phone %}
<tr>
    <td><span class='fas fa-phone'></span></td>
    <td>{% trans "Phone" %}</td>
    <td>{% include "tel.html" with tel=company.phone %}</td>
</tr>
{% endif %}
{% if company.email %}
<tr>
    <td><span class='fas fa-at'></span></td>
    <td>{% trans "Email" %}</td>
    <td>{% include "mail.html" with mail=company.email %}</td>
</tr>
{% endif %}
{% if company.contact %}
<tr>
    <td><span class='fas fa-user'></span></td>
    <td>{% trans "Contact" %}</td>
    <td>{{ company.contact }}{% include "clip.html"%}</td>
</tr>
{% endif %}
</table>
{% endblock %}

{% block js_ready %}
{{ block.super }}

    $('#company-edit').click(function() {
        editCompany({{ company.id }});
    });

    $("#company-order-2").click(function() {
        createPurchaseOrder({
            supplier: {{ company.pk }},
        });
    });

    $('#company-delete').click(function() {
        constructForm('{% url "api-company-detail" company.pk %}', {
            method: 'DELETE',
            title: '{% trans "Delete Company" %}',
            redirect: '{% url "company-index" %}',
        });
    });

    function reloadImage(data) {
        if (data.image) {
            $('#company-image').attr('src', data.image);

            // Reset the "modal image" view
            $('#company-image').click(function() {
                showModalImage(data.image);
            });

        } else {
            location.reload();
        }
    }

    enableDragAndDrop(
        "#company-thumb",
        "{% url 'api-company-detail' company.id %}",
        {
            label: 'image',
            method: 'PATCH',
            success: function(data, status, xhr) {
                reloadImage(data);
            }
        }
    );

    {% if company.image %}
    $('#company-image').click(function() {
        showModalImage('{{ company.image.url }}');
    });
    {% endif %}

    $("#company-image-upload").click(function() {

        constructForm(
            '{% url "api-company-detail" company.pk %}',
            {
                method: 'PATCH',
                fields: {
                    image: {},
                },
                title: '{% trans "Upload Image" %}',
                onSuccess: function(data) {
                    reloadImage(data);
                }
            }
        );
    });

    if (global_settings.INVENTREE_DOWNLOAD_FROM_URL) {

        $('#company-image-url').click(function() {
            launchModalForm(
                '{% url "company-image-download" company.id %}',
                {
                    reload: true,
                }
            )
        });
    }

{% endblock %}<|MERGE_RESOLUTION|>--- conflicted
+++ resolved
@@ -23,24 +23,6 @@
     <span class='fas fa-shopping-cart'/>
 </button>
 {% endif %}
-<<<<<<< HEAD
-{% if perms.company.change_company or perms.company.delete_company %}
-<div class='btn-group'>
-    <button id='company-options' title='{% trans "Company actions" %}' class='btn btn-outline-secondary dropdown-toggle' type='button' data-bs-toggle='dropdown'>
-        <span class='fas fa-tools'></span> <span class='caret'></span>
-    </button>
-    <ul class='dropdown-menu' role='menu'>
-        {% if perms.company.change_company %}
-        <li><a class='dropdown-item' href='#' id='company-edit'><span class='fas fa-edit icon-green'></span> {% trans "Edit Company" %}</a></li>
-        {% endif %}
-        {% if perms.company.delete_company %}
-        <li><a class='dropdown-item' href='#' id='company-delete'><span class='fas fa-trash-alt icon-red'></span> {% trans "Delete Company" %}</a></li>
-        {% endif %}
-    </ul>
-</div>
-{% endif %}
-{% endblock %}
-=======
 <button id='company-edit-actions' title='{% trans "Company actions" %}' class='btn btn-outline-secondary dropdown-toggle' type='button' data-bs-toggle='dropdown'>
     <span class='fas fa-tools'></span> <span class='caret'></span>
 </button>
@@ -57,7 +39,6 @@
     {% endif %}
 </ul>
 {% endblock actions %}
->>>>>>> 8c6b82d2
 
 {% block thumbnail %}
 <div class='dropzone part-thumb-container' id='company-thumb'>
