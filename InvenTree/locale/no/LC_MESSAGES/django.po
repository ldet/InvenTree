msgid ""
msgstr ""
"Project-Id-Version: inventree\n"
"Report-Msgid-Bugs-To: \n"
<<<<<<< HEAD
"POT-Creation-Date: 2021-10-11 07:56+0000\n"
"PO-Revision-Date: 2021-09-12 13:44\n"
=======
"POT-Creation-Date: 2021-10-11 06:21+0000\n"
"PO-Revision-Date: 2021-10-11 06:28\n"
>>>>>>> 62ce278f
"Last-Translator: \n"
"Language-Team: Norwegian\n"
"Language: no_NO\n"
"MIME-Version: 1.0\n"
"Content-Type: text/plain; charset=UTF-8\n"
"Content-Transfer-Encoding: 8bit\n"
"Plural-Forms: nplurals=2; plural=(n != 1);\n"
"X-Crowdin-Project: inventree\n"
"X-Crowdin-Project-ID: 452300\n"
"X-Crowdin-Language: no\n"
"X-Crowdin-File: /[inventree.InvenTree] l10/InvenTree/locale/en/LC_MESSAGES/django.po\n"
"X-Crowdin-File-ID: 138\n"

#: InvenTree/api.py:64
msgid "API endpoint not found"
msgstr "API endepunkt ikke funnet"

#: InvenTree/api.py:110
msgid "No action specified"
msgstr "Ingen handling spesifisert"

#: InvenTree/api.py:124
msgid "No matching action found"
msgstr "Ingen samsvarende handling funnet"

#: InvenTree/fields.py:100
msgid "Enter date"
msgstr "Oppgi dato"

#: InvenTree/forms.py:116 build/forms.py:102 build/forms.py:123
#: build/forms.py:145 build/forms.py:173 build/forms.py:215 order/forms.py:27
#: order/forms.py:38 order/forms.py:49 order/forms.py:60 order/forms.py:71
#: part/forms.py:108 templates/account/email_confirm.html:20
#: templates/js/translated/forms.js:564
msgid "Confirm"
msgstr "Bekreft"

#: InvenTree/forms.py:132
msgid "Confirm delete"
msgstr "Bekreft sletting"

#: InvenTree/forms.py:133
msgid "Confirm item deletion"
msgstr ""

#: InvenTree/forms.py:164
msgid "Enter password"
msgstr "Oppgi passord"

#: InvenTree/forms.py:165
msgid "Enter new password"
msgstr "Oppgi nytt passord"

#: InvenTree/forms.py:172
msgid "Confirm password"
msgstr "Bekreft passord"

#: InvenTree/forms.py:173
msgid "Confirm new password"
msgstr "Bekreft nytt passord"

#: InvenTree/forms.py:205
msgid "Select Category"
msgstr "Velg kategori"

#: InvenTree/forms.py:226
msgid "E-mail (again)"
msgstr ""

#: InvenTree/forms.py:230
msgid "E-mail address confirmation"
msgstr ""

#: InvenTree/forms.py:250
msgid "You must type the same email each time."
msgstr ""

#: InvenTree/helpers.py:401
#, python-brace-format
msgid "Duplicate serial: {n}"
msgstr "Dupliser serie: {n}"

#: InvenTree/helpers.py:408 order/models.py:315 order/models.py:437
#: stock/views.py:1340
msgid "Invalid quantity provided"
msgstr "Ugyldig mengde oppgitt"

#: InvenTree/helpers.py:411
msgid "Empty serial number string"
msgstr "Tom serienummerstreng"

#: InvenTree/helpers.py:433 InvenTree/helpers.py:436 InvenTree/helpers.py:439
#: InvenTree/helpers.py:464
#, python-brace-format
msgid "Invalid group: {g}"
msgstr "Ugyldig gruppe: {g}"

#: InvenTree/helpers.py:469
#, python-brace-format
msgid "Duplicate serial: {g}"
msgstr "Dupliser serie: {g}"

#: InvenTree/helpers.py:477
msgid "No serial numbers found"
msgstr "Ingen serienummer funnet"

#: InvenTree/helpers.py:481
#, python-brace-format
msgid "Number of unique serial number ({s}) must match quantity ({q})"
msgstr "Antall unike serienummer ({s}) må samsvare mengde ({q})"

#: InvenTree/models.py:66 stock/models.py:1823
msgid "Attachment"
msgstr "Vedlegg"

#: InvenTree/models.py:67
msgid "Select file to attach"
msgstr "Velg fil å legge ved"

#: InvenTree/models.py:69 templates/js/translated/attachment.js:87
msgid "Comment"
msgstr "Kommenter"

#: InvenTree/models.py:69
msgid "File comment"
msgstr "Kommentar til fil"

#: InvenTree/models.py:75 InvenTree/models.py:76 common/models.py:1055
#: common/models.py:1056 part/models.py:2055
#: report/templates/report/inventree_test_report_base.html:91
#: templates/js/translated/stock.js:1669
msgid "User"
msgstr "Bruker"

#: InvenTree/models.py:79
msgid "upload date"
msgstr "opplastet dato"

#: InvenTree/models.py:99
msgid "Filename must not be empty"
msgstr ""

#: InvenTree/models.py:122
msgid "Invalid attachment directory"
msgstr ""

#: InvenTree/models.py:132
#, python-brace-format
msgid "Filename contains illegal character '{c}'"
msgstr ""

#: InvenTree/models.py:135
msgid "Filename missing extension"
msgstr ""

#: InvenTree/models.py:142
msgid "Attachment with this filename already exists"
msgstr ""

#: InvenTree/models.py:149
msgid "Error renaming file"
msgstr ""

#: InvenTree/models.py:184
msgid "Invalid choice"
msgstr "Ugyldig valg"

#: InvenTree/models.py:200 InvenTree/models.py:201 company/models.py:415
#: label/models.py:112 part/models.py:659 part/models.py:2216
#: part/templates/part/part_base.html:241 report/models.py:181
#: templates/js/translated/company.js:637 templates/js/translated/part.js:477
#: templates/js/translated/part.js:614 templates/js/translated/part.js:1141
#: templates/js/translated/stock.js:1462
msgid "Name"
msgstr "Navn"

#: InvenTree/models.py:207 build/models.py:189
#: build/templates/build/detail.html:24 company/models.py:354
#: company/models.py:570 company/templates/company/manufacturer_part.html:76
#: company/templates/company/supplier_part.html:75 label/models.py:119
#: order/models.py:158 part/models.py:682
#: part/templates/part/part_base.html:246
#: part/templates/part/set_category.html:14 report/models.py:194
#: report/models.py:551 report/models.py:590
#: report/templates/report/inventree_build_order_base.html:118
#: templates/InvenTree/settings/header.html:9
#: templates/js/translated/bom.js:249 templates/js/translated/build.js:1217
#: templates/js/translated/build.js:1505 templates/js/translated/company.js:344
#: templates/js/translated/company.js:547
#: templates/js/translated/company.js:836 templates/js/translated/order.js:672
#: templates/js/translated/order.js:832 templates/js/translated/order.js:1056
#: templates/js/translated/part.js:536 templates/js/translated/part.js:724
#: templates/js/translated/part.js:913 templates/js/translated/part.js:1153
#: templates/js/translated/part.js:1221 templates/js/translated/stock.js:819
#: templates/js/translated/stock.js:1474 templates/js/translated/stock.js:1519
msgid "Description"
msgstr "Beskrivelse"

#: InvenTree/models.py:208
msgid "Description (optional)"
msgstr "Beskrivelse (valgfritt)"

#: InvenTree/models.py:216
msgid "parent"
msgstr ""

#: InvenTree/serializers.py:55 part/models.py:2475
msgid "Must be a valid number"
msgstr "Nummer må være gyldig"

#: InvenTree/serializers.py:244
msgid "Filename"
msgstr ""

#: InvenTree/settings.py:529
msgid "German"
msgstr "Tysk"

#: InvenTree/settings.py:530
msgid "Greek"
msgstr "Gresk"

#: InvenTree/settings.py:531
msgid "English"
msgstr "Engelsk"

#: InvenTree/settings.py:532
msgid "Spanish"
msgstr "Spansk"

#: InvenTree/settings.py:533
msgid "French"
msgstr "Fransk"

#: InvenTree/settings.py:534
msgid "Hebrew"
msgstr "Hebraisk"

#: InvenTree/settings.py:535
msgid "Italian"
msgstr "Italiensk"

#: InvenTree/settings.py:536
msgid "Japanese"
msgstr "Japansk"

#: InvenTree/settings.py:537
msgid "Korean"
msgstr "Koreansk"

#: InvenTree/settings.py:538
msgid "Dutch"
msgstr "Nederlandsk"

#: InvenTree/settings.py:539
msgid "Norwegian"
msgstr "Norsk"

#: InvenTree/settings.py:540
msgid "Polish"
msgstr "Polsk"

#: InvenTree/settings.py:541
msgid "Russian"
msgstr "Russisk"

#: InvenTree/settings.py:542
msgid "Swedish"
msgstr "Svensk"

#: InvenTree/settings.py:543
msgid "Thai"
msgstr "Thailandsk"

#: InvenTree/settings.py:544
msgid "Turkish"
msgstr "Tyrkisk"

#: InvenTree/settings.py:545
msgid "Vietnamese"
msgstr "Vietnamesisk"

#: InvenTree/settings.py:546
msgid "Chinese"
msgstr "Kinesisk"

#: InvenTree/status.py:94
msgid "Background worker check failed"
msgstr "Bakgrunnsarbeiderkontroll mislyktes"

#: InvenTree/status.py:98
msgid "Email backend not configured"
msgstr ""

#: InvenTree/status.py:101
msgid "InvenTree system health checks failed"
msgstr ""

#: InvenTree/status_codes.py:104 InvenTree/status_codes.py:145
#: InvenTree/status_codes.py:314
msgid "Pending"
msgstr ""

#: InvenTree/status_codes.py:105
msgid "Placed"
msgstr ""

#: InvenTree/status_codes.py:106 InvenTree/status_codes.py:317
msgid "Complete"
msgstr ""

#: InvenTree/status_codes.py:107 InvenTree/status_codes.py:147
#: InvenTree/status_codes.py:316
msgid "Cancelled"
msgstr ""

#: InvenTree/status_codes.py:108 InvenTree/status_codes.py:148
#: InvenTree/status_codes.py:190
msgid "Lost"
msgstr ""

#: InvenTree/status_codes.py:109 InvenTree/status_codes.py:149
#: InvenTree/status_codes.py:192
msgid "Returned"
msgstr ""

#: InvenTree/status_codes.py:146
#: order/templates/order/sales_order_base.html:131
msgid "Shipped"
msgstr ""

#: InvenTree/status_codes.py:186
msgid "OK"
msgstr ""

#: InvenTree/status_codes.py:187
msgid "Attention needed"
msgstr ""

#: InvenTree/status_codes.py:188
msgid "Damaged"
msgstr ""

#: InvenTree/status_codes.py:189
msgid "Destroyed"
msgstr ""

#: InvenTree/status_codes.py:191
msgid "Rejected"
msgstr ""

#: InvenTree/status_codes.py:272
msgid "Legacy stock tracking entry"
msgstr ""

#: InvenTree/status_codes.py:274
msgid "Stock item created"
msgstr ""

#: InvenTree/status_codes.py:276
msgid "Edited stock item"
msgstr ""

#: InvenTree/status_codes.py:277
msgid "Assigned serial number"
msgstr ""

#: InvenTree/status_codes.py:279
msgid "Stock counted"
msgstr ""

#: InvenTree/status_codes.py:280
msgid "Stock manually added"
msgstr ""

#: InvenTree/status_codes.py:281
msgid "Stock manually removed"
msgstr ""

#: InvenTree/status_codes.py:283
msgid "Location changed"
msgstr ""

#: InvenTree/status_codes.py:285
msgid "Installed into assembly"
msgstr ""

#: InvenTree/status_codes.py:286
msgid "Removed from assembly"
msgstr ""

#: InvenTree/status_codes.py:288
msgid "Installed component item"
msgstr ""

#: InvenTree/status_codes.py:289
msgid "Removed component item"
msgstr ""

#: InvenTree/status_codes.py:291
msgid "Split from parent item"
msgstr ""

#: InvenTree/status_codes.py:292
msgid "Split child item"
msgstr ""

#: InvenTree/status_codes.py:294 templates/js/translated/table_filters.js:186
msgid "Sent to customer"
msgstr ""

#: InvenTree/status_codes.py:295
msgid "Returned from customer"
msgstr ""

#: InvenTree/status_codes.py:297
msgid "Build order output created"
msgstr ""

#: InvenTree/status_codes.py:298
msgid "Build order output completed"
msgstr ""

#: InvenTree/status_codes.py:300
msgid "Received against purchase order"
msgstr ""

#: InvenTree/status_codes.py:315
msgid "Production"
msgstr ""

#: InvenTree/validators.py:22
msgid "Not a valid currency code"
msgstr ""

#: InvenTree/validators.py:50
msgid "Invalid character in part name"
msgstr ""

#: InvenTree/validators.py:63
#, python-brace-format
msgid "IPN must match regex pattern {pat}"
msgstr ""

#: InvenTree/validators.py:77 InvenTree/validators.py:91
#: InvenTree/validators.py:105
#, python-brace-format
msgid "Reference must match pattern {pattern}"
msgstr ""

#: InvenTree/validators.py:113
#, python-brace-format
msgid "Illegal character in name ({x})"
msgstr ""

#: InvenTree/validators.py:132 InvenTree/validators.py:148
msgid "Overage value must not be negative"
msgstr ""

#: InvenTree/validators.py:150
msgid "Overage must not exceed 100%"
msgstr ""

#: InvenTree/validators.py:157
msgid "Overage must be an integer value or a percentage"
msgstr ""

#: InvenTree/views.py:616
msgid "Delete Item"
msgstr ""

#: InvenTree/views.py:665
msgid "Check box to confirm item deletion"
msgstr ""

#: InvenTree/views.py:680 templates/InvenTree/settings/user.html:18
msgid "Edit User Information"
msgstr ""

#: InvenTree/views.py:691 templates/InvenTree/settings/user.html:22
msgid "Set Password"
msgstr ""

#: InvenTree/views.py:710
msgid "Password fields must match"
msgstr ""

#: InvenTree/views.py:954 templates/navbar.html:97
msgid "System Information"
msgstr ""

#: barcodes/api.py:53 barcodes/api.py:150
msgid "Must provide barcode_data parameter"
msgstr "Må oppgi gyldig strekkode_data parameter"

#: barcodes/api.py:126
msgid "No match found for barcode data"
msgstr "Ingen treff funnet for strekkodedata"

#: barcodes/api.py:128
msgid "Match found for barcode data"
msgstr "Treff funnet for strekkodedata"

#: barcodes/api.py:153
msgid "Must provide stockitem parameter"
msgstr "Må oppgi lagervareparameter"

#: barcodes/api.py:160
msgid "No matching stock item found"
msgstr "Ingen samsvarende lagervare funnet"

#: barcodes/api.py:190
msgid "Barcode already matches StockItem object"
msgstr ""

#: barcodes/api.py:194
msgid "Barcode already matches StockLocation object"
msgstr ""

#: barcodes/api.py:198
msgid "Barcode already matches Part object"
msgstr ""

#: barcodes/api.py:204 barcodes/api.py:216
msgid "Barcode hash already matches StockItem object"
msgstr ""

#: barcodes/api.py:222
msgid "Barcode associated with StockItem"
msgstr ""

#: build/api.py:213
msgid "Matching build order does not exist"
msgstr ""

#: build/forms.py:37
msgid "Build Order reference"
msgstr ""

#: build/forms.py:38
msgid "Order target date"
msgstr ""

#: build/forms.py:42 build/templates/build/build_base.html:146
#: build/templates/build/detail.html:124
#: order/templates/order/order_base.html:124
#: order/templates/order/sales_order_base.html:124
#: report/templates/report/inventree_build_order_base.html:126
#: templates/js/translated/build.js:1288 templates/js/translated/order.js:689
#: templates/js/translated/order.js:1074
msgid "Target Date"
msgstr ""

#: build/forms.py:43 build/models.py:279
msgid "Target date for build completion. Build will be overdue after this date."
msgstr ""

#: build/forms.py:48 build/forms.py:90 build/models.py:1281
#: build/templates/build/allocation_card.html:23
#: build/templates/build/build_base.html:133
#: build/templates/build/detail.html:34 common/models.py:1087
#: company/forms.py:42 company/templates/company/supplier_part.html:226
#: order/forms.py:101 order/forms.py:123 order/models.py:720
#: order/models.py:982 order/templates/order/order_wizard/match_parts.html:30
#: order/templates/order/order_wizard/select_parts.html:34 part/forms.py:249
#: part/forms.py:265 part/forms.py:281 part/models.py:2377
#: part/templates/part/bom_upload/match_parts.html:31
#: part/templates/part/detail.html:944 part/templates/part/detail.html:1030
#: part/templates/part/part_pricing.html:16
#: report/templates/report/inventree_build_order_base.html:114
#: report/templates/report/inventree_po_report.html:91
#: report/templates/report/inventree_so_report.html:91
#: report/templates/report/inventree_test_report_base.html:77
#: stock/forms.py:140 stock/templates/stock/item_base.html:269
#: stock/templates/stock/stock_adjust.html:18
#: templates/js/translated/barcode.js:386 templates/js/translated/bom.js:264
#: templates/js/translated/build.js:314 templates/js/translated/build.js:638
#: templates/js/translated/build.js:977 templates/js/translated/build.js:1515
#: templates/js/translated/model_renderers.js:74
#: templates/js/translated/order.js:868 templates/js/translated/order.js:1170
#: templates/js/translated/order.js:1248 templates/js/translated/order.js:1255
#: templates/js/translated/order.js:1344 templates/js/translated/order.js:1444
#: templates/js/translated/part.js:1364 templates/js/translated/part.js:1487
#: templates/js/translated/part.js:1565 templates/js/translated/stock.js:1654
#: templates/js/translated/stock.js:1829
msgid "Quantity"
msgstr ""

#: build/forms.py:49
msgid "Number of items to build"
msgstr ""

#: build/forms.py:91
msgid "Enter quantity for build output"
msgstr ""

#: build/forms.py:95 order/forms.py:95 stock/forms.py:83
msgid "Serial Numbers"
msgstr ""

#: build/forms.py:97
msgid "Enter serial numbers for build outputs"
msgstr ""

#: build/forms.py:103
msgid "Confirm creation of build output"
msgstr ""

#: build/forms.py:124
msgid "Confirm deletion of build output"
msgstr ""

#: build/forms.py:145
msgid "Confirm unallocation of stock"
msgstr ""

#: build/forms.py:174
msgid "Mark build as complete"
msgstr ""

#: build/forms.py:198 order/serializers.py:217 order/serializers.py:284
#: stock/forms.py:280 stock/serializers.py:553
#: stock/templates/stock/item_base.html:299
#: stock/templates/stock/stock_adjust.html:17
#: templates/js/translated/barcode.js:385
#: templates/js/translated/barcode.js:555 templates/js/translated/build.js:299
#: templates/js/translated/build.js:650 templates/js/translated/order.js:347
#: templates/js/translated/order.js:1155 templates/js/translated/order.js:1263
#: templates/js/translated/order.js:1269 templates/js/translated/part.js:179
#: templates/js/translated/stock.js:183 templates/js/translated/stock.js:921
#: templates/js/translated/stock.js:1546
msgid "Location"
msgstr ""

#: build/forms.py:199
msgid "Location of completed parts"
msgstr ""

#: build/forms.py:203 build/templates/build/build_base.html:138
#: build/templates/build/detail.html:62 order/models.py:563
#: order/serializers.py:238 stock/templates/stock/item_base.html:422
#: templates/js/translated/barcode.js:141 templates/js/translated/build.js:1251
#: templates/js/translated/order.js:430 templates/js/translated/order.js:676
#: templates/js/translated/order.js:1061 templates/js/translated/stock.js:896
#: templates/js/translated/stock.js:1623 templates/js/translated/stock.js:1845
msgid "Status"
msgstr ""

#: build/forms.py:204
msgid "Build output stock status"
msgstr ""

#: build/forms.py:211
msgid "Confirm incomplete"
msgstr ""

#: build/forms.py:212
msgid "Confirm completion with incomplete stock allocation"
msgstr ""

#: build/forms.py:215
msgid "Confirm build completion"
msgstr ""

#: build/forms.py:240
msgid "Confirm cancel"
msgstr ""

#: build/forms.py:240 build/views.py:65
msgid "Confirm build cancellation"
msgstr ""

#: build/models.py:115
msgid "Invalid choice for parent build"
msgstr ""

#: build/models.py:119 build/templates/build/build_base.html:9
#: build/templates/build/build_base.html:73
#: report/templates/report/inventree_build_order_base.html:106
#: templates/js/translated/build.js:276
msgid "Build Order"
msgstr ""

#: build/models.py:120 build/templates/build/index.html:8
#: build/templates/build/index.html:15
#: order/templates/order/sales_order_detail.html:34
#: order/templates/order/so_navbar.html:19
#: order/templates/order/so_navbar.html:22 part/templates/part/navbar.html:50
#: part/templates/part/navbar.html:53 templates/InvenTree/index.html:229
#: templates/InvenTree/search.html:171
#: templates/InvenTree/settings/navbar.html:113
#: templates/InvenTree/settings/navbar.html:115 users/models.py:44
msgid "Build Orders"
msgstr ""

#: build/models.py:180
msgid "Build Order Reference"
msgstr ""

#: build/models.py:181 order/models.py:246 order/models.py:547
#: order/models.py:727 part/models.py:2386
#: part/templates/part/bom_upload/match_parts.html:30
#: report/templates/report/inventree_po_report.html:92
#: report/templates/report/inventree_so_report.html:92
#: templates/js/translated/bom.js:256 templates/js/translated/build.js:734
#: templates/js/translated/build.js:1509 templates/js/translated/order.js:863
#: templates/js/translated/order.js:1438
msgid "Reference"
msgstr ""

#: build/models.py:192
msgid "Brief description of the build"
msgstr ""

#: build/models.py:201 build/templates/build/build_base.html:163
#: build/templates/build/detail.html:80
msgid "Parent Build"
msgstr ""

#: build/models.py:202
msgid "BuildOrder to which this build is allocated"
msgstr ""

#: build/models.py:207 build/templates/build/build_base.html:128
#: build/templates/build/detail.html:29 company/models.py:705
#: order/models.py:780 order/models.py:851
#: order/templates/order/order_wizard/select_parts.html:32 part/models.py:298
#: part/models.py:2000 part/models.py:2016 part/models.py:2035
#: part/models.py:2053 part/models.py:2132 part/models.py:2254
#: part/models.py:2361 part/templates/part/detail.html:199
#: part/templates/part/part_app_base.html:8
#: part/templates/part/part_pricing.html:12
#: part/templates/part/set_category.html:13
#: report/templates/report/inventree_build_order_base.html:110
#: report/templates/report/inventree_po_report.html:90
#: report/templates/report/inventree_so_report.html:90
#: templates/InvenTree/search.html:112 templates/js/translated/barcode.js:384
#: templates/js/translated/bom.js:222 templates/js/translated/build.js:611
#: templates/js/translated/build.js:974 templates/js/translated/build.js:1222
#: templates/js/translated/build.js:1482 templates/js/translated/company.js:488
#: templates/js/translated/company.js:745 templates/js/translated/order.js:425
#: templates/js/translated/order.js:817 templates/js/translated/order.js:1422
#: templates/js/translated/part.js:705 templates/js/translated/part.js:875
#: templates/js/translated/stock.js:181 templates/js/translated/stock.js:776
#: templates/js/translated/stock.js:1817
msgid "Part"
msgstr ""

#: build/models.py:215
msgid "Select part to build"
msgstr ""

#: build/models.py:220
msgid "Sales Order Reference"
msgstr ""

#: build/models.py:224
msgid "SalesOrder to which this build is allocated"
msgstr ""

#: build/models.py:229 templates/js/translated/build.js:962
msgid "Source Location"
msgstr ""

#: build/models.py:233
msgid "Select location to take stock from for this build (leave blank to take from any stock location)"
msgstr ""

#: build/models.py:238
msgid "Destination Location"
msgstr ""

#: build/models.py:242
msgid "Select location where the completed items will be stored"
msgstr ""

#: build/models.py:246
msgid "Build Quantity"
msgstr ""

#: build/models.py:249
msgid "Number of stock items to build"
msgstr ""

#: build/models.py:253
msgid "Completed items"
msgstr ""

#: build/models.py:255
msgid "Number of stock items which have been completed"
msgstr ""

#: build/models.py:259 part/templates/part/part_base.html:198
msgid "Build Status"
msgstr ""

#: build/models.py:263
msgid "Build status code"
msgstr ""

#: build/models.py:267 stock/models.py:513
msgid "Batch Code"
msgstr ""

#: build/models.py:271
msgid "Batch code for this build output"
msgstr ""

#: build/models.py:274 order/models.py:162 part/models.py:854
#: part/templates/part/part_base.html:272 templates/js/translated/order.js:1069
msgid "Creation Date"
msgstr ""

#: build/models.py:278 order/models.py:569
msgid "Target completion date"
msgstr ""

#: build/models.py:282 order/models.py:288
#: templates/js/translated/build.js:1293
msgid "Completion Date"
msgstr ""

#: build/models.py:288
msgid "completed by"
msgstr ""

#: build/models.py:296 templates/js/translated/build.js:1264
msgid "Issued by"
msgstr ""

#: build/models.py:297
msgid "User who issued this build order"
msgstr ""

#: build/models.py:305 build/templates/build/build_base.html:184
#: build/templates/build/detail.html:108 order/models.py:176
#: order/templates/order/order_base.html:138
#: order/templates/order/sales_order_base.html:145 part/models.py:858
#: report/templates/report/inventree_build_order_base.html:159
#: templates/js/translated/build.js:1276
msgid "Responsible"
msgstr ""

#: build/models.py:306
msgid "User responsible for this build order"
msgstr ""

#: build/models.py:311 build/templates/build/detail.html:94
#: company/templates/company/manufacturer_part.html:83
#: company/templates/company/supplier_part.html:82
#: part/templates/part/part_base.html:266 stock/models.py:507
#: stock/templates/stock/item_base.html:359
msgid "External Link"
msgstr ""

#: build/models.py:312 part/models.py:716 stock/models.py:509
msgid "Link to external URL"
msgstr ""

#: build/models.py:316 build/templates/build/navbar.html:52
#: company/models.py:142 company/models.py:577
#: company/templates/company/navbar.html:69
#: company/templates/company/navbar.html:72 order/models.py:180
#: order/models.py:729 order/templates/order/po_navbar.html:38
#: order/templates/order/po_navbar.html:41
#: order/templates/order/so_navbar.html:33
#: order/templates/order/so_navbar.html:36 part/models.py:843
#: part/templates/part/detail.html:105 part/templates/part/navbar.html:120
#: part/templates/part/navbar.html:123
#: report/templates/report/inventree_build_order_base.html:173
#: stock/forms.py:138 stock/forms.py:250 stock/forms.py:282 stock/models.py:579
#: stock/models.py:1723 stock/models.py:1829 stock/serializers.py:451
#: stock/templates/stock/navbar.html:57 templates/js/translated/barcode.js:59
#: templates/js/translated/bom.js:406 templates/js/translated/company.js:841
#: templates/js/translated/order.js:950 templates/js/translated/order.js:1540
#: templates/js/translated/stock.js:559 templates/js/translated/stock.js:1040
msgid "Notes"
msgstr ""

#: build/models.py:317
msgid "Extra build notes"
msgstr ""

#: build/models.py:714
msgid "No build output specified"
msgstr ""

#: build/models.py:717
msgid "Build output is already completed"
msgstr ""

#: build/models.py:720
msgid "Build output does not match Build Order"
msgstr ""

#: build/models.py:1102
msgid "Build item must specify a build output, as master part is marked as trackable"
msgstr ""

#: build/models.py:1111
#, python-brace-format
msgid "Allocated quantity ({q}) must not execed available stock quantity ({a})"
msgstr ""

#: build/models.py:1121
msgid "Stock item is over-allocated"
msgstr ""

#: build/models.py:1127 order/models.py:955
msgid "Allocation quantity must be greater than zero"
msgstr ""

#: build/models.py:1133
msgid "Quantity must be 1 for serialized stock"
msgstr ""

#: build/models.py:1191
msgid "Selected stock item not found in BOM"
msgstr ""

#: build/models.py:1251 stock/templates/stock/item_base.html:331
#: templates/InvenTree/search.html:169 templates/js/translated/build.js:1195
#: templates/navbar.html:35
msgid "Build"
msgstr ""

#: build/models.py:1252
msgid "Build to allocate parts"
msgstr ""

#: build/models.py:1268 build/serializers.py:151
#: stock/templates/stock/item_base.html:8
#: stock/templates/stock/item_base.html:31
#: stock/templates/stock/item_base.html:353
#: stock/templates/stock/stock_adjust.html:16
#: templates/js/translated/build.js:287 templates/js/translated/build.js:292
#: templates/js/translated/build.js:976 templates/js/translated/build.js:1338
#: templates/js/translated/order.js:1143 templates/js/translated/order.js:1148
#: templates/js/translated/stock.js:1605
msgid "Stock Item"
msgstr ""

#: build/models.py:1269
msgid "Source stock item"
msgstr ""

#: build/models.py:1282
msgid "Stock quantity to allocate to build"
msgstr ""

#: build/models.py:1290
msgid "Install into"
msgstr ""

#: build/models.py:1291
msgid "Destination stock item"
msgstr ""

#: build/serializers.py:133 part/models.py:2501
msgid "BOM Item"
msgstr ""

#: build/serializers.py:142
msgid "bom_item.part must point to the same part as the build order"
msgstr ""

#: build/serializers.py:157
msgid "Item must be in stock"
msgstr ""

#: build/serializers.py:171 order/models.py:313 order/serializers.py:231
#: stock/models.py:351 stock/models.py:1072
msgid "Quantity must be greater than zero"
msgstr ""

#: build/serializers.py:180
msgid "Build Output"
msgstr ""

#: build/serializers.py:213
#, python-brace-format
msgid "Available quantity ({q}) exceeded"
msgstr ""

#: build/serializers.py:219
msgid "Build output must be specified for allocation of tracked parts"
msgstr ""

#: build/serializers.py:226
msgid "Build output cannot be specified for allocation of untracked parts"
msgstr ""

#: build/serializers.py:254
msgid "Allocation items must be provided"
msgstr ""

#: build/templates/build/allocation_card.html:21
#: build/templates/build/complete_output.html:46
#: report/templates/report/inventree_test_report_base.html:75
#: stock/models.py:501 stock/templates/stock/item_base.html:251
#: templates/js/translated/build.js:636
#: templates/js/translated/model_renderers.js:72
#: templates/js/translated/order.js:1253 templates/js/translated/order.js:1342
msgid "Serial Number"
msgstr ""

#: build/templates/build/build_base.html:18
#, python-format
msgid "This Build Order is allocated to Sales Order %(link)s"
msgstr ""

#: build/templates/build/build_base.html:25
#, python-format
msgid "This Build Order is a child of Build Order %(link)s"
msgstr ""

#: build/templates/build/build_base.html:32
msgid "Build Order is ready to mark as completed"
msgstr ""

#: build/templates/build/build_base.html:37
msgid "Build Order cannot be completed as outstanding outputs remain"
msgstr ""

#: build/templates/build/build_base.html:42
msgid "Required build quantity has not yet been completed"
msgstr ""

#: build/templates/build/build_base.html:47
msgid "Stock has not been fully allocated to this Build Order"
msgstr ""

#: build/templates/build/build_base.html:75
#: company/templates/company/company_base.html:40
#: company/templates/company/manufacturer_part.html:29
#: company/templates/company/supplier_part.html:30
#: order/templates/order/order_base.html:26
#: order/templates/order/sales_order_base.html:37
#: part/templates/part/category.html:27 part/templates/part/part_base.html:30
#: stock/templates/stock/item_base.html:62
#: stock/templates/stock/location.html:31
msgid "Admin view"
msgstr ""

#: build/templates/build/build_base.html:81
#: build/templates/build/build_base.html:150
#: order/templates/order/order_base.html:32
#: order/templates/order/order_base.html:86
#: order/templates/order/sales_order_base.html:43
#: order/templates/order/sales_order_base.html:93
#: templates/js/translated/table_filters.js:272
#: templates/js/translated/table_filters.js:300
#: templates/js/translated/table_filters.js:317
msgid "Overdue"
msgstr ""

#: build/templates/build/build_base.html:90
msgid "Print actions"
msgstr ""

#: build/templates/build/build_base.html:94
msgid "Print Build Order"
msgstr ""

#: build/templates/build/build_base.html:100
#: build/templates/build/build_base.html:222
msgid "Complete Build"
msgstr ""

#: build/templates/build/build_base.html:105
msgid "Build actions"
msgstr ""

#: build/templates/build/build_base.html:109
msgid "Edit Build"
msgstr ""

#: build/templates/build/build_base.html:111
#: build/templates/build/build_base.html:206 build/views.py:56
msgid "Cancel Build"
msgstr ""

#: build/templates/build/build_base.html:114
msgid "Delete Build"
msgstr ""

#: build/templates/build/build_base.html:124
#: build/templates/build/detail.html:15
msgid "Build Details"
msgstr ""

#: build/templates/build/build_base.html:150
#, python-format
msgid "This build was due on %(target)s"
msgstr ""

#: build/templates/build/build_base.html:157
#: build/templates/build/detail.html:67
msgid "Progress"
msgstr ""

#: build/templates/build/build_base.html:170
#: build/templates/build/detail.html:87 order/models.py:848
#: order/templates/order/sales_order_base.html:9
#: order/templates/order/sales_order_base.html:35
#: order/templates/order/sales_order_ship.html:25
#: report/templates/report/inventree_build_order_base.html:136
#: report/templates/report/inventree_so_report.html:77
#: stock/templates/stock/item_base.html:293
#: templates/js/translated/order.js:1016
msgid "Sales Order"
msgstr ""

#: build/templates/build/build_base.html:177
#: build/templates/build/detail.html:101
#: report/templates/report/inventree_build_order_base.html:153
msgid "Issued By"
msgstr ""

#: build/templates/build/build_base.html:214
msgid "Incomplete Outputs"
msgstr ""

#: build/templates/build/build_base.html:215
msgid "Build Order cannot be completed as incomplete build outputs remain"
msgstr ""

#: build/templates/build/build_output_create.html:7
msgid "The Bill of Materials contains trackable parts"
msgstr ""

#: build/templates/build/build_output_create.html:8
msgid "Build outputs must be generated individually."
msgstr ""

#: build/templates/build/build_output_create.html:9
msgid "Multiple build outputs will be created based on the quantity specified."
msgstr ""

#: build/templates/build/build_output_create.html:15
msgid "Trackable parts can have serial numbers specified"
msgstr ""

#: build/templates/build/build_output_create.html:16
msgid "Enter serial numbers to generate multiple single build outputs"
msgstr ""

#: build/templates/build/cancel.html:5
msgid "Are you sure you wish to cancel this build?"
msgstr ""

#: build/templates/build/complete.html:8
msgid "Build Order is complete"
msgstr ""

#: build/templates/build/complete.html:12
msgid "Build Order is incomplete"
msgstr ""

#: build/templates/build/complete.html:15
msgid "Incompleted build outputs remain"
msgstr ""

#: build/templates/build/complete.html:18
msgid "Required build quantity has not been completed"
msgstr ""

#: build/templates/build/complete.html:21
msgid "Required stock has not been fully allocated"
msgstr ""

#: build/templates/build/complete_output.html:10
msgid "Stock allocation is complete for this output"
msgstr ""

#: build/templates/build/complete_output.html:14
msgid "Stock allocation is incomplete"
msgstr ""

#: build/templates/build/complete_output.html:20
msgid "tracked parts have not been fully allocated"
msgstr ""

#: build/templates/build/complete_output.html:41
msgid "The following items will be created"
msgstr ""

#: build/templates/build/detail.html:38
msgid "Stock Source"
msgstr ""

#: build/templates/build/detail.html:43
msgid "Stock can be taken from any available location."
msgstr ""

#: build/templates/build/detail.html:49 order/models.py:802 stock/forms.py:134
#: templates/js/translated/order.js:431 templates/js/translated/order.js:939
msgid "Destination"
msgstr ""

#: build/templates/build/detail.html:56
msgid "Destination location not specified"
msgstr ""

#: build/templates/build/detail.html:73
#: stock/templates/stock/item_base.html:317
#: templates/js/translated/stock.js:910 templates/js/translated/stock.js:1852
#: templates/js/translated/table_filters.js:129
#: templates/js/translated/table_filters.js:211
msgid "Batch"
msgstr ""

#: build/templates/build/detail.html:119
#: order/templates/order/order_base.html:111
#: order/templates/order/sales_order_base.html:118
#: templates/js/translated/build.js:1259
msgid "Created"
msgstr ""

#: build/templates/build/detail.html:130
msgid "No target date set"
msgstr ""

#: build/templates/build/detail.html:135 templates/js/translated/build.js:1237
#: templates/js/translated/table_filters.js:282
msgid "Completed"
msgstr ""

#: build/templates/build/detail.html:139
msgid "Build not complete"
msgstr ""

#: build/templates/build/detail.html:150 build/templates/build/navbar.html:35
msgid "Child Build Orders"
msgstr ""

#: build/templates/build/detail.html:166
msgid "Allocate Stock to Build"
msgstr ""

#: build/templates/build/detail.html:172
msgid "Allocate stock to build"
msgstr ""

#: build/templates/build/detail.html:173 build/templates/build/navbar.html:20
#: build/templates/build/navbar.html:23
msgid "Allocate Stock"
msgstr ""

#: build/templates/build/detail.html:175 templates/js/translated/build.js:817
msgid "Unallocate stock"
msgstr ""

#: build/templates/build/detail.html:176 build/views.py:257
msgid "Unallocate Stock"
msgstr ""

#: build/templates/build/detail.html:179
msgid "Order required parts"
msgstr ""

#: build/templates/build/detail.html:180
#: company/templates/company/detail.html:32
#: company/templates/company/detail.html:72 order/views.py:509
#: part/templates/part/category.html:140
msgid "Order Parts"
msgstr ""

#: build/templates/build/detail.html:186
msgid "Untracked stock has been fully allocated for this Build Order"
msgstr ""

#: build/templates/build/detail.html:190
msgid "Untracked stock has not been fully allocated for this Build Order"
msgstr ""

#: build/templates/build/detail.html:197
msgid "Allocate selected items"
msgstr ""

#: build/templates/build/detail.html:209
msgid "This Build Order does not have any associated untracked BOM items"
msgstr ""

#: build/templates/build/detail.html:218
msgid "Incomplete Build Outputs"
msgstr ""

#: build/templates/build/detail.html:223
msgid "Create new build output"
msgstr ""

#: build/templates/build/detail.html:224
msgid "Create New Output"
msgstr ""

#: build/templates/build/detail.html:237
msgid "Create a new build output"
msgstr ""

#: build/templates/build/detail.html:238
msgid "No incomplete build outputs remain."
msgstr ""

#: build/templates/build/detail.html:239
msgid "Create a new build output using the button above"
msgstr ""

#: build/templates/build/detail.html:247
msgid "Completed Build Outputs"
msgstr ""

#: build/templates/build/detail.html:258 build/templates/build/navbar.html:42
#: build/templates/build/navbar.html:45 order/templates/order/po_navbar.html:35
#: order/templates/order/sales_order_detail.html:43
#: order/templates/order/so_navbar.html:29 part/templates/part/detail.html:173
#: part/templates/part/navbar.html:114 part/templates/part/navbar.html:117
#: stock/templates/stock/item.html:88 stock/templates/stock/navbar.html:47
#: stock/templates/stock/navbar.html:50
msgid "Attachments"
msgstr ""

#: build/templates/build/detail.html:269
msgid "Build Notes"
msgstr ""

#: build/templates/build/detail.html:273 build/templates/build/detail.html:414
#: company/templates/company/detail.html:169
#: company/templates/company/detail.html:196
#: order/templates/order/purchase_order_detail.html:71
#: order/templates/order/purchase_order_detail.html:104
#: order/templates/order/sales_order_detail.html:58
#: order/templates/order/sales_order_detail.html:85
#: part/templates/part/detail.html:109 stock/templates/stock/item.html:103
#: stock/templates/stock/item.html:188
msgid "Edit Notes"
msgstr ""

#: build/templates/build/detail.html:373
#: order/templates/order/po_attachments.html:79
#: order/templates/order/purchase_order_detail.html:166
#: order/templates/order/sales_order_detail.html:146
#: part/templates/part/detail.html:891 stock/templates/stock/item.html:253
#: templates/attachment_table.html:6
msgid "Add Attachment"
msgstr ""

#: build/templates/build/detail.html:392
#: order/templates/order/po_attachments.html:51
#: order/templates/order/purchase_order_detail.html:138
#: order/templates/order/sales_order_detail.html:119
#: part/templates/part/detail.html:845 stock/templates/stock/item.html:221
msgid "Edit Attachment"
msgstr ""

#: build/templates/build/detail.html:399
#: order/templates/order/po_attachments.html:58
#: order/templates/order/purchase_order_detail.html:145
#: order/templates/order/sales_order_detail.html:125
#: part/templates/part/detail.html:854 stock/templates/stock/item.html:230
#: templates/js/translated/order.js:1230
msgid "Confirm Delete Operation"
msgstr ""

#: build/templates/build/detail.html:400
#: order/templates/order/po_attachments.html:59
#: order/templates/order/purchase_order_detail.html:146
#: order/templates/order/sales_order_detail.html:126
#: part/templates/part/detail.html:855 stock/templates/stock/item.html:231
msgid "Delete Attachment"
msgstr ""

#: build/templates/build/detail.html:443
msgid "Allocation Complete"
msgstr ""

#: build/templates/build/detail.html:444
msgid "All untracked stock items have been allocated"
msgstr ""

#: build/templates/build/edit_build_item.html:7
msgid "Alter the quantity of stock allocated to the build output"
msgstr ""

#: build/templates/build/index.html:28
msgid "New Build Order"
msgstr ""

#: build/templates/build/index.html:37 build/templates/build/index.html:38
msgid "Print Build Orders"
msgstr ""

#: build/templates/build/index.html:43
#: order/templates/order/purchase_orders.html:27
#: order/templates/order/sales_orders.html:27
msgid "Display calendar view"
msgstr ""

#: build/templates/build/index.html:46
#: order/templates/order/purchase_orders.html:30
#: order/templates/order/sales_orders.html:30
msgid "Display list view"
msgstr ""

#: build/templates/build/navbar.html:12
msgid "Build Order Details"
msgstr ""

#: build/templates/build/navbar.html:15 order/templates/order/po_navbar.html:15
#: templates/js/translated/stock.js:1534
msgid "Details"
msgstr ""

#: build/templates/build/navbar.html:28 build/templates/build/navbar.html:31
msgid "Build Outputs"
msgstr ""

#: build/templates/build/navbar.html:38
msgid "Child Builds"
msgstr ""

#: build/templates/build/navbar.html:49
msgid "Build Order Notes"
msgstr ""

#: build/templates/build/unallocate.html:10
msgid "Are you sure you wish to unallocate all stock for this build?"
msgstr ""

#: build/templates/build/unallocate.html:12
msgid "All incomplete stock allocations will be removed from the build"
msgstr ""

#: build/views.py:76
msgid "Build was cancelled"
msgstr ""

#: build/views.py:88
msgid "Create Build Output"
msgstr ""

#: build/views.py:106
msgid "Maximum output quantity is "
msgstr ""

#: build/views.py:122 stock/views.py:1366
msgid "Serial numbers already exist"
msgstr ""

#: build/views.py:131
msgid "Serial numbers required for trackable build output"
msgstr ""

#: build/views.py:197
msgid "Delete Build Output"
msgstr ""

#: build/views.py:218 build/views.py:308
msgid "Confirm unallocation of build stock"
msgstr ""

#: build/views.py:219 build/views.py:309 stock/views.py:381
msgid "Check the confirmation box"
msgstr ""

#: build/views.py:231
msgid "Build output does not match build"
msgstr ""

#: build/views.py:233 build/views.py:434
msgid "Build output must be specified"
msgstr ""

#: build/views.py:245
msgid "Build output deleted"
msgstr ""

#: build/views.py:343
msgid "Complete Build Order"
msgstr ""

#: build/views.py:349
msgid "Build order cannot be completed - incomplete outputs remain"
msgstr ""

#: build/views.py:360
msgid "Completed build order"
msgstr ""

#: build/views.py:376
msgid "Complete Build Output"
msgstr ""

#: build/views.py:418
msgid "Invalid stock status value selected"
msgstr ""

#: build/views.py:425
msgid "Quantity to complete cannot exceed build output quantity"
msgstr ""

#: build/views.py:431
msgid "Confirm completion of incomplete build"
msgstr ""

#: build/views.py:530
msgid "Build output completed"
msgstr ""

#: build/views.py:567
msgid "Delete Build Order"
msgstr ""

#: common/files.py:67
msgid "Unsupported file format: {ext.upper()}"
msgstr ""

#: common/files.py:69
msgid "Error reading file (invalid encoding)"
msgstr ""

#: common/files.py:74
msgid "Error reading file (invalid format)"
msgstr ""

#: common/files.py:76
msgid "Error reading file (incorrect dimension)"
msgstr ""

#: common/files.py:78
msgid "Error reading file (data could be corrupted)"
msgstr ""

#: common/forms.py:34 templates/js/translated/attachment.js:54
msgid "File"
msgstr ""

#: common/forms.py:35
msgid "Select file to upload"
msgstr ""

#: common/forms.py:50
msgid "{name.title()} File"
msgstr ""

#: common/forms.py:51
#, python-brace-format
msgid "Select {name} file to upload"
msgstr ""

#: common/models.py:308 common/models.py:887 common/models.py:1048
msgid "Settings key (must be unique - case insensitive"
msgstr ""

#: common/models.py:310
msgid "Settings value"
msgstr ""

#: common/models.py:345
msgid "Must be an integer value"
msgstr ""

#: common/models.py:368
msgid "Value must be a boolean value"
msgstr ""

#: common/models.py:379
msgid "Value must be an integer value"
msgstr ""

#: common/models.py:402
msgid "Key string must be unique"
msgstr ""

#: common/models.py:509
msgid "InvenTree Instance Name"
msgstr ""

#: common/models.py:511
msgid "String descriptor for the server instance"
msgstr ""

#: common/models.py:515
msgid "Use instance name"
msgstr ""

#: common/models.py:516
msgid "Use the instance name in the title-bar"
msgstr ""

#: common/models.py:522 company/models.py:100 company/models.py:101
msgid "Company name"
msgstr ""

#: common/models.py:523
msgid "Internal company name"
msgstr ""

#: common/models.py:528
msgid "Base URL"
msgstr ""

#: common/models.py:529
msgid "Base URL for server instance"
msgstr ""

#: common/models.py:535
msgid "Default Currency"
msgstr ""

#: common/models.py:536
msgid "Default currency"
msgstr ""

#: common/models.py:542
msgid "Download from URL"
msgstr ""

#: common/models.py:543
msgid "Allow download of remote images and files from external URL"
msgstr ""

#: common/models.py:549
msgid "Barcode Support"
msgstr ""

#: common/models.py:550
msgid "Enable barcode scanner support"
msgstr ""

#: common/models.py:556
msgid "IPN Regex"
msgstr ""

#: common/models.py:557
msgid "Regular expression pattern for matching Part IPN"
msgstr ""

#: common/models.py:561
msgid "Allow Duplicate IPN"
msgstr ""

#: common/models.py:562
msgid "Allow multiple parts to share the same IPN"
msgstr ""

#: common/models.py:568
msgid "Allow Editing IPN"
msgstr ""

#: common/models.py:569
msgid "Allow changing the IPN value while editing a part"
msgstr ""

#: common/models.py:575
msgid "Copy Part BOM Data"
msgstr ""

#: common/models.py:576
msgid "Copy BOM data by default when duplicating a part"
msgstr ""

#: common/models.py:582
msgid "Copy Part Parameter Data"
msgstr ""

#: common/models.py:583
msgid "Copy parameter data by default when duplicating a part"
msgstr ""

#: common/models.py:589
msgid "Copy Part Test Data"
msgstr ""

#: common/models.py:590
msgid "Copy test data by default when duplicating a part"
msgstr ""

#: common/models.py:596
msgid "Copy Category Parameter Templates"
msgstr ""

#: common/models.py:597
msgid "Copy category parameter templates when creating a part"
msgstr ""

#: common/models.py:603 part/models.py:2256 report/models.py:187
#: stock/forms.py:224 templates/js/translated/table_filters.js:38
#: templates/js/translated/table_filters.js:351
msgid "Template"
msgstr ""

#: common/models.py:604
msgid "Parts are templates by default"
msgstr ""

#: common/models.py:610 part/models.py:806
#: templates/js/translated/table_filters.js:146
#: templates/js/translated/table_filters.js:363
msgid "Assembly"
msgstr ""

#: common/models.py:611
msgid "Parts can be assembled from other components by default"
msgstr ""

#: common/models.py:617 part/models.py:812
#: templates/js/translated/table_filters.js:367
msgid "Component"
msgstr ""

#: common/models.py:618
msgid "Parts can be used as sub-components by default"
msgstr ""

#: common/models.py:624 part/models.py:823
msgid "Purchaseable"
msgstr ""

#: common/models.py:625
msgid "Parts are purchaseable by default"
msgstr ""

#: common/models.py:631 part/models.py:828
#: templates/js/translated/table_filters.js:375
msgid "Salable"
msgstr ""

#: common/models.py:632
msgid "Parts are salable by default"
msgstr ""

#: common/models.py:638 part/models.py:818
#: templates/js/translated/table_filters.js:46
#: templates/js/translated/table_filters.js:379
msgid "Trackable"
msgstr ""

#: common/models.py:639
msgid "Parts are trackable by default"
msgstr ""

#: common/models.py:645 part/models.py:838
#: part/templates/part/part_base.html:66
#: templates/js/translated/table_filters.js:42
msgid "Virtual"
msgstr ""

#: common/models.py:646
msgid "Parts are virtual by default"
msgstr ""

#: common/models.py:652
msgid "Show Import in Views"
msgstr ""

#: common/models.py:653
msgid "Display the import wizard in some part views"
msgstr ""

#: common/models.py:659
msgid "Show Price in Forms"
msgstr ""

#: common/models.py:660
msgid "Display part price in some forms"
msgstr ""

#: common/models.py:671
msgid "Show Price in BOM"
msgstr ""

#: common/models.py:672
msgid "Include pricing information in BOM tables"
msgstr ""

#: common/models.py:678
msgid "Show related parts"
msgstr ""

#: common/models.py:679
msgid "Display related parts for a part"
msgstr ""

#: common/models.py:685
msgid "Create initial stock"
msgstr ""

#: common/models.py:686
msgid "Create initial stock on part creation"
msgstr ""

#: common/models.py:692
msgid "Internal Prices"
msgstr ""

#: common/models.py:693
msgid "Enable internal prices for parts"
msgstr ""

#: common/models.py:699
msgid "Internal Price as BOM-Price"
msgstr ""

#: common/models.py:700
msgid "Use the internal price (if set) in BOM-price calculations"
msgstr ""

#: common/models.py:706 templates/stats.html:25
msgid "Debug Mode"
msgstr ""

#: common/models.py:707
msgid "Generate reports in debug mode (HTML output)"
msgstr ""

#: common/models.py:713
msgid "Page Size"
msgstr ""

#: common/models.py:714
msgid "Default page size for PDF reports"
msgstr ""

#: common/models.py:724
msgid "Test Reports"
msgstr ""

#: common/models.py:725
msgid "Enable generation of test reports"
msgstr ""

#: common/models.py:731
msgid "Stock Expiry"
msgstr ""

#: common/models.py:732
msgid "Enable stock expiry functionality"
msgstr ""

#: common/models.py:738
msgid "Sell Expired Stock"
msgstr ""

#: common/models.py:739
msgid "Allow sale of expired stock"
msgstr ""

#: common/models.py:745
msgid "Stock Stale Time"
msgstr ""

#: common/models.py:746
msgid "Number of days stock items are considered stale before expiring"
msgstr ""

#: common/models.py:748
msgid "days"
msgstr ""

#: common/models.py:753
msgid "Build Expired Stock"
msgstr ""

#: common/models.py:754
msgid "Allow building with expired stock"
msgstr ""

#: common/models.py:760
msgid "Stock Ownership Control"
msgstr ""

#: common/models.py:761
msgid "Enable ownership control over stock locations and items"
msgstr ""

#: common/models.py:767
msgid "Group by Part"
msgstr ""

#: common/models.py:768
msgid "Group stock items by part reference in table views"
msgstr ""

#: common/models.py:774
msgid "Build Order Reference Prefix"
msgstr ""

#: common/models.py:775
msgid "Prefix value for build order reference"
msgstr ""

#: common/models.py:780
msgid "Build Order Reference Regex"
msgstr ""

#: common/models.py:781
msgid "Regular expression pattern for matching build order reference"
msgstr ""

#: common/models.py:785
msgid "Sales Order Reference Prefix"
msgstr ""

#: common/models.py:786
msgid "Prefix value for sales order reference"
msgstr ""

#: common/models.py:791
msgid "Purchase Order Reference Prefix"
msgstr ""

#: common/models.py:792
msgid "Prefix value for purchase order reference"
msgstr ""

#: common/models.py:798
msgid "Enable build"
msgstr ""

#: common/models.py:799
msgid "Enable build functionality in InvenTree interface"
msgstr ""

#: common/models.py:804
msgid "Enable buy"
msgstr ""

#: common/models.py:805
msgid "Enable buy functionality in InvenTree interface"
msgstr ""

#: common/models.py:810
msgid "Enable sell"
msgstr ""

#: common/models.py:811
msgid "Enable sell functionality in InvenTree interface"
msgstr ""

#: common/models.py:816
msgid "Enable stock"
msgstr ""

#: common/models.py:817
msgid "Enable stock functionality in InvenTree interface"
msgstr ""

#: common/models.py:822
msgid "Enable SO"
msgstr ""

#: common/models.py:823
msgid "Enable SO functionality in InvenTree interface"
msgstr ""

#: common/models.py:828
msgid "Enable PO"
msgstr ""

#: common/models.py:829
msgid "Enable PO functionality in InvenTree interface"
msgstr ""

#: common/models.py:836
<<<<<<< HEAD
#, fuzzy
#| msgid "Enter password"
msgid "Enable password forgot"
msgstr "Oppgi passord"
=======
msgid "Enable password forgot"
msgstr ""
>>>>>>> 62ce278f

#: common/models.py:837
msgid "Enable password forgot function on the login-pages"
msgstr ""

#: common/models.py:842
msgid "Enable registration"
msgstr ""

#: common/models.py:843
msgid "Enable self-registration for users on the login-pages"
msgstr ""

#: common/models.py:848
msgid "Enable SSO"
msgstr ""

#: common/models.py:849
msgid "Enable SSO on the login-pages"
msgstr ""

#: common/models.py:854
msgid "E-Mail required"
msgstr ""

#: common/models.py:855
msgid "Require user to supply mail on signup"
msgstr ""

#: common/models.py:860
msgid "Auto-fill SSO users"
msgstr ""

#: common/models.py:861
msgid "Automatically fill out user-details from SSO account-data"
msgstr ""

#: common/models.py:866
msgid "Mail twice"
msgstr ""

#: common/models.py:867
msgid "On signup ask users twice for their mail"
msgstr ""

#: common/models.py:872
msgid "Password twice"
msgstr ""

#: common/models.py:873
msgid "On signup ask users twice for their password"
msgstr ""

#: common/models.py:898
msgid "Show starred parts"
msgstr ""

#: common/models.py:899
msgid "Show starred parts on the homepage"
msgstr ""

#: common/models.py:904
msgid "Show latest parts"
msgstr ""

#: common/models.py:905
msgid "Show latest parts on the homepage"
msgstr ""

#: common/models.py:910
msgid "Recent Part Count"
msgstr ""

#: common/models.py:911
msgid "Number of recent parts to display on index page"
msgstr ""

#: common/models.py:917
msgid "Show unvalidated BOMs"
msgstr ""

#: common/models.py:918
msgid "Show BOMs that await validation on the homepage"
msgstr ""

#: common/models.py:923
msgid "Show recent stock changes"
msgstr ""

#: common/models.py:924
msgid "Show recently changed stock items on the homepage"
msgstr ""

#: common/models.py:929
msgid "Recent Stock Count"
msgstr ""

#: common/models.py:930
msgid "Number of recent stock items to display on index page"
msgstr ""

#: common/models.py:935
msgid "Show low stock"
msgstr ""

#: common/models.py:936
msgid "Show low stock items on the homepage"
msgstr ""

#: common/models.py:941
msgid "Show depleted stock"
msgstr ""

#: common/models.py:942
msgid "Show depleted stock items on the homepage"
msgstr ""

#: common/models.py:947
msgid "Show needed stock"
msgstr ""

#: common/models.py:948
msgid "Show stock items needed for builds on the homepage"
msgstr ""

#: common/models.py:953
msgid "Show expired stock"
msgstr ""

#: common/models.py:954
msgid "Show expired stock items on the homepage"
msgstr ""

#: common/models.py:959
msgid "Show stale stock"
msgstr ""

#: common/models.py:960
msgid "Show stale stock items on the homepage"
msgstr ""

#: common/models.py:965
msgid "Show pending builds"
msgstr ""

#: common/models.py:966
msgid "Show pending builds on the homepage"
msgstr ""

#: common/models.py:971
msgid "Show overdue builds"
msgstr ""

#: common/models.py:972
msgid "Show overdue builds on the homepage"
msgstr ""

#: common/models.py:977
msgid "Show outstanding POs"
msgstr ""

#: common/models.py:978
msgid "Show outstanding POs on the homepage"
msgstr ""

#: common/models.py:983
msgid "Show overdue POs"
msgstr ""

#: common/models.py:984
msgid "Show overdue POs on the homepage"
msgstr ""

#: common/models.py:989
msgid "Show outstanding SOs"
msgstr ""

#: common/models.py:990
msgid "Show outstanding SOs on the homepage"
msgstr ""

#: common/models.py:995
msgid "Show overdue SOs"
msgstr ""

#: common/models.py:996
msgid "Show overdue SOs on the homepage"
msgstr ""

#: common/models.py:1002
msgid "Inline label display"
msgstr ""

#: common/models.py:1003
msgid "Display PDF labels in the browser, instead of downloading as a file"
msgstr ""

#: common/models.py:1009
msgid "Inline report display"
msgstr ""

#: common/models.py:1010
msgid "Display PDF reports in the browser, instead of downloading as a file"
msgstr ""

#: common/models.py:1016
msgid "Search Preview Results"
msgstr ""

#: common/models.py:1017
msgid "Number of results to show in search preview window"
msgstr ""

#: common/models.py:1023
msgid "Show Quantity in Forms"
msgstr ""

#: common/models.py:1024
msgid "Display available part quantity in some forms"
msgstr ""

#: common/models.py:1030
msgid "Escape Key Closes Forms"
msgstr ""

#: common/models.py:1031
msgid "Use the escape key to close modal forms"
msgstr ""

#: common/models.py:1088 company/forms.py:43
msgid "Price break quantity"
msgstr ""

#: common/models.py:1095 company/templates/company/supplier_part.html:231
#: templates/js/translated/part.js:1369
msgid "Price"
msgstr ""

#: common/models.py:1096
msgid "Unit price at specified quantity"
msgstr ""

#: common/models.py:1189
msgid "Default"
msgstr ""

#: common/templates/common/edit_setting.html:11
msgid "Current value"
msgstr ""

#: common/views.py:33
msgid "Change Setting"
msgstr ""

#: common/views.py:119
msgid "Supplied value is not allowed"
msgstr ""

#: common/views.py:128
msgid "Supplied value must be a boolean"
msgstr ""

#: common/views.py:138
msgid "Change User Setting"
msgstr ""

#: common/views.py:213 order/templates/order/order_wizard/po_upload.html:42
#: order/templates/order/po_navbar.html:19
#: order/templates/order/po_navbar.html:22
#: order/templates/order/purchase_order_detail.html:27 order/views.py:289
#: part/templates/part/bom_upload/upload_file.html:65
#: part/templates/part/import_wizard/part_upload.html:45 part/views.py:268
#: part/views.py:882
msgid "Upload File"
msgstr ""

#: common/views.py:214 order/templates/order/order_wizard/match_fields.html:52
#: order/views.py:290 part/templates/part/bom_upload/match_fields.html:52
#: part/templates/part/import_wizard/ajax_match_fields.html:45
#: part/templates/part/import_wizard/match_fields.html:52 part/views.py:269
#: part/views.py:883
msgid "Match Fields"
msgstr ""

#: common/views.py:215
msgid "Match Items"
msgstr ""

#: common/views.py:560
msgid "Fields matching failed"
msgstr ""

#: common/views.py:615
msgid "Parts imported"
msgstr ""

#: common/views.py:637 order/templates/order/order_wizard/match_fields.html:27
#: order/templates/order/order_wizard/match_parts.html:19
#: order/templates/order/order_wizard/po_upload.html:40
#: part/templates/part/bom_upload/match_fields.html:27
#: part/templates/part/bom_upload/match_parts.html:19
#: part/templates/part/bom_upload/upload_file.html:63
#: part/templates/part/import_wizard/match_fields.html:27
#: part/templates/part/import_wizard/match_references.html:19
#: part/templates/part/import_wizard/part_upload.html:43
msgid "Previous Step"
msgstr ""

#: company/forms.py:24 part/forms.py:46
msgid "URL"
msgstr ""

#: company/forms.py:25 part/forms.py:47
msgid "Image URL"
msgstr ""

#: company/models.py:105
msgid "Company description"
msgstr ""

#: company/models.py:106
msgid "Description of the company"
msgstr ""

#: company/models.py:112 company/templates/company/company_base.html:70
#: templates/js/translated/company.js:348
msgid "Website"
msgstr ""

#: company/models.py:113
msgid "Company website URL"
msgstr ""

#: company/models.py:117 company/templates/company/company_base.html:88
msgid "Address"
msgstr ""

#: company/models.py:118
msgid "Company address"
msgstr ""

#: company/models.py:121
msgid "Phone number"
msgstr ""

#: company/models.py:122
msgid "Contact phone number"
msgstr ""

#: company/models.py:125 company/templates/company/company_base.html:102
msgid "Email"
msgstr ""

#: company/models.py:125
msgid "Contact email address"
msgstr ""

#: company/models.py:128 company/templates/company/company_base.html:109
msgid "Contact"
msgstr ""

#: company/models.py:129
msgid "Point of contact"
msgstr ""

#: company/models.py:131 company/models.py:348 company/models.py:564
#: order/models.py:160 part/models.py:715
#: report/templates/report/inventree_build_order_base.html:165
#: templates/js/translated/company.js:536
#: templates/js/translated/company.js:825 templates/js/translated/part.js:983
msgid "Link"
msgstr ""

#: company/models.py:131
msgid "Link to external company information"
msgstr ""

#: company/models.py:139 part/models.py:725
msgid "Image"
msgstr ""

#: company/models.py:144
msgid "is customer"
msgstr ""

#: company/models.py:144
msgid "Do you sell items to this company?"
msgstr ""

#: company/models.py:146
msgid "is supplier"
msgstr ""

#: company/models.py:146
msgid "Do you purchase items from this company?"
msgstr ""

#: company/models.py:148
msgid "is manufacturer"
msgstr ""

#: company/models.py:148
msgid "Does this company manufacture parts?"
msgstr ""

#: company/models.py:152 company/serializers.py:264
#: company/templates/company/company_base.html:76 stock/serializers.py:158
msgid "Currency"
msgstr ""

#: company/models.py:155
msgid "Default currency used for this company"
msgstr ""

#: company/models.py:320 company/models.py:535 stock/models.py:454
#: stock/templates/stock/item_base.html:237
msgid "Base Part"
msgstr ""

#: company/models.py:324 company/models.py:539 order/views.py:912
msgid "Select part"
msgstr ""

#: company/models.py:335 company/templates/company/company_base.html:116
#: company/templates/company/manufacturer_part.html:89
#: company/templates/company/supplier_part.html:98 part/bom.py:170
#: part/bom.py:247 stock/templates/stock/item_base.html:366
#: templates/js/translated/company.js:332
#: templates/js/translated/company.js:513
#: templates/js/translated/company.js:796 templates/js/translated/part.js:227
msgid "Manufacturer"
msgstr ""

#: company/models.py:336 templates/js/translated/part.js:228
msgid "Select manufacturer"
msgstr ""

#: company/models.py:342 company/templates/company/manufacturer_part.html:93
#: company/templates/company/supplier_part.html:106 part/bom.py:171
#: part/bom.py:248 templates/js/translated/company.js:529
#: templates/js/translated/company.js:814 templates/js/translated/order.js:851
#: templates/js/translated/part.js:238
msgid "MPN"
msgstr ""

#: company/models.py:343 templates/js/translated/part.js:239
msgid "Manufacturer Part Number"
msgstr ""

#: company/models.py:349
msgid "URL for external manufacturer part link"
msgstr ""

#: company/models.py:355
msgid "Manufacturer part description"
msgstr ""

#: company/models.py:409 company/models.py:558
#: company/templates/company/manufacturer_part.html:6
#: company/templates/company/manufacturer_part.html:23
#: stock/templates/stock/item_base.html:376
msgid "Manufacturer Part"
msgstr ""

#: company/models.py:416
msgid "Parameter name"
msgstr ""

#: company/models.py:422
#: report/templates/report/inventree_test_report_base.html:90
#: stock/models.py:1816 templates/InvenTree/settings/header.html:8
#: templates/js/translated/company.js:643 templates/js/translated/part.js:623
#: templates/js/translated/stock.js:555
msgid "Value"
msgstr ""

#: company/models.py:423
msgid "Parameter value"
msgstr ""

#: company/models.py:429 part/models.py:800 part/models.py:2224
#: templates/js/translated/company.js:649 templates/js/translated/part.js:629
msgid "Units"
msgstr ""

#: company/models.py:430
msgid "Parameter units"
msgstr ""

#: company/models.py:502
msgid "Linked manufacturer part must reference the same base part"
msgstr ""

#: company/models.py:545 company/templates/company/company_base.html:121
#: company/templates/company/supplier_part.html:88 order/models.py:260
#: order/templates/order/order_base.html:92
#: order/templates/order/order_wizard/select_pos.html:30 part/bom.py:175
#: part/bom.py:292 stock/templates/stock/item_base.html:383
#: templates/js/translated/company.js:336
#: templates/js/translated/company.js:770 templates/js/translated/order.js:659
#: templates/js/translated/part.js:208
msgid "Supplier"
msgstr ""

#: company/models.py:546 templates/js/translated/part.js:209
msgid "Select supplier"
msgstr ""

#: company/models.py:551 company/templates/company/supplier_part.html:92
#: part/bom.py:176 part/bom.py:293 templates/js/translated/order.js:838
#: templates/js/translated/part.js:219
msgid "SKU"
msgstr ""

#: company/models.py:552 templates/js/translated/part.js:220
msgid "Supplier stock keeping unit"
msgstr ""

#: company/models.py:559
msgid "Select manufacturer part"
msgstr ""

#: company/models.py:565
msgid "URL for external supplier part link"
msgstr ""

#: company/models.py:571
msgid "Supplier part description"
msgstr ""

#: company/models.py:576 company/templates/company/supplier_part.html:120
#: part/models.py:2389 report/templates/report/inventree_po_report.html:93
#: report/templates/report/inventree_so_report.html:93
msgid "Note"
msgstr ""

#: company/models.py:580 part/models.py:1603
msgid "base cost"
msgstr ""

#: company/models.py:580 part/models.py:1603
msgid "Minimum charge (e.g. stocking fee)"
msgstr ""

#: company/models.py:582 company/templates/company/supplier_part.html:113
#: stock/models.py:478 stock/templates/stock/item_base.html:324
#: templates/js/translated/company.js:846 templates/js/translated/stock.js:1036
msgid "Packaging"
msgstr ""

#: company/models.py:582
msgid "Part packaging"
msgstr ""

#: company/models.py:584 part/models.py:1605
msgid "multiple"
msgstr ""

#: company/models.py:584
msgid "Order multiple"
msgstr ""

#: company/serializers.py:68
msgid "Default currency used for this supplier"
msgstr ""

#: company/serializers.py:69
msgid "Currency Code"
msgstr ""

#: company/templates/company/company_base.html:9
#: company/templates/company/company_base.html:35
#: templates/InvenTree/search.html:208 templates/js/translated/company.js:321
msgid "Company"
msgstr ""

#: company/templates/company/company_base.html:25
#: part/templates/part/part_thumb.html:21
msgid "Upload new image"
msgstr ""

#: company/templates/company/company_base.html:27
#: part/templates/part/part_thumb.html:23
msgid "Download image from URL"
msgstr ""

#: company/templates/company/company_base.html:46
#: templates/js/translated/order.js:120
msgid "Create Purchase Order"
msgstr ""

#: company/templates/company/company_base.html:51
msgid "Edit company information"
msgstr ""

#: company/templates/company/company_base.html:56
#: company/templates/company/company_base.html:153
msgid "Delete Company"
msgstr ""

#: company/templates/company/company_base.html:64
msgid "Company Details"
msgstr ""

#: company/templates/company/company_base.html:81
msgid "Uses default currency"
msgstr ""

#: company/templates/company/company_base.html:95
msgid "Phone"
msgstr ""

#: company/templates/company/company_base.html:126 order/models.py:558
#: order/templates/order/sales_order_base.html:99 stock/models.py:496
#: stock/models.py:497 stock/templates/stock/item_base.html:276
#: templates/js/translated/company.js:328 templates/js/translated/order.js:1038
#: templates/js/translated/stock.js:1587
msgid "Customer"
msgstr ""

#: company/templates/company/company_base.html:199
#: part/templates/part/part_base.html:424
msgid "Upload Image"
msgstr ""

#: company/templates/company/detail.html:14
#: company/templates/company/manufacturer_part_navbar.html:18
#: templates/InvenTree/search.html:150
msgid "Supplier Parts"
msgstr ""

#: company/templates/company/detail.html:22
#: order/templates/order/order_wizard/select_parts.html:44
msgid "Create new supplier part"
msgstr ""

#: company/templates/company/detail.html:23
#: company/templates/company/manufacturer_part.html:109
#: part/templates/part/detail.html:289
msgid "New Supplier Part"
msgstr ""

#: company/templates/company/detail.html:27
#: company/templates/company/detail.html:67
#: company/templates/company/manufacturer_part.html:112
#: company/templates/company/manufacturer_part.html:136
#: part/templates/part/category.html:135 part/templates/part/detail.html:292
#: part/templates/part/detail.html:315
msgid "Options"
msgstr ""

#: company/templates/company/detail.html:32
#: company/templates/company/detail.html:72
#: part/templates/part/category.html:140
msgid "Order parts"
msgstr ""

#: company/templates/company/detail.html:35
#: company/templates/company/detail.html:75
msgid "Delete parts"
msgstr ""

#: company/templates/company/detail.html:35
#: company/templates/company/detail.html:75
msgid "Delete Parts"
msgstr ""

#: company/templates/company/detail.html:54 templates/InvenTree/search.html:135
msgid "Manufacturer Parts"
msgstr ""

#: company/templates/company/detail.html:62
msgid "Create new manufacturer part"
msgstr ""

#: company/templates/company/detail.html:63 part/templates/part/detail.html:312
msgid "New Manufacturer Part"
msgstr ""

#: company/templates/company/detail.html:93
msgid "Supplier Stock"
msgstr ""

#: company/templates/company/detail.html:102
#: company/templates/company/navbar.html:46
#: company/templates/company/navbar.html:49
#: order/templates/order/purchase_orders.html:8
#: order/templates/order/purchase_orders.html:13
#: part/templates/part/detail.html:50 part/templates/part/navbar.html:82
#: part/templates/part/navbar.html:85 templates/InvenTree/index.html:260
#: templates/InvenTree/search.html:229
#: templates/InvenTree/settings/navbar.html:119
#: templates/InvenTree/settings/navbar.html:121 templates/navbar.html:44
#: users/models.py:45
msgid "Purchase Orders"
msgstr ""

#: company/templates/company/detail.html:108
#: order/templates/order/purchase_orders.html:20
msgid "Create new purchase order"
msgstr ""

#: company/templates/company/detail.html:109
#: order/templates/order/purchase_orders.html:21
msgid "New Purchase Order"
msgstr ""

#: company/templates/company/detail.html:124
#: company/templates/company/navbar.html:55
#: company/templates/company/navbar.html:58
#: order/templates/order/sales_orders.html:8
#: order/templates/order/sales_orders.html:13
#: part/templates/part/detail.html:71 part/templates/part/navbar.html:91
#: part/templates/part/navbar.html:94 templates/InvenTree/index.html:291
#: templates/InvenTree/search.html:249
#: templates/InvenTree/settings/navbar.html:125
#: templates/InvenTree/settings/navbar.html:127 templates/navbar.html:55
#: users/models.py:46
msgid "Sales Orders"
msgstr ""

#: company/templates/company/detail.html:130
#: order/templates/order/sales_orders.html:20
msgid "Create new sales order"
msgstr ""

#: company/templates/company/detail.html:131
#: order/templates/order/sales_orders.html:21
msgid "New Sales Order"
msgstr ""

#: company/templates/company/detail.html:147
#: company/templates/company/navbar.html:61
#: company/templates/company/navbar.html:64
#: templates/js/translated/build.js:622
msgid "Assigned Stock"
msgstr ""

#: company/templates/company/detail.html:165
msgid "Company Notes"
msgstr ""

#: company/templates/company/detail.html:364
#: company/templates/company/manufacturer_part.html:200
#: part/templates/part/detail.html:357
msgid "Delete Supplier Parts?"
msgstr ""

#: company/templates/company/detail.html:365
#: company/templates/company/manufacturer_part.html:201
#: part/templates/part/detail.html:358
msgid "All selected supplier parts will be deleted"
msgstr ""

#: company/templates/company/index.html:8
msgid "Supplier List"
msgstr ""

#: company/templates/company/manufacturer_part.html:40
#: company/templates/company/supplier_part.html:40
#: company/templates/company/supplier_part.html:146
#: part/templates/part/detail.html:55 part/templates/part/part_base.html:116
msgid "Order part"
msgstr ""

#: company/templates/company/manufacturer_part.html:45
#: templates/js/translated/company.js:561
msgid "Edit manufacturer part"
msgstr ""

#: company/templates/company/manufacturer_part.html:49
#: templates/js/translated/company.js:562
msgid "Delete manufacturer part"
msgstr ""

#: company/templates/company/manufacturer_part.html:61
msgid "Manufacturer Part Details"
msgstr ""

#: company/templates/company/manufacturer_part.html:66
#: company/templates/company/supplier_part.html:65
msgid "Internal Part"
msgstr ""

#: company/templates/company/manufacturer_part.html:103
#: company/templates/company/manufacturer_part_navbar.html:21
#: company/views.py:49 part/templates/part/navbar.html:75
#: part/templates/part/navbar.html:78 part/templates/part/prices.html:163
#: templates/InvenTree/search.html:220 templates/navbar.html:41
msgid "Suppliers"
msgstr ""

#: company/templates/company/manufacturer_part.html:114
#: part/templates/part/detail.html:294
msgid "Delete supplier parts"
msgstr ""

#: company/templates/company/manufacturer_part.html:114
#: company/templates/company/manufacturer_part.html:138
#: company/templates/company/manufacturer_part.html:239
#: part/templates/part/detail.html:214 part/templates/part/detail.html:294
#: part/templates/part/detail.html:317 templates/js/translated/company.js:424
#: templates/js/translated/helpers.js:31 users/models.py:199
msgid "Delete"
msgstr ""

#: company/templates/company/manufacturer_part.html:127
#: company/templates/company/manufacturer_part_navbar.html:11
#: company/templates/company/manufacturer_part_navbar.html:14
#: part/templates/part/category_navbar.html:38
#: part/templates/part/category_navbar.html:41
#: part/templates/part/detail.html:155 part/templates/part/navbar.html:20
#: part/templates/part/navbar.html:23
msgid "Parameters"
msgstr ""

#: company/templates/company/manufacturer_part.html:133
#: part/templates/part/detail.html:162
#: templates/InvenTree/settings/category.html:26
#: templates/InvenTree/settings/part.html:63
msgid "New Parameter"
msgstr ""

#: company/templates/company/manufacturer_part.html:138
msgid "Delete parameters"
msgstr ""

#: company/templates/company/manufacturer_part.html:176
#: part/templates/part/detail.html:805
msgid "Add Parameter"
msgstr ""

#: company/templates/company/manufacturer_part.html:224
msgid "Selected parameters will be deleted"
msgstr ""

#: company/templates/company/manufacturer_part.html:236
msgid "Delete Parameters"
msgstr ""

#: company/templates/company/manufacturer_part_navbar.html:26
msgid "Manufacturer Part Stock"
msgstr ""

#: company/templates/company/manufacturer_part_navbar.html:29
#: company/templates/company/navbar.html:39
#: company/templates/company/supplier_part_navbar.html:15
#: part/templates/part/navbar.html:38 stock/api.py:52
#: stock/templates/stock/loc_link.html:7 stock/templates/stock/location.html:36
#: stock/templates/stock/stock_app_base.html:10
#: templates/InvenTree/index.html:150 templates/InvenTree/search.html:182
#: templates/InvenTree/settings/navbar.html:107
#: templates/InvenTree/settings/navbar.html:109
#: templates/js/translated/part.js:540 templates/js/translated/part.js:769
#: templates/js/translated/part.js:945 templates/js/translated/stock.js:182
#: templates/js/translated/stock.js:829 templates/navbar.html:32
msgid "Stock"
msgstr ""

#: company/templates/company/manufacturer_part_navbar.html:33
msgid "Manufacturer Part Orders"
msgstr ""

#: company/templates/company/manufacturer_part_navbar.html:36
#: company/templates/company/supplier_part_navbar.html:22
msgid "Orders"
msgstr ""

#: company/templates/company/navbar.html:17
#: company/templates/company/navbar.html:20
msgid "Manufactured Parts"
msgstr ""

#: company/templates/company/navbar.html:26
#: company/templates/company/navbar.html:29
msgid "Supplied Parts"
msgstr ""

#: company/templates/company/navbar.html:36 part/templates/part/navbar.html:35
#: stock/templates/stock/location.html:119
#: stock/templates/stock/location.html:134
#: stock/templates/stock/location.html:148
#: stock/templates/stock/location_navbar.html:18
#: stock/templates/stock/location_navbar.html:21
#: templates/InvenTree/search.html:184 templates/js/translated/stock.js:1486
#: templates/stats.html:93 templates/stats.html:102 users/models.py:43
msgid "Stock Items"
msgstr ""

#: company/templates/company/supplier_part.html:7
#: company/templates/company/supplier_part.html:24 stock/models.py:463
#: stock/templates/stock/item_base.html:388
#: templates/js/translated/company.js:786 templates/js/translated/stock.js:993
msgid "Supplier Part"
msgstr ""

#: company/templates/company/supplier_part.html:44
#: templates/js/translated/company.js:859
msgid "Edit supplier part"
msgstr ""

#: company/templates/company/supplier_part.html:48
#: templates/js/translated/company.js:860
msgid "Delete supplier part"
msgstr ""

#: company/templates/company/supplier_part.html:60
msgid "Supplier Part Details"
msgstr ""

#: company/templates/company/supplier_part.html:131
#: company/templates/company/supplier_part_navbar.html:12
msgid "Supplier Part Stock"
msgstr ""

#: company/templates/company/supplier_part.html:140
#: company/templates/company/supplier_part_navbar.html:19
msgid "Supplier Part Orders"
msgstr ""

#: company/templates/company/supplier_part.html:147
#: part/templates/part/detail.html:56
msgid "Order Part"
msgstr ""

#: company/templates/company/supplier_part.html:158
#: part/templates/part/navbar.html:67 part/templates/part/prices.html:7
msgid "Pricing Information"
msgstr ""

#: company/templates/company/supplier_part.html:164
#: company/templates/company/supplier_part.html:265
#: part/templates/part/prices.html:271 part/views.py:1730
msgid "Add Price Break"
msgstr ""

#: company/templates/company/supplier_part.html:185
msgid "No price break information found"
msgstr ""

#: company/templates/company/supplier_part.html:199 part/views.py:1792
msgid "Delete Price Break"
msgstr ""

#: company/templates/company/supplier_part.html:213 part/views.py:1778
msgid "Edit Price Break"
msgstr ""

#: company/templates/company/supplier_part.html:238
msgid "Edit price break"
msgstr ""

#: company/templates/company/supplier_part.html:239
msgid "Delete price break"
msgstr ""

#: company/templates/company/supplier_part_navbar.html:26
msgid "Supplier Part Pricing"
msgstr ""

#: company/templates/company/supplier_part_navbar.html:29
msgid "Pricing"
msgstr ""

#: company/views.py:50
msgid "New Supplier"
msgstr ""

#: company/views.py:55 part/templates/part/prices.html:167
#: templates/InvenTree/search.html:210 templates/navbar.html:42
msgid "Manufacturers"
msgstr ""

#: company/views.py:56
msgid "New Manufacturer"
msgstr ""

#: company/views.py:61 templates/InvenTree/search.html:240
#: templates/navbar.html:53
msgid "Customers"
msgstr ""

#: company/views.py:62
msgid "New Customer"
msgstr ""

#: company/views.py:69
msgid "Companies"
msgstr ""

#: company/views.py:70
msgid "New Company"
msgstr ""

#: company/views.py:129 part/views.py:608
msgid "Download Image"
msgstr ""

#: company/views.py:158 part/views.py:640
msgid "Image size exceeds maximum allowable size for download"
msgstr ""

#: company/views.py:165 part/views.py:647
#, python-brace-format
msgid "Invalid response: {code}"
msgstr ""

#: company/views.py:174 part/views.py:656
msgid "Supplied URL is not a valid image file"
msgstr ""

#: label/api.py:57 report/api.py:201
msgid "No valid objects provided to template"
msgstr ""

#: label/models.py:113
msgid "Label name"
msgstr ""

#: label/models.py:120
msgid "Label description"
msgstr ""

#: label/models.py:127 stock/forms.py:167
msgid "Label"
msgstr ""

#: label/models.py:128
msgid "Label template file"
msgstr ""

#: label/models.py:134 report/models.py:298
msgid "Enabled"
msgstr ""

#: label/models.py:135
msgid "Label template is enabled"
msgstr ""

#: label/models.py:140
msgid "Width [mm]"
msgstr ""

#: label/models.py:141
msgid "Label width, specified in mm"
msgstr ""

#: label/models.py:147
msgid "Height [mm]"
msgstr ""

#: label/models.py:148
msgid "Label height, specified in mm"
msgstr ""

#: label/models.py:154 report/models.py:291
msgid "Filename Pattern"
msgstr ""

#: label/models.py:155
msgid "Pattern for generating label filenames"
msgstr ""

#: label/models.py:258
msgid "Query filters (comma-separated list of key=value pairs),"
msgstr ""

#: label/models.py:259 label/models.py:319 label/models.py:366
#: report/models.py:322 report/models.py:457 report/models.py:495
msgid "Filters"
msgstr ""

#: label/models.py:318
msgid "Query filters (comma-separated list of key=value pairs"
msgstr ""

#: label/models.py:365
msgid "Part query filters (comma-separated value of key=value pairs)"
msgstr ""

#: order/api.py:250
msgid "Matching purchase order does not exist"
msgstr ""

#: order/forms.py:27 order/templates/order/order_base.html:50
msgid "Place order"
msgstr ""

#: order/forms.py:38 order/templates/order/order_base.html:57
msgid "Mark order as complete"
msgstr ""

#: order/forms.py:49 order/forms.py:60 order/templates/order/order_base.html:62
#: order/templates/order/sales_order_base.html:64
msgid "Cancel order"
msgstr ""

#: order/forms.py:71 order/templates/order/sales_order_base.html:61
msgid "Ship order"
msgstr ""

#: order/forms.py:97
msgid "Enter stock item serial numbers"
msgstr ""

#: order/forms.py:103
msgid "Enter quantity of stock items"
msgstr ""

#: order/models.py:158
msgid "Order description"
msgstr ""

#: order/models.py:160
msgid "Link to external page"
msgstr ""

#: order/models.py:168
msgid "Created By"
msgstr ""

#: order/models.py:175
msgid "User or group responsible for this order"
msgstr ""

#: order/models.py:180
msgid "Order notes"
msgstr ""

#: order/models.py:247 order/models.py:548
msgid "Order reference"
msgstr ""

#: order/models.py:252 order/models.py:563
msgid "Purchase order status"
msgstr ""

#: order/models.py:261
msgid "Company from which the items are being ordered"
msgstr ""

#: order/models.py:264 order/templates/order/order_base.html:98
#: templates/js/translated/order.js:668
msgid "Supplier Reference"
msgstr ""

#: order/models.py:264
msgid "Supplier order reference code"
msgstr ""

#: order/models.py:271
msgid "received by"
msgstr ""

#: order/models.py:276
msgid "Issue Date"
msgstr ""

#: order/models.py:277
msgid "Date order was issued"
msgstr ""

#: order/models.py:282
msgid "Target Delivery Date"
msgstr ""

#: order/models.py:283
msgid "Expected date for order delivery. Order will be overdue after this date."
msgstr ""

#: order/models.py:289
msgid "Date order was completed"
msgstr ""

#: order/models.py:318
msgid "Part supplier must match PO supplier"
msgstr ""

#: order/models.py:428
msgid "Quantity must be an integer"
msgstr ""

#: order/models.py:432
msgid "Quantity must be a positive number"
msgstr ""

#: order/models.py:559
msgid "Company to which the items are being sold"
msgstr ""

#: order/models.py:565
msgid "Customer Reference "
msgstr ""

#: order/models.py:565
msgid "Customer order reference code"
msgstr ""

#: order/models.py:570
msgid "Target date for order completion. Order will be overdue after this date."
msgstr ""

#: order/models.py:573 templates/js/translated/order.js:1079
msgid "Shipment Date"
msgstr ""

#: order/models.py:580
msgid "shipped by"
msgstr ""

#: order/models.py:624
msgid "SalesOrder cannot be shipped as it is not currently pending"
msgstr ""

#: order/models.py:721
msgid "Item quantity"
msgstr ""

#: order/models.py:727
msgid "Line item reference"
msgstr ""

#: order/models.py:729
msgid "Line item notes"
msgstr ""

#: order/models.py:759 order/models.py:847
#: templates/js/translated/order.js:1131
msgid "Order"
msgstr ""

#: order/models.py:760 order/templates/order/order_base.html:9
#: order/templates/order/order_base.html:24
#: report/templates/report/inventree_po_report.html:77
#: stock/templates/stock/item_base.html:338
#: templates/js/translated/order.js:637 templates/js/translated/stock.js:970
#: templates/js/translated/stock.js:1568
msgid "Purchase Order"
msgstr ""

#: order/models.py:781
msgid "Supplier part"
msgstr ""

#: order/models.py:788 order/templates/order/order_base.html:131
#: order/templates/order/sales_order_base.html:138
#: templates/js/translated/order.js:428 templates/js/translated/order.js:919
msgid "Received"
msgstr ""

#: order/models.py:789
msgid "Number of items received"
msgstr ""

#: order/models.py:796 part/templates/part/prices.html:176 stock/models.py:588
#: stock/serializers.py:150 stock/templates/stock/item_base.html:345
#: templates/js/translated/stock.js:1024
msgid "Purchase Price"
msgstr ""

#: order/models.py:797
msgid "Unit purchase price"
msgstr ""

#: order/models.py:805
msgid "Where does the Purchaser want this item to be stored?"
msgstr ""

#: order/models.py:857 part/templates/part/part_pricing.html:112
#: part/templates/part/prices.html:116 part/templates/part/prices.html:284
msgid "Sale Price"
msgstr ""

#: order/models.py:858
msgid "Unit sale price"
msgstr ""

#: order/models.py:937 order/models.py:939
msgid "Stock item has not been assigned"
msgstr ""

#: order/models.py:943
msgid "Cannot allocate stock item to a line with a different part"
msgstr ""

#: order/models.py:945
msgid "Cannot allocate stock to a line without a part"
msgstr ""

#: order/models.py:948
msgid "Allocation quantity cannot exceed stock quantity"
msgstr ""

#: order/models.py:952
msgid "StockItem is over-allocated"
msgstr ""

#: order/models.py:958
msgid "Quantity must be 1 for serialized stock item"
msgstr ""

#: order/models.py:966
msgid "Line"
msgstr ""

#: order/models.py:978
msgid "Item"
msgstr ""

#: order/models.py:979
msgid "Select stock item to allocate"
msgstr ""

#: order/models.py:982
msgid "Enter stock allocation quantity"
msgstr ""

#: order/serializers.py:167
msgid "Purchase price currency"
msgstr ""

#: order/serializers.py:202
msgid "Line Item"
msgstr ""

#: order/serializers.py:208
msgid "Line item does not match purchase order"
msgstr ""

#: order/serializers.py:218 order/serializers.py:285
msgid "Select destination location for received items"
msgstr ""

#: order/serializers.py:242
msgid "Barcode Hash"
msgstr ""

#: order/serializers.py:243
msgid "Unique identifier field"
msgstr ""

#: order/serializers.py:259
msgid "Barcode is already in use"
msgstr ""

#: order/serializers.py:297
msgid "Line items must be provided"
msgstr ""

#: order/serializers.py:314
msgid "Destination location must be specified"
msgstr ""

#: order/serializers.py:325
msgid "Supplied barcode values must be unique"
msgstr ""

#: order/serializers.py:569
msgid "Sale price currency"
msgstr ""

#: order/templates/order/delete_attachment.html:5
#: stock/templates/stock/attachment_delete.html:5
#: templates/attachment_delete.html:5
msgid "Are you sure you want to delete this attachment?"
msgstr ""

#: order/templates/order/order_base.html:39
#: order/templates/order/sales_order_base.html:50
msgid "Print"
msgstr ""

#: order/templates/order/order_base.html:42
#: order/templates/order/sales_order_base.html:53
msgid "Export order to file"
msgstr ""

#: order/templates/order/order_base.html:46
#: order/templates/order/sales_order_base.html:57
msgid "Edit order information"
msgstr ""

#: order/templates/order/order_base.html:54
msgid "Receive items"
msgstr ""

#: order/templates/order/order_base.html:72
#: order/templates/order/po_navbar.html:12
msgid "Purchase Order Details"
msgstr ""

#: order/templates/order/order_base.html:77
#: order/templates/order/sales_order_base.html:84
msgid "Order Reference"
msgstr ""

#: order/templates/order/order_base.html:82
#: order/templates/order/sales_order_base.html:89
msgid "Order Status"
msgstr ""

#: order/templates/order/order_base.html:117
#: report/templates/report/inventree_build_order_base.html:122
msgid "Issued"
msgstr ""

#: order/templates/order/order_base.html:185
msgid "Edit Purchase Order"
msgstr ""

#: order/templates/order/order_cancel.html:8
msgid "Cancelling this order means that the order and line items will no longer be editable."
msgstr ""

#: order/templates/order/order_complete.html:7
msgid "Mark this order as complete?"
msgstr ""

#: order/templates/order/order_complete.html:10
msgid "This order has line items which have not been marked as received."
msgstr ""

#: order/templates/order/order_complete.html:11
msgid "Completing this order means that the order and line items will no longer be editable."
msgstr ""

#: order/templates/order/order_issue.html:8
msgid "After placing this purchase order, line items will no longer be editable."
msgstr ""

#: order/templates/order/order_wizard/match_fields.html:9
#: part/templates/part/bom_upload/match_fields.html:9
#: part/templates/part/import_wizard/ajax_match_fields.html:9
#: part/templates/part/import_wizard/match_fields.html:9
msgid "Missing selections for the following required columns"
msgstr ""

#: order/templates/order/order_wizard/match_fields.html:20
#: part/templates/part/bom_upload/match_fields.html:20
#: part/templates/part/import_wizard/ajax_match_fields.html:20
#: part/templates/part/import_wizard/match_fields.html:20
msgid "Duplicate selections found, see below. Fix them then retry submitting."
msgstr ""

#: order/templates/order/order_wizard/match_fields.html:29
#: order/templates/order/order_wizard/match_parts.html:21
#: part/templates/part/bom_upload/match_fields.html:29
#: part/templates/part/bom_upload/match_parts.html:21
#: part/templates/part/import_wizard/match_fields.html:29
#: part/templates/part/import_wizard/match_references.html:21
msgid "Submit Selections"
msgstr ""

#: order/templates/order/order_wizard/match_fields.html:35
#: part/templates/part/bom_upload/match_fields.html:35
#: part/templates/part/import_wizard/ajax_match_fields.html:28
#: part/templates/part/import_wizard/match_fields.html:35
msgid "File Fields"
msgstr ""

#: order/templates/order/order_wizard/match_fields.html:42
#: part/templates/part/bom_upload/match_fields.html:42
#: part/templates/part/import_wizard/ajax_match_fields.html:35
#: part/templates/part/import_wizard/match_fields.html:42
msgid "Remove column"
msgstr ""

#: order/templates/order/order_wizard/match_fields.html:60
#: part/templates/part/bom_upload/match_fields.html:60
#: part/templates/part/import_wizard/ajax_match_fields.html:53
#: part/templates/part/import_wizard/match_fields.html:60
msgid "Duplicate selection"
msgstr ""

#: order/templates/order/order_wizard/match_fields.html:71
#: order/templates/order/order_wizard/match_parts.html:52
#: part/templates/part/bom_upload/match_fields.html:71
#: part/templates/part/bom_upload/match_parts.html:53
#: part/templates/part/import_wizard/ajax_match_fields.html:64
#: part/templates/part/import_wizard/ajax_match_references.html:42
#: part/templates/part/import_wizard/match_fields.html:71
#: part/templates/part/import_wizard/match_references.html:49
#: templates/js/translated/build.js:869 templates/js/translated/order.js:376
msgid "Remove row"
msgstr ""

#: order/templates/order/order_wizard/match_parts.html:12
#: part/templates/part/bom_upload/match_parts.html:12
#: part/templates/part/import_wizard/ajax_match_references.html:12
#: part/templates/part/import_wizard/match_references.html:12
msgid "Errors exist in the submitted data"
msgstr ""

#: order/templates/order/order_wizard/match_parts.html:28
#: part/templates/part/bom_upload/match_parts.html:28
#: part/templates/part/import_wizard/ajax_match_references.html:21
#: part/templates/part/import_wizard/match_references.html:28
msgid "Row"
msgstr ""

#: order/templates/order/order_wizard/match_parts.html:29
msgid "Select Supplier Part"
msgstr ""

#: order/templates/order/order_wizard/po_upload.html:11
msgid "Upload File for Purchase Order"
msgstr ""

#: order/templates/order/order_wizard/po_upload.html:18
#: part/templates/part/bom_upload/upload_file.html:34
#: part/templates/part/import_wizard/ajax_part_upload.html:10
#: part/templates/part/import_wizard/part_upload.html:21
#, python-format
msgid "Step %(step)s of %(count)s"
msgstr ""

#: order/templates/order/order_wizard/po_upload.html:48
msgid "Order is already processed. Files cannot be uploaded."
msgstr ""

#: order/templates/order/order_wizard/select_parts.html:11
msgid "Step 1 of 2 - Select Part Suppliers"
msgstr ""

#: order/templates/order/order_wizard/select_parts.html:16
msgid "Select suppliers"
msgstr ""

#: order/templates/order/order_wizard/select_parts.html:20
msgid "No purchaseable parts selected"
msgstr ""

#: order/templates/order/order_wizard/select_parts.html:33
msgid "Select Supplier"
msgstr ""

#: order/templates/order/order_wizard/select_parts.html:57
msgid "No price"
msgstr ""

#: order/templates/order/order_wizard/select_parts.html:65
#, python-format
msgid "Select a supplier for <em>%(name)s</em>"
msgstr ""

#: order/templates/order/order_wizard/select_parts.html:77
#: part/templates/part/set_category.html:32
msgid "Remove part"
msgstr ""

#: order/templates/order/order_wizard/select_pos.html:8
msgid "Step 2 of 2 - Select Purchase Orders"
msgstr ""

#: order/templates/order/order_wizard/select_pos.html:12
msgid "Select existing purchase orders, or create new orders."
msgstr ""

#: order/templates/order/order_wizard/select_pos.html:31
#: templates/js/translated/order.js:694 templates/js/translated/order.js:1084
msgid "Items"
msgstr ""

#: order/templates/order/order_wizard/select_pos.html:32
msgid "Select Purchase Order"
msgstr ""

#: order/templates/order/order_wizard/select_pos.html:45
#, python-format
msgid "Create new purchase order for %(name)s"
msgstr ""

#: order/templates/order/order_wizard/select_pos.html:68
#, python-format
msgid "Select a purchase order for %(name)s"
msgstr ""

#: order/templates/order/po_attachments.html:12
#: order/templates/order/po_navbar.html:32
#: order/templates/order/purchase_order_detail.html:56
msgid "Purchase Order Attachments"
msgstr ""

#: order/templates/order/po_navbar.html:26
msgid "Received Stock Items"
msgstr ""

#: order/templates/order/po_navbar.html:29
#: order/templates/order/po_received_items.html:12
#: order/templates/order/purchase_order_detail.html:47
msgid "Received Items"
msgstr ""

#: order/templates/order/purchase_order_detail.html:17
msgid "Purchase Order Items"
msgstr ""

#: order/templates/order/purchase_order_detail.html:24
#: order/templates/order/purchase_order_detail.html:212
#: order/templates/order/sales_order_detail.html:23
#: order/templates/order/sales_order_detail.html:177
msgid "Add Line Item"
msgstr ""

#: order/templates/order/purchase_order_detail.html:30
msgid "Receive selected items"
msgstr ""

#: order/templates/order/purchase_order_detail.html:31
msgid "Receive Items"
msgstr ""

#: order/templates/order/purchase_order_detail.html:67
#: order/templates/order/sales_order_detail.html:54
msgid "Order Notes"
msgstr ""

#: order/templates/order/purchase_orders.html:24
#: order/templates/order/sales_orders.html:24
msgid "Print Order Reports"
msgstr ""

#: order/templates/order/sales_order_base.html:16
msgid "This Sales Order has not been fully allocated"
msgstr ""

#: order/templates/order/sales_order_base.html:70
msgid "Packing List"
msgstr ""

#: order/templates/order/sales_order_base.html:79
msgid "Sales Order Details"
msgstr ""

#: order/templates/order/sales_order_base.html:105
#: templates/js/translated/order.js:1051
msgid "Customer Reference"
msgstr ""

#: order/templates/order/sales_order_base.html:183
msgid "Edit Sales Order"
msgstr ""

#: order/templates/order/sales_order_cancel.html:8
#: order/templates/order/sales_order_ship.html:9
#: part/templates/part/bom_duplicate.html:12
#: stock/templates/stock/stockitem_convert.html:13
msgid "Warning"
msgstr ""

#: order/templates/order/sales_order_cancel.html:9
msgid "Cancelling this order means that the order will no longer be editable."
msgstr ""

#: order/templates/order/sales_order_detail.html:17
msgid "Sales Order Items"
msgstr ""

#: order/templates/order/sales_order_ship.html:10
msgid "This order has not been fully allocated. If the order is marked as shipped, it can no longer be adjusted."
msgstr ""

#: order/templates/order/sales_order_ship.html:12
msgid "Ensure that the order allocation is correct before shipping the order."
msgstr ""

#: order/templates/order/sales_order_ship.html:18
msgid "Some line items in this order have been over-allocated"
msgstr ""

#: order/templates/order/sales_order_ship.html:20
msgid "Ensure that this is correct before shipping the order."
msgstr ""

#: order/templates/order/sales_order_ship.html:27
msgid "Shipping this order means that the order will no longer be editable."
msgstr ""

#: order/templates/order/so_allocate_by_serial.html:9
msgid "Allocate stock items by serial number"
msgstr ""

#: order/templates/order/so_navbar.html:12
msgid "Sales Order Line Items"
msgstr ""

#: order/templates/order/so_navbar.html:15
msgid "Order Items"
msgstr ""

#: order/templates/order/so_navbar.html:26
msgid "Sales Order Attachments"
msgstr ""

#: order/views.py:103
msgid "Cancel Order"
msgstr ""

#: order/views.py:112 order/views.py:138
msgid "Confirm order cancellation"
msgstr ""

#: order/views.py:115 order/views.py:141
msgid "Order cannot be cancelled"
msgstr ""

#: order/views.py:129
msgid "Cancel sales order"
msgstr ""

#: order/views.py:155
msgid "Issue Order"
msgstr ""

#: order/views.py:164
msgid "Confirm order placement"
msgstr ""

#: order/views.py:174
msgid "Purchase order issued"
msgstr ""

#: order/views.py:185
msgid "Complete Order"
msgstr ""

#: order/views.py:201
msgid "Confirm order completion"
msgstr ""

#: order/views.py:212
msgid "Purchase order completed"
msgstr ""

#: order/views.py:222
msgid "Ship Order"
msgstr ""

#: order/views.py:238
msgid "Confirm order shipment"
msgstr ""

#: order/views.py:244
msgid "Could not ship order"
msgstr ""

#: order/views.py:291
msgid "Match Supplier Parts"
msgstr ""

#: order/views.py:535
msgid "Update prices"
msgstr ""

#: order/views.py:793
#, python-brace-format
msgid "Ordered {n} parts"
msgstr ""

#: order/views.py:846
msgid "Allocate Serial Numbers"
msgstr ""

#: order/views.py:891
#, python-brace-format
msgid "Allocated {n} items"
msgstr ""

#: order/views.py:907
msgid "Select line item"
msgstr ""

#: order/views.py:938
#, python-brace-format
msgid "No matching item for serial {serial}"
msgstr ""

#: order/views.py:948
#, python-brace-format
msgid "{serial} is not in stock"
msgstr ""

#: order/views.py:956
#, python-brace-format
msgid "{serial} already allocated to an order"
msgstr ""

#: order/views.py:1072
msgid "Sales order not found"
msgstr ""

#: order/views.py:1078
msgid "Price not found"
msgstr ""

#: order/views.py:1081
#, python-brace-format
msgid "Updated {part} unit-price to {price}"
msgstr ""

#: order/views.py:1086
#, python-brace-format
msgid "Updated {part} unit-price to {price} and quantity to {qty}"
msgstr ""

#: part/api.py:54 part/models.py:299 part/templates/part/cat_link.html:7
#: part/templates/part/category.html:108 part/templates/part/category.html:122
#: part/templates/part/category_navbar.html:21
#: part/templates/part/category_navbar.html:24
#: templates/InvenTree/index.html:102 templates/InvenTree/search.html:114
#: templates/InvenTree/settings/navbar.html:95
#: templates/InvenTree/settings/navbar.html:97
#: templates/js/translated/part.js:1165 templates/navbar.html:29
#: templates/stats.html:80 templates/stats.html:89 users/models.py:41
msgid "Parts"
msgstr ""

#: part/api.py:700
msgid "Must be greater than zero"
msgstr ""

#: part/api.py:704
msgid "Must be a valid quantity"
msgstr ""

#: part/api.py:719
msgid "Specify location for initial part stock"
msgstr ""

#: part/api.py:750 part/api.py:754 part/api.py:769 part/api.py:773
msgid "This field is required"
msgstr ""

#: part/bom.py:133 part/models.py:76 part/models.py:734
#: part/templates/part/category.html:75 part/templates/part/part_base.html:290
msgid "Default Location"
msgstr ""

#: part/bom.py:134 part/templates/part/part_base.html:156
msgid "Available Stock"
msgstr ""

#: part/forms.py:63
msgid "File Format"
msgstr ""

#: part/forms.py:63
msgid "Select output file format"
msgstr ""

#: part/forms.py:65
msgid "Cascading"
msgstr ""

#: part/forms.py:65
msgid "Download cascading / multi-level BOM"
msgstr ""

#: part/forms.py:67
msgid "Levels"
msgstr ""

#: part/forms.py:67
msgid "Select maximum number of BOM levels to export (0 = all levels)"
msgstr ""

#: part/forms.py:69
msgid "Include Parameter Data"
msgstr ""

#: part/forms.py:69
msgid "Include part parameters data in exported BOM"
msgstr ""

#: part/forms.py:71
msgid "Include Stock Data"
msgstr ""

#: part/forms.py:71
msgid "Include part stock data in exported BOM"
msgstr ""

#: part/forms.py:73
msgid "Include Manufacturer Data"
msgstr ""

#: part/forms.py:73
msgid "Include part manufacturer data in exported BOM"
msgstr ""

#: part/forms.py:75
msgid "Include Supplier Data"
msgstr ""

#: part/forms.py:75
msgid "Include part supplier data in exported BOM"
msgstr ""

#: part/forms.py:96 part/models.py:2254
msgid "Parent Part"
msgstr ""

#: part/forms.py:97 part/templates/part/bom_duplicate.html:7
msgid "Select parent part to copy BOM from"
msgstr ""

#: part/forms.py:103
msgid "Clear existing BOM items"
msgstr ""

#: part/forms.py:109
msgid "Confirm BOM duplication"
msgstr ""

#: part/forms.py:127
msgid "validate"
msgstr ""

#: part/forms.py:127
msgid "Confirm that the BOM is correct"
msgstr ""

#: part/forms.py:170
msgid "Related Part"
msgstr ""

#: part/forms.py:177
msgid "Select part category"
msgstr ""

#: part/forms.py:226
msgid "Add parameter template to same level categories"
msgstr ""

#: part/forms.py:230
msgid "Add parameter template to all categories"
msgstr ""

#: part/forms.py:250
msgid "Input quantity for price calculation"
msgstr ""

#: part/models.py:77
msgid "Default location for parts in this category"
msgstr ""

#: part/models.py:80
msgid "Default keywords"
msgstr ""

#: part/models.py:80
msgid "Default keywords for parts in this category"
msgstr ""

#: part/models.py:90 part/models.py:2300
#: part/templates/part/part_app_base.html:10
msgid "Part Category"
msgstr ""

#: part/models.py:91 part/templates/part/category.html:32
#: part/templates/part/category.html:103 templates/InvenTree/search.html:127
#: templates/stats.html:84 users/models.py:40
msgid "Part Categories"
msgstr ""

#: part/models.py:384
msgid "Invalid choice for parent part"
msgstr ""

#: part/models.py:436 part/models.py:448
#, python-brace-format
msgid "Part '{p1}' is  used in BOM for '{p2}' (recursive)"
msgstr ""

#: part/models.py:545
msgid "Next available serial numbers are"
msgstr ""

#: part/models.py:549
msgid "Next available serial number is"
msgstr ""

#: part/models.py:554
msgid "Most recent serial number is"
msgstr ""

#: part/models.py:633
msgid "Duplicate IPN not allowed in part settings"
msgstr ""

#: part/models.py:658
msgid "Part name"
msgstr ""

#: part/models.py:665
msgid "Is Template"
msgstr ""

#: part/models.py:666
msgid "Is this part a template part?"
msgstr ""

#: part/models.py:676
msgid "Is this part a variant of another part?"
msgstr ""

#: part/models.py:677
msgid "Variant Of"
msgstr ""

#: part/models.py:683
msgid "Part description"
msgstr ""

#: part/models.py:688 part/templates/part/category.html:82
#: part/templates/part/part_base.html:259
msgid "Keywords"
msgstr ""

#: part/models.py:689
msgid "Part keywords to improve visibility in search results"
msgstr ""

#: part/models.py:696 part/models.py:2299
#: part/templates/part/set_category.html:15
#: templates/InvenTree/settings/settings.html:169
#: templates/js/translated/part.js:927
msgid "Category"
msgstr ""

#: part/models.py:697
msgid "Part category"
msgstr ""

#: part/models.py:702 part/templates/part/part_base.html:235
#: templates/js/translated/part.js:528 templates/js/translated/part.js:760
msgid "IPN"
msgstr ""

#: part/models.py:703
msgid "Internal Part Number"
msgstr ""

#: part/models.py:709
msgid "Part revision or version number"
msgstr ""

#: part/models.py:710 part/templates/part/part_base.html:252
#: report/models.py:200 templates/js/translated/part.js:532
msgid "Revision"
msgstr ""

#: part/models.py:732
msgid "Where is this item normally stored?"
msgstr ""

#: part/models.py:779 part/templates/part/part_base.html:297
msgid "Default Supplier"
msgstr ""

#: part/models.py:780
msgid "Default supplier part"
msgstr ""

#: part/models.py:787
msgid "Default Expiry"
msgstr ""

#: part/models.py:788
msgid "Expiry time (in days) for stock items of this part"
msgstr ""

#: part/models.py:793
msgid "Minimum Stock"
msgstr ""

#: part/models.py:794
msgid "Minimum allowed stock level"
msgstr ""

#: part/models.py:801
msgid "Stock keeping units for this part"
msgstr ""

#: part/models.py:807
msgid "Can this part be built from other parts?"
msgstr ""

#: part/models.py:813
msgid "Can this part be used to build other parts?"
msgstr ""

#: part/models.py:819
msgid "Does this part have tracking for unique items?"
msgstr ""

#: part/models.py:824
msgid "Can this part be purchased from external suppliers?"
msgstr ""

#: part/models.py:829
msgid "Can this part be sold to customers?"
msgstr ""

#: part/models.py:833 templates/js/translated/table_filters.js:34
#: templates/js/translated/table_filters.js:82
#: templates/js/translated/table_filters.js:268
#: templates/js/translated/table_filters.js:346
msgid "Active"
msgstr ""

#: part/models.py:834
msgid "Is this part active?"
msgstr ""

#: part/models.py:839
msgid "Is this a virtual part, such as a software product or license?"
msgstr ""

#: part/models.py:844
msgid "Part notes - supports Markdown formatting"
msgstr ""

#: part/models.py:847
msgid "BOM checksum"
msgstr ""

#: part/models.py:847
msgid "Stored BOM checksum"
msgstr ""

#: part/models.py:850
msgid "BOM checked by"
msgstr ""

#: part/models.py:852
msgid "BOM checked date"
msgstr ""

#: part/models.py:856
msgid "Creation User"
msgstr ""

#: part/models.py:1605
msgid "Sell multiple"
msgstr ""

#: part/models.py:2100
msgid "Test templates can only be created for trackable parts"
msgstr ""

#: part/models.py:2117
msgid "Test with this name already exists for this part"
msgstr ""

#: part/models.py:2137 templates/js/translated/part.js:1216
#: templates/js/translated/stock.js:535
msgid "Test Name"
msgstr ""

#: part/models.py:2138
msgid "Enter a name for the test"
msgstr ""

#: part/models.py:2143
msgid "Test Description"
msgstr ""

#: part/models.py:2144
msgid "Enter description for this test"
msgstr ""

#: part/models.py:2149 templates/js/translated/part.js:1225
#: templates/js/translated/table_filters.js:254
msgid "Required"
msgstr ""

#: part/models.py:2150
msgid "Is this test required to pass?"
msgstr ""

#: part/models.py:2155 templates/js/translated/part.js:1233
msgid "Requires Value"
msgstr ""

#: part/models.py:2156
msgid "Does this test require a value when adding a test result?"
msgstr ""

#: part/models.py:2161 templates/js/translated/part.js:1240
msgid "Requires Attachment"
msgstr ""

#: part/models.py:2162
msgid "Does this test require a file attachment when adding a test result?"
msgstr ""

#: part/models.py:2173
#, python-brace-format
msgid "Illegal character in template name ({c})"
msgstr ""

#: part/models.py:2209
msgid "Parameter template name must be unique"
msgstr ""

#: part/models.py:2217
msgid "Parameter Name"
msgstr ""

#: part/models.py:2224
msgid "Parameter Units"
msgstr ""

#: part/models.py:2256 part/models.py:2305 part/models.py:2306
#: templates/InvenTree/settings/settings.html:164
msgid "Parameter Template"
msgstr ""

#: part/models.py:2258
msgid "Data"
msgstr ""

#: part/models.py:2258
msgid "Parameter Value"
msgstr ""

#: part/models.py:2310 templates/InvenTree/settings/settings.html:173
msgid "Default Value"
msgstr ""

#: part/models.py:2311
msgid "Default Parameter Value"
msgstr ""

#: part/models.py:2362
msgid "Select parent part"
msgstr ""

#: part/models.py:2370
msgid "Sub part"
msgstr ""

#: part/models.py:2371
msgid "Select part to be used in BOM"
msgstr ""

#: part/models.py:2377
msgid "BOM quantity for this BOM item"
msgstr ""

#: part/models.py:2379 templates/js/translated/bom.js:275
#: templates/js/translated/bom.js:335
msgid "Optional"
msgstr ""

#: part/models.py:2379
msgid "This BOM item is optional"
msgstr ""

#: part/models.py:2382
msgid "Overage"
msgstr ""

#: part/models.py:2383
msgid "Estimated build wastage quantity (absolute or percentage)"
msgstr ""

#: part/models.py:2386
msgid "BOM item reference"
msgstr ""

#: part/models.py:2389
msgid "BOM item notes"
msgstr ""

#: part/models.py:2391
msgid "Checksum"
msgstr ""

#: part/models.py:2391
msgid "BOM line checksum"
msgstr ""

#: part/models.py:2395 templates/js/translated/bom.js:352
#: templates/js/translated/bom.js:359
#: templates/js/translated/table_filters.js:68
msgid "Inherited"
msgstr ""

#: part/models.py:2396
msgid "This BOM item is inherited by BOMs for variant parts"
msgstr ""

#: part/models.py:2401 templates/js/translated/bom.js:344
msgid "Allow Variants"
msgstr ""

#: part/models.py:2402
msgid "Stock items for variant parts can be used for this BOM item"
msgstr ""

#: part/models.py:2487 stock/models.py:341
msgid "Quantity must be integer value for trackable parts"
msgstr ""

#: part/models.py:2496 part/models.py:2498
msgid "Sub part must be specified"
msgstr ""

#: part/models.py:2620
msgid "Part 1"
msgstr ""

#: part/models.py:2624
msgid "Part 2"
msgstr ""

#: part/models.py:2624
msgid "Select Related Part"
msgstr ""

#: part/models.py:2656
msgid "Error creating relationship: check that the part is not related to itself and that the relationship is unique"
msgstr ""

#: part/templates/part/bom.html:6
msgid "You do not have permission to edit the BOM."
msgstr ""

#: part/templates/part/bom.html:14
#, python-format
msgid "The BOM for <em>%(part)s</em> has changed, and must be validated.<br>"
msgstr ""

#: part/templates/part/bom.html:16
#, python-format
msgid "The BOM for <em>%(part)s</em> was last checked by %(checker)s on %(check_date)s"
msgstr ""

#: part/templates/part/bom.html:20
#, python-format
msgid "The BOM for <em>%(part)s</em> has not been validated."
msgstr ""

#: part/templates/part/bom.html:27
msgid "Remove selected BOM items"
msgstr ""

#: part/templates/part/bom.html:30
msgid "Import BOM data"
msgstr ""

#: part/templates/part/bom.html:34
msgid "Copy BOM from parent part"
msgstr ""

#: part/templates/part/bom.html:38
msgid "New BOM Item"
msgstr ""

#: part/templates/part/bom.html:41
msgid "Finish Editing"
msgstr ""

#: part/templates/part/bom.html:46
msgid "Edit BOM"
msgstr ""

#: part/templates/part/bom.html:50
msgid "Validate Bill of Materials"
msgstr ""

#: part/templates/part/bom.html:56 part/views.py:1220
msgid "Export Bill of Materials"
msgstr ""

#: part/templates/part/bom.html:59
msgid "Print BOM Report"
msgstr ""

#: part/templates/part/bom_duplicate.html:13
msgid "This part already has a Bill of Materials"
msgstr ""

#: part/templates/part/bom_upload/match_parts.html:29
msgid "Select Part"
msgstr ""

#: part/templates/part/bom_upload/upload_file.html:13
#: part/templates/part/bom_upload/upload_file.html:16
msgid "Return To BOM"
msgstr ""

#: part/templates/part/bom_upload/upload_file.html:27
msgid "Upload Bill of Materials"
msgstr ""

#: part/templates/part/bom_upload/upload_file.html:46
msgid "Requirements for BOM upload"
msgstr ""

#: part/templates/part/bom_upload/upload_file.html:48
msgid "The BOM file must contain the required named columns as provided in the "
msgstr ""

#: part/templates/part/bom_upload/upload_file.html:48
msgid "BOM Upload Template"
msgstr ""

#: part/templates/part/bom_upload/upload_file.html:49
msgid "Each part must already exist in the database"
msgstr ""

#: part/templates/part/bom_validate.html:6
#, python-format
msgid "Confirm that the Bill of Materials (BOM) is valid for:<br><em>%(part)s</em>"
msgstr ""

#: part/templates/part/bom_validate.html:9
msgid "This will validate each line in the BOM."
msgstr ""

#: part/templates/part/category.html:33
msgid "All parts"
msgstr ""

#: part/templates/part/category.html:38
msgid "Create new part category"
msgstr ""

#: part/templates/part/category.html:44
msgid "Edit part category"
msgstr ""

#: part/templates/part/category.html:49
msgid "Delete part category"
msgstr ""

#: part/templates/part/category.html:59 part/templates/part/category.html:98
msgid "Category Details"
msgstr ""

#: part/templates/part/category.html:64
msgid "Category Path"
msgstr ""

#: part/templates/part/category.html:69
msgid "Category Description"
msgstr ""

#: part/templates/part/category.html:88 part/templates/part/category.html:175
#: part/templates/part/category_navbar.html:14
#: part/templates/part/category_navbar.html:17
msgid "Subcategories"
msgstr ""

#: part/templates/part/category.html:93
msgid "Parts (Including subcategories)"
msgstr ""

#: part/templates/part/category.html:126
msgid "Export Part Data"
msgstr ""

#: part/templates/part/category.html:127 part/templates/part/category.html:142
msgid "Export"
msgstr ""

#: part/templates/part/category.html:130
msgid "Create new part"
msgstr ""

#: part/templates/part/category.html:131 templates/js/translated/bom.js:39
msgid "New Part"
msgstr ""

#: part/templates/part/category.html:138
msgid "Set category"
msgstr ""

#: part/templates/part/category.html:138
msgid "Set Category"
msgstr ""

#: part/templates/part/category.html:141
msgid "Print Labels"
msgstr ""

#: part/templates/part/category.html:142
msgid "Export Data"
msgstr ""

#: part/templates/part/category.html:146
msgid "View list display"
msgstr ""

#: part/templates/part/category.html:149
msgid "View grid display"
msgstr ""

#: part/templates/part/category.html:165
msgid "Part Parameters"
msgstr ""

#: part/templates/part/category.html:254
msgid "Create Part Category"
msgstr ""

#: part/templates/part/category.html:281
msgid "Create Part"
msgstr ""

#: part/templates/part/category_delete.html:5
msgid "Are you sure you want to delete category"
msgstr ""

#: part/templates/part/category_delete.html:8
#, python-format
msgid "This category contains %(count)s child categories"
msgstr ""

#: part/templates/part/category_delete.html:9
msgid "If this category is deleted, these child categories will be moved to the"
msgstr ""

#: part/templates/part/category_delete.html:11
msgid "category"
msgstr ""

#: part/templates/part/category_delete.html:13
msgid "top level Parts category"
msgstr ""

#: part/templates/part/category_delete.html:25
#, python-format
msgid "This category contains %(count)s parts"
msgstr ""

#: part/templates/part/category_delete.html:27
#, python-format
msgid "If this category is deleted, these parts will be moved to the parent category %(path)s"
msgstr ""

#: part/templates/part/category_delete.html:29
msgid "If this category is deleted, these parts will be moved to the top-level category Teile"
msgstr ""

#: part/templates/part/category_navbar.html:29
#: part/templates/part/category_navbar.html:32
msgid "Import Parts"
msgstr ""

#: part/templates/part/copy_part.html:9 templates/js/translated/part.js:363
msgid "Duplicate Part"
msgstr ""

#: part/templates/part/copy_part.html:10
#, python-format
msgid "Make a copy of part '%(full_name)s'."
msgstr ""

#: part/templates/part/copy_part.html:14
#: part/templates/part/create_part.html:11
msgid "Possible Matching Parts"
msgstr ""

#: part/templates/part/copy_part.html:15
#: part/templates/part/create_part.html:12
msgid "The new part may be a duplicate of these existing parts"
msgstr ""

#: part/templates/part/create_part.html:17
#, python-format
msgid "%(full_name)s - <em>%(desc)s</em> (%(match_per)s%% match)"
msgstr ""

#: part/templates/part/detail.html:16
msgid "Part Stock"
msgstr ""

#: part/templates/part/detail.html:21
#, python-format
msgid "Showing stock for all variants of <em>%(full_name)s</em>"
msgstr ""

#: part/templates/part/detail.html:30 part/templates/part/navbar.html:99
msgid "Part Test Templates"
msgstr ""

#: part/templates/part/detail.html:36
msgid "Add Test Template"
msgstr ""

#: part/templates/part/detail.html:77
msgid "New sales order"
msgstr ""

#: part/templates/part/detail.html:77
msgid "New Order"
msgstr ""

#: part/templates/part/detail.html:90
msgid "Sales Order Allocations"
msgstr ""

#: part/templates/part/detail.html:130 part/templates/part/navbar.html:27
msgid "Part Variants"
msgstr ""

#: part/templates/part/detail.html:137
msgid "Create new variant"
msgstr ""

#: part/templates/part/detail.html:138
msgid "New Variant"
msgstr ""

#: part/templates/part/detail.html:161
msgid "Add new parameter"
msgstr ""

#: part/templates/part/detail.html:182 part/templates/part/navbar.html:107
#: part/templates/part/navbar.html:110
msgid "Related Parts"
msgstr ""

#: part/templates/part/detail.html:188
msgid "Add Related"
msgstr ""

#: part/templates/part/detail.html:228 part/templates/part/navbar.html:43
#: part/templates/part/navbar.html:46
msgid "Bill of Materials"
msgstr ""

#: part/templates/part/detail.html:237
msgid "Assemblies"
msgstr ""

#: part/templates/part/detail.html:253
msgid "Part Builds"
msgstr ""

#: part/templates/part/detail.html:260
msgid "Start New Build"
msgstr ""

#: part/templates/part/detail.html:274
msgid "Build Order Allocations"
msgstr ""

#: part/templates/part/detail.html:283
msgid "Part Suppliers"
msgstr ""

#: part/templates/part/detail.html:305
msgid "Part Manufacturers"
msgstr ""

#: part/templates/part/detail.html:317
msgid "Delete manufacturer parts"
msgstr ""

#: part/templates/part/detail.html:502
msgid "Delete selected BOM items?"
msgstr ""

#: part/templates/part/detail.html:503
msgid "All selected BOM items will be deleted"
msgstr ""

#: part/templates/part/detail.html:554
msgid "Create BOM Item"
msgstr ""

#: part/templates/part/detail.html:699
msgid "Add Test Result Template"
msgstr ""

#: part/templates/part/detail.html:755
msgid "Edit Part Notes"
msgstr ""

#: part/templates/part/detail.html:907
#, python-format
msgid "Purchase Unit Price - %(currency)s"
msgstr ""

#: part/templates/part/detail.html:919
#, python-format
msgid "Unit Price-Cost Difference - %(currency)s"
msgstr ""

#: part/templates/part/detail.html:931
#, python-format
msgid "Supplier Unit Cost - %(currency)s"
msgstr ""

#: part/templates/part/detail.html:1020
#, python-format
msgid "Unit Price - %(currency)s"
msgstr ""

#: part/templates/part/import_wizard/ajax_part_upload.html:29
#: part/templates/part/import_wizard/part_upload.html:51
msgid "Unsuffitient privileges."
msgstr ""

#: part/templates/part/import_wizard/part_upload.html:14
msgid "Import Parts from File"
msgstr ""

#: part/templates/part/navbar.html:30
msgid "Variants"
msgstr ""

#: part/templates/part/navbar.html:59 part/templates/part/navbar.html:62
msgid "Used In"
msgstr ""

#: part/templates/part/navbar.html:70
msgid "Prices"
msgstr ""

#: part/templates/part/navbar.html:102
msgid "Test Templates"
msgstr ""

#: part/templates/part/part_app_base.html:12
msgid "Part List"
msgstr ""

#: part/templates/part/part_base.html:35
msgid "Part is a template part (variants can be made from this part)"
msgstr ""

#: part/templates/part/part_base.html:38
msgid "Part can be assembled from other parts"
msgstr ""

#: part/templates/part/part_base.html:41
msgid "Part can be used in assemblies"
msgstr ""

#: part/templates/part/part_base.html:44
msgid "Part stock is tracked by serial number"
msgstr ""

#: part/templates/part/part_base.html:47
msgid "Part can be purchased from external suppliers"
msgstr ""

#: part/templates/part/part_base.html:50
msgid "Part can be sold to customers"
msgstr ""

#: part/templates/part/part_base.html:57 part/templates/part/part_base.html:65
msgid "Part is virtual (not a physical part)"
msgstr ""

#: part/templates/part/part_base.html:58 templates/js/translated/company.js:504
#: templates/js/translated/company.js:761 templates/js/translated/part.js:443
#: templates/js/translated/part.js:520
msgid "Inactive"
msgstr ""

#: part/templates/part/part_base.html:73
msgid "Star this part"
msgstr ""

#: part/templates/part/part_base.html:80
#: stock/templates/stock/item_base.html:75
#: stock/templates/stock/location.html:51
msgid "Barcode actions"
msgstr ""

#: part/templates/part/part_base.html:82
#: stock/templates/stock/item_base.html:77
#: stock/templates/stock/location.html:53 templates/qr_button.html:1
msgid "Show QR Code"
msgstr ""

#: part/templates/part/part_base.html:83
#: stock/templates/stock/item_base.html:93
#: stock/templates/stock/location.html:54
msgid "Print Label"
msgstr ""

#: part/templates/part/part_base.html:89
msgid "Show pricing information"
msgstr ""

#: part/templates/part/part_base.html:95
#: stock/templates/stock/item_base.html:142
#: stock/templates/stock/location.html:62
msgid "Stock actions"
msgstr ""

#: part/templates/part/part_base.html:102
msgid "Count part stock"
msgstr ""

#: part/templates/part/part_base.html:108
msgid "Transfer part stock"
msgstr ""

#: part/templates/part/part_base.html:125
msgid "Part actions"
msgstr ""

#: part/templates/part/part_base.html:128
msgid "Duplicate part"
msgstr ""

#: part/templates/part/part_base.html:131
msgid "Edit part"
msgstr ""

#: part/templates/part/part_base.html:134
msgid "Delete part"
msgstr ""

#: part/templates/part/part_base.html:146
#, python-format
msgid "This part is a variant of %(link)s"
msgstr ""

#: part/templates/part/part_base.html:161
#: templates/js/translated/model_renderers.js:169
#: templates/js/translated/order.js:1503
#: templates/js/translated/table_filters.js:166
msgid "In Stock"
msgstr ""

#: part/templates/part/part_base.html:167 templates/js/translated/part.js:960
msgid "On Order"
msgstr ""

#: part/templates/part/part_base.html:174 templates/InvenTree/index.html:186
msgid "Required for Build Orders"
msgstr ""

#: part/templates/part/part_base.html:181
msgid "Required for Sales Orders"
msgstr ""

#: part/templates/part/part_base.html:188
msgid "Allocated to Orders"
msgstr ""

#: part/templates/part/part_base.html:203 templates/js/translated/bom.js:373
msgid "Can Build"
msgstr ""

#: part/templates/part/part_base.html:209 templates/js/translated/part.js:776
#: templates/js/translated/part.js:964
msgid "Building"
msgstr ""

#: part/templates/part/part_base.html:223
#: part/templates/part/part_base.html:531
#: part/templates/part/part_base.html:557
msgid "Show Part Details"
msgstr ""

#: part/templates/part/part_base.html:283
msgid "Latest Serial Number"
msgstr ""

#: part/templates/part/part_base.html:402 part/templates/part/prices.html:144
msgid "Calculate"
msgstr ""

#: part/templates/part/part_base.html:445
msgid "No matching images found"
msgstr ""

#: part/templates/part/part_base.html:526
#: part/templates/part/part_base.html:551
msgid "Hide Part Details"
msgstr ""

#: part/templates/part/part_pricing.html:22 part/templates/part/prices.html:21
msgid "Supplier Pricing"
msgstr ""

#: part/templates/part/part_pricing.html:26
#: part/templates/part/part_pricing.html:52
#: part/templates/part/part_pricing.html:100
#: part/templates/part/part_pricing.html:115 part/templates/part/prices.html:25
#: part/templates/part/prices.html:52 part/templates/part/prices.html:103
#: part/templates/part/prices.html:120
msgid "Unit Cost"
msgstr ""

#: part/templates/part/part_pricing.html:32
#: part/templates/part/part_pricing.html:58
#: part/templates/part/part_pricing.html:104
#: part/templates/part/part_pricing.html:119 part/templates/part/prices.html:32
#: part/templates/part/prices.html:59 part/templates/part/prices.html:108
#: part/templates/part/prices.html:125
msgid "Total Cost"
msgstr ""

#: part/templates/part/part_pricing.html:40 part/templates/part/prices.html:40
#: templates/js/translated/bom.js:327
msgid "No supplier pricing available"
msgstr ""

#: part/templates/part/part_pricing.html:48 part/templates/part/prices.html:49
#: part/templates/part/prices.html:243
msgid "BOM Pricing"
msgstr ""

#: part/templates/part/part_pricing.html:65 part/templates/part/prices.html:69
msgid "Unit Purchase Price"
msgstr ""

#: part/templates/part/part_pricing.html:71 part/templates/part/prices.html:76
msgid "Total Purchase Price"
msgstr ""

#: part/templates/part/part_pricing.html:81 part/templates/part/prices.html:86
msgid "Note: BOM pricing is incomplete for this part"
msgstr ""

#: part/templates/part/part_pricing.html:88 part/templates/part/prices.html:93
msgid "No BOM pricing available"
msgstr ""

#: part/templates/part/part_pricing.html:97 part/templates/part/prices.html:102
msgid "Internal Price"
msgstr ""

#: part/templates/part/part_pricing.html:128
#: part/templates/part/prices.html:134
msgid "No pricing information is available for this part."
msgstr ""

#: part/templates/part/part_thumb.html:20
msgid "Select from existing images"
msgstr ""

#: part/templates/part/partial_delete.html:9
#, python-format
msgid ""
"Part '<strong>%(full_name)s</strong>' cannot be deleted as it is still marked as <strong>active</strong>.\n"
"    <br>Disable the \"Active\" part attribute and re-try.\n"
"    "
msgstr ""

#: part/templates/part/partial_delete.html:17
#, python-format
msgid "Are you sure you want to delete part '<strong>%(full_name)s</strong>'?"
msgstr ""

#: part/templates/part/partial_delete.html:22
#, python-format
msgid "This part is used in BOMs for %(count)s other parts. If you delete this part, the BOMs for the following parts will be updated"
msgstr ""

#: part/templates/part/partial_delete.html:32
#, python-format
msgid "There are %(count)s stock entries defined for this part. If you delete this part, the following stock entries will also be deleted:"
msgstr ""

#: part/templates/part/partial_delete.html:43
#, python-format
msgid "There are %(count)s manufacturers defined for this part. If you delete this part, the following manufacturer parts will also be deleted:"
msgstr ""

#: part/templates/part/partial_delete.html:54
#, python-format
msgid "There are %(count)s suppliers defined for this part. If you delete this part, the following supplier parts will also be deleted:"
msgstr ""

#: part/templates/part/partial_delete.html:65
#, python-format
msgid "There are %(count)s unique parts tracked for '%(full_name)s'. Deleting this part will permanently remove this tracking information."
msgstr ""

#: part/templates/part/prices.html:16
msgid "Pricing ranges"
msgstr ""

#: part/templates/part/prices.html:22
msgid "Show supplier cost"
msgstr ""

#: part/templates/part/prices.html:23
msgid "Show purchase price"
msgstr ""

#: part/templates/part/prices.html:50
msgid "Show BOM cost"
msgstr ""

#: part/templates/part/prices.html:117
msgid "Show sale cost"
msgstr ""

#: part/templates/part/prices.html:118
msgid "Show sale price"
msgstr ""

#: part/templates/part/prices.html:140
msgid "Calculation parameters"
msgstr ""

#: part/templates/part/prices.html:155 templates/js/translated/bom.js:321
msgid "Supplier Cost"
msgstr ""

#: part/templates/part/prices.html:156 part/templates/part/prices.html:177
#: part/templates/part/prices.html:201 part/templates/part/prices.html:231
#: part/templates/part/prices.html:257 part/templates/part/prices.html:285
msgid "Jump to overview"
msgstr ""

#: part/templates/part/prices.html:181
msgid "Stock Pricing"
msgstr ""

#: part/templates/part/prices.html:190
msgid "No stock pricing history is available for this part."
msgstr ""

#: part/templates/part/prices.html:200
msgid "Internal Cost"
msgstr ""

#: part/templates/part/prices.html:215 part/views.py:1801
msgid "Add Internal Price Break"
msgstr ""

#: part/templates/part/prices.html:230
msgid "BOM Cost"
msgstr ""

#: part/templates/part/prices.html:256
msgid "Sale Cost"
msgstr ""

#: part/templates/part/prices.html:296
msgid "No sale pice history available for this part."
msgstr ""

#: part/templates/part/set_category.html:9
msgid "Set category for the following parts"
msgstr ""

#: part/templates/part/stock_count.html:7 templates/js/translated/bom.js:297
#: templates/js/translated/model_renderers.js:167
#: templates/js/translated/part.js:766 templates/js/translated/part.js:968
msgid "No Stock"
msgstr ""

#: part/templates/part/stock_count.html:9 templates/InvenTree/index.html:166
msgid "Low Stock"
msgstr ""

#: part/templates/part/variant_part.html:9
msgid "Create new part variant"
msgstr ""

#: part/templates/part/variant_part.html:10
#, python-format
msgid "Create a new variant of template <em>'%(full_name)s'</em>."
msgstr ""

#: part/templatetags/inventree_extras.py:106
msgid "Unknown database"
msgstr ""

#: part/views.py:94
msgid "Add Related Part"
msgstr ""

#: part/views.py:149
msgid "Delete Related Part"
msgstr ""

#: part/views.py:160
msgid "Set Part Category"
msgstr ""

#: part/views.py:210
#, python-brace-format
msgid "Set category for {n} parts"
msgstr ""

#: part/views.py:270
msgid "Match References"
msgstr ""

#: part/views.py:526
msgid "None"
msgstr ""

#: part/views.py:585
msgid "Part QR Code"
msgstr ""

#: part/views.py:687
msgid "Select Part Image"
msgstr ""

#: part/views.py:713
msgid "Updated part image"
msgstr ""

#: part/views.py:716
msgid "Part image not found"
msgstr ""

#: part/views.py:728
msgid "Duplicate BOM"
msgstr ""

#: part/views.py:758
msgid "Confirm duplication of BOM from parent"
msgstr ""

#: part/views.py:779
msgid "Validate BOM"
msgstr ""

#: part/views.py:800
msgid "Confirm that the BOM is valid"
msgstr ""

#: part/views.py:811
msgid "Validated Bill of Materials"
msgstr ""

#: part/views.py:884
msgid "Match Parts"
msgstr ""

#: part/views.py:1272
msgid "Confirm Part Deletion"
msgstr ""

#: part/views.py:1279
msgid "Part was deleted"
msgstr ""

#: part/views.py:1288
msgid "Part Pricing"
msgstr ""

#: part/views.py:1437
msgid "Create Part Parameter Template"
msgstr ""

#: part/views.py:1447
msgid "Edit Part Parameter Template"
msgstr ""

#: part/views.py:1454
msgid "Delete Part Parameter Template"
msgstr ""

#: part/views.py:1502 templates/js/translated/part.js:308
msgid "Edit Part Category"
msgstr ""

#: part/views.py:1540
msgid "Delete Part Category"
msgstr ""

#: part/views.py:1546
msgid "Part category was deleted"
msgstr ""

#: part/views.py:1555
msgid "Create Category Parameter Template"
msgstr ""

#: part/views.py:1656
msgid "Edit Category Parameter Template"
msgstr ""

#: part/views.py:1712
msgid "Delete Category Parameter Template"
msgstr ""

#: part/views.py:1734
msgid "Added new price break"
msgstr ""

#: part/views.py:1810
msgid "Edit Internal Price Break"
msgstr ""

#: part/views.py:1818
msgid "Delete Internal Price Break"
msgstr ""

#: report/models.py:182
msgid "Template name"
msgstr ""

#: report/models.py:188
msgid "Report template file"
msgstr ""

#: report/models.py:195
msgid "Report template description"
msgstr ""

#: report/models.py:201
msgid "Report revision number (auto-increments)"
msgstr ""

#: report/models.py:292
msgid "Pattern for generating report filenames"
msgstr ""

#: report/models.py:299
msgid "Report template is enabled"
msgstr ""

#: report/models.py:323
msgid "StockItem query filters (comma-separated list of key=value pairs)"
msgstr ""

#: report/models.py:331
msgid "Include Installed Tests"
msgstr ""

#: report/models.py:332
msgid "Include test results for stock items installed inside assembled item"
msgstr ""

#: report/models.py:380
msgid "Build Filters"
msgstr ""

#: report/models.py:381
msgid "Build query filters (comma-separated list of key=value pairs"
msgstr ""

#: report/models.py:423
msgid "Part Filters"
msgstr ""

#: report/models.py:424
msgid "Part query filters (comma-separated list of key=value pairs"
msgstr ""

#: report/models.py:458
msgid "Purchase order query filters"
msgstr ""

#: report/models.py:496
msgid "Sales order query filters"
msgstr ""

#: report/models.py:546
msgid "Snippet"
msgstr ""

#: report/models.py:547
msgid "Report snippet file"
msgstr ""

#: report/models.py:551
msgid "Snippet file description"
msgstr ""

#: report/models.py:586
msgid "Asset"
msgstr ""

#: report/models.py:587
msgid "Report asset file"
msgstr ""

#: report/models.py:590
msgid "Asset file description"
msgstr ""

#: report/templates/report/inventree_build_order_base.html:147
msgid "Required For"
msgstr ""

#: report/templates/report/inventree_po_report.html:85
#: report/templates/report/inventree_so_report.html:85
msgid "Line Items"
msgstr ""

#: report/templates/report/inventree_test_report_base.html:21
msgid "Stock Item Test Report"
msgstr ""

#: report/templates/report/inventree_test_report_base.html:83
msgid "Test Results"
msgstr ""

#: report/templates/report/inventree_test_report_base.html:88
#: stock/models.py:1804
msgid "Test"
msgstr ""

#: report/templates/report/inventree_test_report_base.html:89
#: stock/models.py:1810
msgid "Result"
msgstr ""

#: report/templates/report/inventree_test_report_base.html:92
#: templates/js/translated/order.js:684 templates/js/translated/stock.js:1502
msgid "Date"
msgstr ""

#: report/templates/report/inventree_test_report_base.html:103
msgid "Pass"
msgstr ""

#: report/templates/report/inventree_test_report_base.html:105
msgid "Fail"
msgstr ""

#: stock/forms.py:79 stock/forms.py:307 stock/models.py:556
#: stock/templates/stock/item_base.html:395
#: templates/js/translated/stock.js:946
msgid "Expiry Date"
msgstr ""

#: stock/forms.py:80 stock/forms.py:308
msgid "Expiration date for this stock item"
msgstr ""

#: stock/forms.py:83
msgid "Enter unique serial numbers (or leave blank)"
msgstr ""

#: stock/forms.py:134
msgid "Destination for serialized stock (by default, will remain in current location)"
msgstr ""

#: stock/forms.py:136
msgid "Serial numbers"
msgstr ""

#: stock/forms.py:136
msgid "Unique serial numbers (must match quantity)"
msgstr ""

#: stock/forms.py:138 stock/forms.py:282
msgid "Add transaction note (optional)"
msgstr ""

#: stock/forms.py:168 stock/forms.py:224
msgid "Select test report template"
msgstr ""

#: stock/forms.py:240
msgid "Stock item to install"
msgstr ""

#: stock/forms.py:270
msgid "Must not exceed available quantity"
msgstr ""

#: stock/forms.py:280
msgid "Destination location for uninstalled items"
msgstr ""

#: stock/forms.py:284
msgid "Confirm uninstall"
msgstr ""

#: stock/forms.py:284
msgid "Confirm removal of installed stock items"
msgstr ""

#: stock/models.py:57 stock/models.py:593
msgid "Owner"
msgstr ""

#: stock/models.py:58 stock/models.py:594
msgid "Select Owner"
msgstr ""

#: stock/models.py:322
msgid "StockItem with this serial number already exists"
msgstr ""

#: stock/models.py:358
#, python-brace-format
msgid "Part type ('{pf}') must be {pe}"
msgstr ""

#: stock/models.py:368 stock/models.py:377
msgid "Quantity must be 1 for item with a serial number"
msgstr ""

#: stock/models.py:369
msgid "Serial number cannot be set if quantity greater than 1"
msgstr ""

#: stock/models.py:391
msgid "Item cannot belong to itself"
msgstr ""

#: stock/models.py:397
msgid "Item must have a build reference if is_building=True"
msgstr ""

#: stock/models.py:404
msgid "Build reference does not point to the same part object"
msgstr ""

#: stock/models.py:446
msgid "Parent Stock Item"
msgstr ""

#: stock/models.py:455
msgid "Base part"
msgstr ""

#: stock/models.py:464
msgid "Select a matching supplier part for this stock item"
msgstr ""

#: stock/models.py:469 stock/templates/stock/stock_app_base.html:8
msgid "Stock Location"
msgstr ""

#: stock/models.py:472
msgid "Where is this stock item located?"
msgstr ""

#: stock/models.py:479
msgid "Packaging this stock item is stored in"
msgstr ""

#: stock/models.py:484 stock/templates/stock/item_base.html:284
msgid "Installed In"
msgstr ""

#: stock/models.py:487
msgid "Is this item installed in another item?"
msgstr ""

#: stock/models.py:503
msgid "Serial number for this item"
msgstr ""

#: stock/models.py:515
msgid "Batch code for this stock item"
msgstr ""

#: stock/models.py:519
msgid "Stock Quantity"
msgstr ""

#: stock/models.py:528
msgid "Source Build"
msgstr ""

#: stock/models.py:530
msgid "Build for this stock item"
msgstr ""

#: stock/models.py:541
msgid "Source Purchase Order"
msgstr ""

#: stock/models.py:544
msgid "Purchase order for this stock item"
msgstr ""

#: stock/models.py:550
msgid "Destination Sales Order"
msgstr ""

#: stock/models.py:557
msgid "Expiry date for stock item. Stock will be considered expired after this date"
msgstr ""

#: stock/models.py:570
msgid "Delete on deplete"
msgstr ""

#: stock/models.py:570
msgid "Delete this Stock Item when stock is depleted"
msgstr ""

#: stock/models.py:580 stock/templates/stock/item.html:99
#: stock/templates/stock/navbar.html:54
msgid "Stock Item Notes"
msgstr ""

#: stock/models.py:589
msgid "Single unit purchase price at time of purchase"
msgstr ""

#: stock/models.py:599
msgid "Scheduled for deletion"
msgstr ""

#: stock/models.py:600
msgid "This StockItem will be deleted by the background worker"
msgstr ""

#: stock/models.py:1063
msgid "Part is not set as trackable"
msgstr ""

#: stock/models.py:1069
msgid "Quantity must be integer"
msgstr ""

#: stock/models.py:1075
#, python-brace-format
msgid "Quantity must not exceed available stock quantity ({n})"
msgstr ""

#: stock/models.py:1078
msgid "Serial numbers must be a list of integers"
msgstr ""

#: stock/models.py:1081
msgid "Quantity does not match serial numbers"
msgstr ""

#: stock/models.py:1088
#, python-brace-format
msgid "Serial numbers already exist: {exists}"
msgstr ""

#: stock/models.py:1246
msgid "StockItem cannot be moved as it is not in stock"
msgstr ""

#: stock/models.py:1724
msgid "Entry notes"
msgstr ""

#: stock/models.py:1781
msgid "Value must be provided for this test"
msgstr ""

#: stock/models.py:1787
msgid "Attachment must be uploaded for this test"
msgstr ""

#: stock/models.py:1805
msgid "Test name"
msgstr ""

#: stock/models.py:1811 templates/js/translated/table_filters.js:244
msgid "Test result"
msgstr ""

#: stock/models.py:1817
msgid "Test output value"
msgstr ""

#: stock/models.py:1824
msgid "Test result attachment"
msgstr ""

#: stock/models.py:1830
msgid "Test notes"
msgstr ""

#: stock/serializers.py:424
msgid "StockItem primary key value"
msgstr ""

#: stock/serializers.py:452
msgid "Stock transaction notes"
msgstr ""

#: stock/serializers.py:462
msgid "A list of stock items must be provided"
msgstr ""

#: stock/serializers.py:554
<<<<<<< HEAD
#, fuzzy
#| msgid "No matching stock item found"
msgid "Destination stock location"
msgstr "Ingen samsvarende lagervare funnet"
=======
msgid "Destination stock location"
msgstr ""
>>>>>>> 62ce278f

#: stock/templates/stock/item.html:17
msgid "Stock Tracking Information"
msgstr ""

#: stock/templates/stock/item.html:30
msgid "New Entry"
msgstr ""

#: stock/templates/stock/item.html:43
msgid "Child Stock Items"
msgstr ""

#: stock/templates/stock/item.html:50
msgid "This stock item does not have any child items"
msgstr ""

#: stock/templates/stock/item.html:58 stock/templates/stock/navbar.html:19
#: stock/templates/stock/navbar.html:22
msgid "Test Data"
msgstr ""

#: stock/templates/stock/item.html:66
msgid "Delete Test Data"
msgstr ""

#: stock/templates/stock/item.html:70
msgid "Add Test Data"
msgstr ""

#: stock/templates/stock/item.html:73 stock/templates/stock/item_base.html:95
msgid "Test Report"
msgstr ""

#: stock/templates/stock/item.html:120 stock/templates/stock/navbar.html:27
msgid "Installed Stock Items"
msgstr ""

#: stock/templates/stock/item.html:125 stock/views.py:511
msgid "Install Stock Item"
msgstr ""

#: stock/templates/stock/item.html:301 stock/templates/stock/item.html:326
msgid "Add Test Result"
msgstr ""

#: stock/templates/stock/item.html:346
msgid "Edit Test Result"
msgstr ""

#: stock/templates/stock/item.html:360
msgid "Delete Test Result"
msgstr ""

#: stock/templates/stock/item_base.html:33
#: stock/templates/stock/item_base.html:399
#: templates/js/translated/table_filters.js:225
msgid "Expired"
msgstr ""

#: stock/templates/stock/item_base.html:43
#: stock/templates/stock/item_base.html:401
#: templates/js/translated/table_filters.js:231
msgid "Stale"
msgstr ""

#: stock/templates/stock/item_base.html:80
#: templates/js/translated/barcode.js:331
#: templates/js/translated/barcode.js:336
msgid "Unlink Barcode"
msgstr ""

#: stock/templates/stock/item_base.html:82
msgid "Link Barcode"
msgstr ""

#: stock/templates/stock/item_base.html:84 templates/stock_table.html:31
msgid "Scan to Location"
msgstr ""

#: stock/templates/stock/item_base.html:91
msgid "Printing actions"
msgstr ""

#: stock/templates/stock/item_base.html:104
msgid "Stock adjustment actions"
msgstr ""

#: stock/templates/stock/item_base.html:108
#: stock/templates/stock/location.html:69 templates/stock_table.html:57
msgid "Count stock"
msgstr ""

#: stock/templates/stock/item_base.html:111 templates/stock_table.html:55
msgid "Add stock"
msgstr ""

#: stock/templates/stock/item_base.html:114 templates/stock_table.html:56
msgid "Remove stock"
msgstr ""

#: stock/templates/stock/item_base.html:117
msgid "Serialize stock"
msgstr ""

#: stock/templates/stock/item_base.html:121
#: stock/templates/stock/location.html:75
msgid "Transfer stock"
msgstr ""

#: stock/templates/stock/item_base.html:124
msgid "Assign to customer"
msgstr ""

#: stock/templates/stock/item_base.html:127
msgid "Return to stock"
msgstr ""

#: stock/templates/stock/item_base.html:130
msgid "Uninstall stock item"
msgstr ""

#: stock/templates/stock/item_base.html:130
msgid "Uninstall"
msgstr ""

#: stock/templates/stock/item_base.html:133
msgid "Install stock item"
msgstr ""

#: stock/templates/stock/item_base.html:133
msgid "Install"
msgstr ""

#: stock/templates/stock/item_base.html:145
msgid "Convert to variant"
msgstr ""

#: stock/templates/stock/item_base.html:148
msgid "Duplicate stock item"
msgstr ""

#: stock/templates/stock/item_base.html:150
msgid "Edit stock item"
msgstr ""

#: stock/templates/stock/item_base.html:153
msgid "Delete stock item"
msgstr ""

#: stock/templates/stock/item_base.html:173
msgid "You are not in the list of owners of this item. This stock item cannot be edited."
msgstr ""

#: stock/templates/stock/item_base.html:180
msgid "This stock item is in production and cannot be edited."
msgstr ""

#: stock/templates/stock/item_base.html:181
msgid "Edit the stock item from the build view."
msgstr ""

#: stock/templates/stock/item_base.html:194
msgid "This stock item has not passed all required tests"
msgstr ""

#: stock/templates/stock/item_base.html:202
#, python-format
msgid "This stock item is allocated to Sales Order %(link)s (Quantity: %(qty)s)"
msgstr ""

#: stock/templates/stock/item_base.html:210
#, python-format
msgid "This stock item is allocated to Build %(link)s (Quantity: %(qty)s)"
msgstr ""

#: stock/templates/stock/item_base.html:216
msgid "This stock item is serialized - it has a unique serial number and the quantity cannot be adjusted."
msgstr ""

#: stock/templates/stock/item_base.html:220
msgid "This stock item cannot be deleted as it has child items"
msgstr ""

#: stock/templates/stock/item_base.html:224
msgid "This stock item will be automatically deleted when all stock is depleted."
msgstr ""

#: stock/templates/stock/item_base.html:232
msgid "Stock Item Details"
msgstr ""

#: stock/templates/stock/item_base.html:254
msgid "previous page"
msgstr ""

#: stock/templates/stock/item_base.html:260
msgid "next page"
msgstr ""

#: stock/templates/stock/item_base.html:303
#: templates/js/translated/build.js:658
msgid "No location set"
msgstr ""

#: stock/templates/stock/item_base.html:310
msgid "Barcode Identifier"
msgstr ""

#: stock/templates/stock/item_base.html:352
msgid "Parent Item"
msgstr ""

#: stock/templates/stock/item_base.html:370
msgid "No manufacturer set"
msgstr ""

#: stock/templates/stock/item_base.html:399
#, python-format
msgid "This StockItem expired on %(item.expiry_date)s"
msgstr ""

#: stock/templates/stock/item_base.html:401
#, python-format
msgid "This StockItem expires on %(item.expiry_date)s"
msgstr ""

#: stock/templates/stock/item_base.html:408
#: templates/js/translated/stock.js:959
msgid "Last Updated"
msgstr ""

#: stock/templates/stock/item_base.html:413
msgid "Last Stocktake"
msgstr ""

#: stock/templates/stock/item_base.html:417
msgid "No stocktake performed"
msgstr ""

#: stock/templates/stock/item_base.html:428
msgid "Tests"
msgstr ""

#: stock/templates/stock/item_base.html:516
msgid "Save"
msgstr ""

#: stock/templates/stock/item_base.html:528
msgid "Edit Stock Status"
msgstr ""

#: stock/templates/stock/item_delete.html:9
msgid "Are you sure you want to delete this stock item?"
msgstr ""

#: stock/templates/stock/item_delete.html:12
#, python-format
msgid "This will remove <strong>%(qty)s</strong> units of <strong>%(full_name)s</strong> from stock."
msgstr ""

#: stock/templates/stock/item_install.html:8
msgid "Install another Stock Item into this item."
msgstr ""

#: stock/templates/stock/item_install.html:11
#: stock/templates/stock/item_install.html:24
msgid "Stock items can only be installed if they meet the following criteria"
msgstr ""

#: stock/templates/stock/item_install.html:14
msgid "The Stock Item links to a Part which is in the BOM for this Stock Item"
msgstr ""

#: stock/templates/stock/item_install.html:15
msgid "The Stock Item is currently in stock"
msgstr ""

#: stock/templates/stock/item_install.html:16
msgid "The Stock Item is serialized and does not belong to another item"
msgstr ""

#: stock/templates/stock/item_install.html:21
msgid "Install this Stock Item in another stock item."
msgstr ""

#: stock/templates/stock/item_install.html:27
msgid "The part associated to this Stock Item belongs to another part's BOM"
msgstr ""

#: stock/templates/stock/item_install.html:28
msgid "This Stock Item is serialized and does not belong to another item"
msgstr ""

#: stock/templates/stock/item_serialize.html:5
msgid "Create serialized items from this stock item."
msgstr ""

#: stock/templates/stock/item_serialize.html:7
msgid "Select quantity to serialize, and unique serial numbers."
msgstr ""

#: stock/templates/stock/location.html:20
msgid "You are not in the list of owners of this location. This stock location cannot be edited."
msgstr ""

#: stock/templates/stock/location.html:37
msgid "All stock items"
msgstr ""

#: stock/templates/stock/location.html:42
msgid "Create new stock location"
msgstr ""

#: stock/templates/stock/location.html:55
msgid "Check-in Items"
msgstr ""

#: stock/templates/stock/location.html:83
msgid "Location actions"
msgstr ""

#: stock/templates/stock/location.html:85
msgid "Edit location"
msgstr ""

#: stock/templates/stock/location.html:87
msgid "Delete location"
msgstr ""

#: stock/templates/stock/location.html:99
msgid "Location Details"
msgstr ""

#: stock/templates/stock/location.html:104
msgid "Location Path"
msgstr ""

#: stock/templates/stock/location.html:109
msgid "Location Description"
msgstr ""

#: stock/templates/stock/location.html:114
#: stock/templates/stock/location.html:155
#: stock/templates/stock/location_navbar.html:11
#: stock/templates/stock/location_navbar.html:14
msgid "Sublocations"
msgstr ""

#: stock/templates/stock/location.html:124
msgid "Stock Details"
msgstr ""

#: stock/templates/stock/location.html:129 templates/InvenTree/search.html:196
#: templates/stats.html:97 users/models.py:42
msgid "Stock Locations"
msgstr ""

#: stock/templates/stock/location.html:162 templates/stock_table.html:37
msgid "Printing Actions"
msgstr ""

#: stock/templates/stock/location.html:166 templates/stock_table.html:41
msgid "Print labels"
msgstr ""

#: stock/templates/stock/location.html:250
msgid "New Location"
msgstr ""

#: stock/templates/stock/location.html:251
msgid "Create new location"
msgstr ""

#: stock/templates/stock/location_delete.html:7
msgid "Are you sure you want to delete this stock location?"
msgstr ""

#: stock/templates/stock/navbar.html:11
msgid "Stock Item Tracking"
msgstr ""

#: stock/templates/stock/navbar.html:14
msgid "History"
msgstr ""

#: stock/templates/stock/navbar.html:30
msgid "Installed Items"
msgstr ""

#: stock/templates/stock/navbar.html:38
msgid "Child Items"
msgstr ""

#: stock/templates/stock/navbar.html:41
msgid "Children"
msgstr ""

#: stock/templates/stock/stock_adjust.html:43
msgid "Remove item"
msgstr ""

#: stock/templates/stock/stock_app_base.html:16
msgid "Loading..."
msgstr ""

#: stock/templates/stock/stock_uninstall.html:8
msgid "The following stock items will be uninstalled"
msgstr ""

#: stock/templates/stock/stockitem_convert.html:7 stock/views.py:909
msgid "Convert Stock Item"
msgstr ""

#: stock/templates/stock/stockitem_convert.html:8
#, python-format
msgid "This stock item is current an instance of <em>%(part)s</em>"
msgstr ""

#: stock/templates/stock/stockitem_convert.html:9
msgid "It can be converted to one of the part variants listed below."
msgstr ""

#: stock/templates/stock/stockitem_convert.html:14
msgid "This action cannot be easily undone"
msgstr ""

#: stock/templates/stock/tracking_delete.html:6
msgid "Are you sure you want to delete this stock tracking entry?"
msgstr ""

#: stock/views.py:158
msgid "Edit Stock Location"
msgstr ""

#: stock/views.py:265 stock/views.py:888 stock/views.py:1010
#: stock/views.py:1375
msgid "Owner is required (ownership control is enabled)"
msgstr ""

#: stock/views.py:280
msgid "Stock Location QR code"
msgstr ""

#: stock/views.py:299
msgid "Assign to Customer"
msgstr ""

#: stock/views.py:308
msgid "Customer must be specified"
msgstr ""

#: stock/views.py:332
msgid "Return to Stock"
msgstr ""

#: stock/views.py:341
msgid "Specify a valid location"
msgstr ""

#: stock/views.py:352
msgid "Stock item returned from customer"
msgstr ""

#: stock/views.py:363
msgid "Delete All Test Data"
msgstr ""

#: stock/views.py:380
msgid "Confirm test data deletion"
msgstr ""

#: stock/views.py:485
msgid "Stock Item QR Code"
msgstr ""

#: stock/views.py:660
msgid "Uninstall Stock Items"
msgstr ""

#: stock/views.py:757 templates/js/translated/stock.js:321
msgid "Confirm stock adjustment"
msgstr ""

#: stock/views.py:768
msgid "Uninstalled stock items"
msgstr ""

#: stock/views.py:790
msgid "Edit Stock Item"
msgstr ""

#: stock/views.py:936
msgid "Create new Stock Location"
msgstr ""

#: stock/views.py:1027
msgid "Serialize Stock"
msgstr ""

#: stock/views.py:1120
msgid "Create new Stock Item"
msgstr ""

#: stock/views.py:1262
msgid "Duplicate Stock Item"
msgstr ""

#: stock/views.py:1344
msgid "Quantity cannot be negative"
msgstr ""

#: stock/views.py:1444
msgid "Delete Stock Location"
msgstr ""

#: stock/views.py:1457
msgid "Delete Stock Item"
msgstr ""

#: stock/views.py:1468
msgid "Delete Stock Tracking Entry"
msgstr ""

#: stock/views.py:1475
msgid "Edit Stock Tracking Entry"
msgstr ""

#: stock/views.py:1484
msgid "Add Stock Tracking Entry"
msgstr ""

#: templates/403.html:5 templates/403.html:11
msgid "Permission Denied"
msgstr ""

#: templates/403.html:14
msgid "You do not have permission to view this page."
msgstr ""

#: templates/404.html:5 templates/404.html:11
msgid "Page Not Found"
msgstr ""

#: templates/404.html:14
msgid "The requested page does not exist"
msgstr ""

#: templates/InvenTree/index.html:7
msgid "Index"
msgstr ""

#: templates/InvenTree/index.html:105
msgid "Starred Parts"
msgstr ""

#: templates/InvenTree/index.html:115
msgid "Latest Parts"
msgstr ""

#: templates/InvenTree/index.html:126
msgid "BOM Waiting Validation"
msgstr ""

#: templates/InvenTree/index.html:153
msgid "Recently Updated"
msgstr ""

#: templates/InvenTree/index.html:176
msgid "Depleted Stock"
msgstr ""

#: templates/InvenTree/index.html:199
msgid "Expired Stock"
msgstr ""

#: templates/InvenTree/index.html:210
msgid "Stale Stock"
msgstr ""

#: templates/InvenTree/index.html:232
msgid "Build Orders In Progress"
msgstr ""

#: templates/InvenTree/index.html:243
msgid "Overdue Build Orders"
msgstr ""

#: templates/InvenTree/index.html:263
msgid "Outstanding Purchase Orders"
msgstr ""

#: templates/InvenTree/index.html:274
msgid "Overdue Purchase Orders"
msgstr ""

#: templates/InvenTree/index.html:294
msgid "Outstanding Sales Orders"
msgstr ""

#: templates/InvenTree/index.html:305
msgid "Overdue Sales Orders"
msgstr ""

#: templates/InvenTree/search.html:8 templates/InvenTree/search.html:14
msgid "Search Results"
msgstr ""

#: templates/InvenTree/search.html:24
msgid "Enter a search query"
msgstr ""

#: templates/InvenTree/settings/barcode.html:8
msgid "Barcode Settings"
msgstr ""

#: templates/InvenTree/settings/build.html:8
msgid "Build Order Settings"
msgstr ""

#: templates/InvenTree/settings/category.html:7
msgid "Category Settings"
msgstr ""

#: templates/InvenTree/settings/currencies.html:8
msgid "Currency Settings"
msgstr ""

#: templates/InvenTree/settings/currencies.html:23
msgid "Base Currency"
msgstr ""

#: templates/InvenTree/settings/currencies.html:27
msgid "Exchange Rates"
msgstr ""

#: templates/InvenTree/settings/currencies.html:37
msgid "Last Update"
msgstr ""

#: templates/InvenTree/settings/currencies.html:43
msgid "Never"
msgstr ""

#: templates/InvenTree/settings/currencies.html:48
msgid "Update Now"
msgstr ""

#: templates/InvenTree/settings/global.html:9
msgid "Server Settings"
msgstr ""

#: templates/InvenTree/settings/header.html:7
msgid "Setting"
msgstr ""

#: templates/InvenTree/settings/login.html:9
msgid "Login Settings"
msgstr ""

#: templates/InvenTree/settings/login.html:22 templates/account/signup.html:5
msgid "Signup"
msgstr ""

#: templates/InvenTree/settings/navbar.html:12
#: templates/InvenTree/settings/user_settings.html:9
msgid "User Settings"
msgstr ""

#: templates/InvenTree/settings/navbar.html:15
#: templates/InvenTree/settings/navbar.html:17
msgid "Account"
msgstr ""

#: templates/InvenTree/settings/navbar.html:21
#: templates/InvenTree/settings/navbar.html:23
msgid "Home Page"
msgstr ""

#: templates/InvenTree/settings/navbar.html:27
#: templates/InvenTree/settings/navbar.html:29
#: templates/js/translated/tables.js:375 templates/search_form.html:6
#: templates/search_form.html:8
msgid "Search"
msgstr ""

#: templates/InvenTree/settings/navbar.html:33
#: templates/InvenTree/settings/navbar.html:35
msgid "Labels"
msgstr ""

#: templates/InvenTree/settings/navbar.html:39
#: templates/InvenTree/settings/navbar.html:41
msgid "Reports"
msgstr ""

#: templates/InvenTree/settings/navbar.html:45
#: templates/InvenTree/settings/navbar.html:47
msgid "Forms"
msgstr ""

#: templates/InvenTree/settings/navbar.html:52
#: templates/InvenTree/settings/navbar.html:54
#: templates/InvenTree/settings/settings.html:8 templates/navbar.html:90
msgid "Settings"
msgstr ""

#: templates/InvenTree/settings/navbar.html:62
msgid "InvenTree Settings"
msgstr ""

#: templates/InvenTree/settings/navbar.html:65
#: templates/InvenTree/settings/navbar.html:67 templates/stats.html:9
msgid "Server"
msgstr ""

#: templates/InvenTree/settings/navbar.html:71
#: templates/InvenTree/settings/navbar.html:73 templates/navbar.html:87
msgid "Login"
msgstr ""

#: templates/InvenTree/settings/navbar.html:77
#: templates/InvenTree/settings/navbar.html:79
msgid "Barcodes"
msgstr ""

#: templates/InvenTree/settings/navbar.html:83
#: templates/InvenTree/settings/navbar.html:85
msgid "Currencies"
msgstr ""

#: templates/InvenTree/settings/navbar.html:89
#: templates/InvenTree/settings/navbar.html:91
msgid "Reporting"
msgstr ""

#: templates/InvenTree/settings/navbar.html:101
#: templates/InvenTree/settings/navbar.html:103
msgid "Categories"
msgstr ""

#: templates/InvenTree/settings/part.html:7
msgid "Part Settings"
msgstr ""

#: templates/InvenTree/settings/part.html:12
msgid "Part Options"
msgstr ""

#: templates/InvenTree/settings/part.html:43
msgid "Part Import"
msgstr ""

#: templates/InvenTree/settings/part.html:46
msgid "Import Part"
msgstr ""

#: templates/InvenTree/settings/part.html:59
msgid "Part Parameter Templates"
msgstr ""

#: templates/InvenTree/settings/po.html:9
msgid "Purchase Order Settings"
msgstr ""

#: templates/InvenTree/settings/report.html:10
#: templates/InvenTree/settings/user_reports.html:9
msgid "Report Settings"
msgstr ""

#: templates/InvenTree/settings/setting.html:29
msgid "No value set"
msgstr ""

#: templates/InvenTree/settings/setting.html:41
msgid "Edit setting"
msgstr ""

#: templates/InvenTree/settings/settings.html:154
msgid "No category parameter templates found"
msgstr ""

#: templates/InvenTree/settings/settings.html:176
#: templates/InvenTree/settings/settings.html:275
msgid "Edit Template"
msgstr ""

#: templates/InvenTree/settings/settings.html:177
#: templates/InvenTree/settings/settings.html:276
msgid "Delete Template"
msgstr ""

#: templates/InvenTree/settings/settings.html:255
msgid "No part parameter templates found"
msgstr ""

#: templates/InvenTree/settings/so.html:7
msgid "Sales Order Settings"
msgstr ""

#: templates/InvenTree/settings/stock.html:7
msgid "Stock Settings"
msgstr ""

#: templates/InvenTree/settings/user.html:11
msgid "Account Settings"
msgstr ""

#: templates/InvenTree/settings/user.html:19
#: templates/js/translated/helpers.js:26
msgid "Edit"
msgstr ""

#: templates/InvenTree/settings/user.html:21
#: templates/account/password_reset_from_key.html:4
#: templates/account/password_reset_from_key.html:7
msgid "Change Password"
msgstr ""

#: templates/InvenTree/settings/user.html:28
msgid "Username"
msgstr ""

#: templates/InvenTree/settings/user.html:32
msgid "First Name"
msgstr ""

#: templates/InvenTree/settings/user.html:36
msgid "Last Name"
msgstr ""

#: templates/InvenTree/settings/user.html:42
msgid "E-Mail"
msgstr ""

#: templates/InvenTree/settings/user.html:47
msgid "The following e-mail addresses are associated with your account:"
msgstr ""

#: templates/InvenTree/settings/user.html:61
msgid "Verified"
msgstr ""

#: templates/InvenTree/settings/user.html:63
msgid "Unverified"
msgstr ""

#: templates/InvenTree/settings/user.html:65
msgid "Primary"
msgstr ""

#: templates/InvenTree/settings/user.html:71
msgid "Make Primary"
msgstr ""

#: templates/InvenTree/settings/user.html:72
msgid "Re-send Verification"
msgstr ""

#: templates/InvenTree/settings/user.html:73
#: templates/InvenTree/settings/user.html:130
msgid "Remove"
msgstr ""

#: templates/InvenTree/settings/user.html:80
msgid "Warning:"
msgstr ""

#: templates/InvenTree/settings/user.html:81
msgid "You currently do not have any e-mail address set up. You should really add an e-mail address so you can receive notifications, reset your password, etc."
msgstr ""

#: templates/InvenTree/settings/user.html:88
msgid "Add E-mail Address"
msgstr ""

#: templates/InvenTree/settings/user.html:93
msgid "Add E-mail"
msgstr ""

#: templates/InvenTree/settings/user.html:100
msgid "Social Accounts"
msgstr ""

#: templates/InvenTree/settings/user.html:105
msgid "You can sign in to your account using any of the following third party accounts:"
msgstr ""

#: templates/InvenTree/settings/user.html:138
msgid "You currently have no social network accounts connected to this account."
msgstr ""

#: templates/InvenTree/settings/user.html:142
msgid "Add a 3rd Party Account"
msgstr ""

#: templates/InvenTree/settings/user.html:153
msgid "Theme Settings"
msgstr ""

#: templates/InvenTree/settings/user.html:174
msgid "Set Theme"
msgstr ""

#: templates/InvenTree/settings/user.html:181
msgid "Language Settings"
msgstr ""

#: templates/InvenTree/settings/user.html:200
#, python-format
msgid "%(lang_translated)s%% translated"
msgstr ""

#: templates/InvenTree/settings/user.html:202
msgid "No translations available"
msgstr ""

#: templates/InvenTree/settings/user.html:209
msgid "Set Language"
msgstr ""

#: templates/InvenTree/settings/user.html:214
msgid "Help the translation efforts!"
msgstr ""

#: templates/InvenTree/settings/user.html:215
#, python-format
msgid "Native language translation of the InvenTree web application is <a href=\"%(link)s\">community contributed via crowdin</a>. Contributions are welcomed and encouraged."
msgstr ""

#: templates/InvenTree/settings/user.html:223
msgid "Do you really want to remove the selected e-mail address?"
msgstr ""

#: templates/InvenTree/settings/user_forms.html:9
msgid "Form Settings"
msgstr ""

#: templates/InvenTree/settings/user_homepage.html:9
msgid "Home Page Settings"
msgstr ""

#: templates/InvenTree/settings/user_labels.html:9
msgid "Label Settings"
msgstr ""

#: templates/InvenTree/settings/user_search.html:9
msgid "Search Settings"
msgstr ""

#: templates/about.html:13
msgid "InvenTree Version Information"
msgstr ""

#: templates/about.html:22
msgid "InvenTree Version"
msgstr ""

#: templates/about.html:27
msgid "Development Version"
msgstr ""

#: templates/about.html:30
msgid "Up to Date"
msgstr ""

#: templates/about.html:32
msgid "Update Available"
msgstr ""

#: templates/about.html:42
msgid "Commit Hash"
msgstr ""

#: templates/about.html:49
msgid "Commit Date"
msgstr ""

#: templates/about.html:55
msgid "InvenTree Documentation"
msgstr ""

#: templates/about.html:60
msgid "API Version"
msgstr ""

#: templates/about.html:65
msgid "Python Version"
msgstr ""

#: templates/about.html:70
msgid "Django Version"
msgstr ""

#: templates/about.html:75
msgid "View Code on GitHub"
msgstr ""

#: templates/about.html:80
msgid "Credits"
msgstr ""

#: templates/about.html:85
msgid "Mobile App"
msgstr ""

#: templates/about.html:90
msgid "Submit Bug Report"
msgstr ""

#: templates/about.html:97 templates/clip.html:4
msgid "copy to clipboard"
msgstr ""

#: templates/about.html:97
msgid "copy version information"
msgstr ""

#: templates/about.html:107 templates/js/translated/modals.js:50
#: templates/js/translated/modals.js:584 templates/js/translated/modals.js:678
#: templates/js/translated/modals.js:982 templates/modals.html:29
#: templates/modals.html:54
msgid "Close"
msgstr ""

#: templates/account/email_confirm.html:6
#: templates/account/email_confirm.html:10
msgid "Confirm E-mail Address"
msgstr ""

#: templates/account/email_confirm.html:16
#, python-format
msgid "Please confirm that <a href=\"mailto:%(email)s\">%(email)s</a> is an e-mail address for user %(user_display)s."
msgstr ""

#: templates/account/email_confirm.html:27
#, python-format
msgid "This e-mail confirmation link expired or is invalid. Please <a href=\"%(email_url)s\">issue a new e-mail confirmation request</a>."
msgstr ""

#: templates/account/login.html:5 templates/account/login.html:14
#: templates/account/login.html:36
msgid "Sign In"
msgstr ""

#: templates/account/login.html:19
#, python-format
<<<<<<< HEAD
msgid ""
"Please sign in with one\n"
=======
msgid "Please sign in with one\n"
>>>>>>> 62ce278f
"of your existing third party accounts or  <a class=\"btn btn-primary btn-small\" href=\"%(signup_url)s\">sign up</a>\n"
"for a account and sign in below:"
msgstr ""

#: templates/account/login.html:23
#, python-format
<<<<<<< HEAD
msgid ""
"If you have not created an account yet, then please\n"
=======
msgid "If you have not created an account yet, then please\n"
>>>>>>> 62ce278f
"<a href=\"%(signup_url)s\">sign up</a> first."
msgstr ""

#: templates/account/login.html:38
<<<<<<< HEAD
#, fuzzy
#| msgid "Confirm password"
msgid "Forgot Password?"
msgstr "Bekreft passord"
=======
msgid "Forgot Password?"
msgstr ""
>>>>>>> 62ce278f

#: templates/account/login.html:45
msgid "or use SSO"
msgstr ""

#: templates/account/logout.html:5 templates/account/logout.html:8
#: templates/account/logout.html:17
msgid "Sign Out"
msgstr ""

#: templates/account/logout.html:10
msgid "Are you sure you want to sign out?"
msgstr ""

#: templates/account/password_reset.html:5
#: templates/account/password_reset.html:12
msgid "Password Reset"
msgstr ""

#: templates/account/password_reset.html:18
msgid "Forgotten your password? Enter your e-mail address below, and we'll send you an e-mail allowing you to reset it."
msgstr ""

#: templates/account/password_reset.html:23
msgid "Reset My Password"
msgstr ""

#: templates/account/password_reset.html:27 templates/account/signup.html:36
msgid "This function is currently disabled. Please contact an administrator."
msgstr ""

#: templates/account/password_reset_from_key.html:7
msgid "Bad Token"
msgstr ""

#: templates/account/password_reset_from_key.html:11
#, python-format
msgid "The password reset link was invalid, possibly because it has already been used.  Please request a <a href=\"%(passwd_reset_url)s\">new password reset</a>."
msgstr ""

#: templates/account/password_reset_from_key.html:17
<<<<<<< HEAD
#, fuzzy
#| msgid "Enter password"
msgid "change password"
msgstr "Oppgi passord"
=======
msgid "change password"
msgstr ""
>>>>>>> 62ce278f

#: templates/account/password_reset_from_key.html:20
msgid "Your password is now changed."
msgstr ""

#: templates/account/signup.html:11 templates/account/signup.html:22
msgid "Sign Up"
msgstr ""

#: templates/account/signup.html:13
#, python-format
msgid "Already have an account? Then please <a href=\"%(login_url)s\">sign in</a>."
msgstr ""

#: templates/account/signup.html:27
msgid "Or use a SSO-provider for signup"
msgstr ""

#: templates/image_download.html:8
msgid "Specify URL for downloading image"
msgstr ""

#: templates/image_download.html:11
msgid "Must be a valid image URL"
msgstr ""

#: templates/image_download.html:12
msgid "Remote server must be accessible"
msgstr ""

#: templates/image_download.html:13
msgid "Remote image must not exceed maximum allowable file size"
msgstr ""

#: templates/js/report.js:47 templates/js/translated/report.js:67
msgid "items selected"
msgstr ""

#: templates/js/report.js:55 templates/js/translated/report.js:75
msgid "Select Report Template"
msgstr ""

#: templates/js/report.js:70 templates/js/translated/report.js:90
msgid "Select Test Report Template"
msgstr ""

#: templates/js/report.js:98 templates/js/translated/label.js:29
#: templates/js/translated/report.js:118 templates/js/translated/stock.js:297
msgid "Select Stock Items"
msgstr ""

#: templates/js/report.js:99 templates/js/translated/report.js:119
msgid "Stock item(s) must be selected before printing reports"
msgstr ""

#: templates/js/report.js:116 templates/js/report.js:169
#: templates/js/report.js:223 templates/js/report.js:277
#: templates/js/report.js:331 templates/js/translated/report.js:136
#: templates/js/translated/report.js:189 templates/js/translated/report.js:243
#: templates/js/translated/report.js:297 templates/js/translated/report.js:351
msgid "No Reports Found"
msgstr ""

#: templates/js/report.js:117 templates/js/translated/report.js:137
msgid "No report templates found which match selected stock item(s)"
msgstr ""

#: templates/js/report.js:152 templates/js/translated/report.js:172
msgid "Select Builds"
msgstr ""

#: templates/js/report.js:153 templates/js/translated/report.js:173
msgid "Build(s) must be selected before printing reports"
msgstr ""

#: templates/js/report.js:170 templates/js/translated/report.js:190
msgid "No report templates found which match selected build(s)"
msgstr ""

#: templates/js/report.js:205 templates/js/translated/build.js:948
#: templates/js/translated/label.js:134 templates/js/translated/report.js:225
msgid "Select Parts"
msgstr ""

#: templates/js/report.js:206 templates/js/translated/report.js:226
msgid "Part(s) must be selected before printing reports"
msgstr ""

#: templates/js/report.js:224 templates/js/translated/report.js:244
msgid "No report templates found which match selected part(s)"
msgstr ""

#: templates/js/report.js:259 templates/js/translated/report.js:279
msgid "Select Purchase Orders"
msgstr ""

#: templates/js/report.js:260 templates/js/translated/report.js:280
msgid "Purchase Order(s) must be selected before printing report"
msgstr ""

#: templates/js/report.js:278 templates/js/report.js:332
#: templates/js/translated/report.js:298 templates/js/translated/report.js:352
msgid "No report templates found which match selected orders"
msgstr ""

#: templates/js/report.js:313 templates/js/translated/report.js:333
msgid "Select Sales Orders"
msgstr ""

#: templates/js/report.js:314 templates/js/translated/report.js:334
msgid "Sales Order(s) must be selected before printing report"
msgstr ""

#: templates/js/translated/api.js:174 templates/js/translated/modals.js:1052
msgid "No Response"
msgstr ""

#: templates/js/translated/api.js:175 templates/js/translated/modals.js:1053
msgid "No response from the InvenTree server"
msgstr ""

#: templates/js/translated/api.js:181
msgid "Error 400: Bad request"
msgstr ""

#: templates/js/translated/api.js:182
msgid "API request returned error code 400"
msgstr ""

#: templates/js/translated/api.js:186 templates/js/translated/modals.js:1062
msgid "Error 401: Not Authenticated"
msgstr ""

#: templates/js/translated/api.js:187 templates/js/translated/modals.js:1063
msgid "Authentication credentials not supplied"
msgstr ""

#: templates/js/translated/api.js:191 templates/js/translated/modals.js:1067
msgid "Error 403: Permission Denied"
msgstr ""

#: templates/js/translated/api.js:192 templates/js/translated/modals.js:1068
msgid "You do not have the required permissions to access this function"
msgstr ""

#: templates/js/translated/api.js:196 templates/js/translated/modals.js:1072
msgid "Error 404: Resource Not Found"
msgstr ""

#: templates/js/translated/api.js:197 templates/js/translated/modals.js:1073
msgid "The requested resource could not be located on the server"
msgstr ""

#: templates/js/translated/api.js:201 templates/js/translated/modals.js:1077
msgid "Error 408: Timeout"
msgstr ""

#: templates/js/translated/api.js:202 templates/js/translated/modals.js:1078
msgid "Connection timeout while requesting data from server"
msgstr ""

#: templates/js/translated/api.js:205
msgid "Unhandled Error Code"
msgstr ""

#: templates/js/translated/api.js:206
msgid "Error code"
msgstr ""

#: templates/js/translated/attachment.js:27
msgid "No attachments found"
msgstr ""

#: templates/js/translated/attachment.js:91
msgid "Upload Date"
msgstr ""

#: templates/js/translated/attachment.js:104
msgid "Edit attachment"
msgstr ""

#: templates/js/translated/attachment.js:111
msgid "Delete attachment"
msgstr ""

#: templates/js/translated/barcode.js:30
msgid "Scan barcode data here using wedge scanner"
msgstr ""

#: templates/js/translated/barcode.js:32
msgid "Enter barcode data"
msgstr ""

#: templates/js/translated/barcode.js:36
msgid "Barcode"
msgstr ""

#: templates/js/translated/barcode.js:54
msgid "Enter optional notes for stock transfer"
msgstr ""

#: templates/js/translated/barcode.js:55
msgid "Enter notes"
msgstr ""

#: templates/js/translated/barcode.js:93
msgid "Server error"
msgstr ""

#: templates/js/translated/barcode.js:114
msgid "Unknown response from server"
msgstr ""

#: templates/js/translated/barcode.js:141
#: templates/js/translated/modals.js:1042
msgid "Invalid server response"
msgstr ""

#: templates/js/translated/barcode.js:234
msgid "Scan barcode data below"
msgstr ""

#: templates/js/translated/barcode.js:281 templates/navbar.html:65
msgid "Scan Barcode"
msgstr ""

#: templates/js/translated/barcode.js:292
msgid "No URL in response"
msgstr ""

#: templates/js/translated/barcode.js:310
msgid "Link Barcode to Stock Item"
msgstr ""

#: templates/js/translated/barcode.js:333
msgid "This will remove the association between this stock item and the barcode"
msgstr ""

#: templates/js/translated/barcode.js:339
msgid "Unlink"
msgstr ""

#: templates/js/translated/barcode.js:398 templates/js/translated/stock.js:273
msgid "Remove stock item"
msgstr ""

#: templates/js/translated/barcode.js:440
msgid "Check Stock Items into Location"
msgstr ""

#: templates/js/translated/barcode.js:444
#: templates/js/translated/barcode.js:571
msgid "Check In"
msgstr ""

#: templates/js/translated/barcode.js:486
#: templates/js/translated/barcode.js:610
msgid "Error transferring stock"
msgstr ""

#: templates/js/translated/barcode.js:505
msgid "Stock Item already scanned"
msgstr ""

#: templates/js/translated/barcode.js:509
msgid "Stock Item already in this location"
msgstr ""

#: templates/js/translated/barcode.js:516
msgid "Added stock item"
msgstr ""

#: templates/js/translated/barcode.js:523
msgid "Barcode does not match Stock Item"
msgstr ""

#: templates/js/translated/barcode.js:566
msgid "Check Into Location"
msgstr ""

#: templates/js/translated/barcode.js:629
msgid "Barcode does not match a valid location"
msgstr ""

#: templates/js/translated/bom.js:234 templates/js/translated/build.js:1495
msgid "Open subassembly"
msgstr ""

#: templates/js/translated/bom.js:288 templates/js/translated/build.js:744
#: templates/js/translated/build.js:1345 templates/js/translated/build.js:1522
msgid "Available"
msgstr ""

#: templates/js/translated/bom.js:307
msgid "Purchase Price Range"
msgstr ""

#: templates/js/translated/bom.js:314
msgid "Purchase Price Average"
msgstr ""

#: templates/js/translated/bom.js:363 templates/js/translated/bom.js:449
msgid "View BOM"
msgstr ""

#: templates/js/translated/bom.js:415 templates/js/translated/build.js:798
#: templates/js/translated/build.js:1545 templates/js/translated/order.js:1285
msgid "Actions"
msgstr ""

#: templates/js/translated/bom.js:423
msgid "Validate BOM Item"
msgstr ""

#: templates/js/translated/bom.js:425
msgid "This line has been validated"
msgstr ""

#: templates/js/translated/bom.js:427 templates/js/translated/bom.js:590
msgid "Edit BOM Item"
msgstr ""

#: templates/js/translated/bom.js:429 templates/js/translated/bom.js:575
msgid "Delete BOM Item"
msgstr ""

#: templates/js/translated/bom.js:520 templates/js/translated/build.js:485
#: templates/js/translated/build.js:1593
msgid "No BOM items found"
msgstr ""

#: templates/js/translated/build.js:71
msgid "Edit Build Order"
msgstr ""

#: templates/js/translated/build.js:105
msgid "Create Build Order"
msgstr ""

#: templates/js/translated/build.js:138
msgid "Allocate stock items to this build output"
msgstr ""

#: templates/js/translated/build.js:146
msgid "Unallocate stock from build output"
msgstr ""

#: templates/js/translated/build.js:155
msgid "Complete build output"
msgstr ""

#: templates/js/translated/build.js:164
msgid "Delete build output"
msgstr ""

#: templates/js/translated/build.js:265
msgid "No build order allocations found"
msgstr ""

#: templates/js/translated/build.js:303 templates/js/translated/order.js:1159
msgid "Location not specified"
msgstr ""

#: templates/js/translated/build.js:675 templates/js/translated/build.js:1356
#: templates/js/translated/order.js:1292
msgid "Edit stock allocation"
msgstr ""

#: templates/js/translated/build.js:677 templates/js/translated/build.js:1357
#: templates/js/translated/order.js:1293
msgid "Delete stock allocation"
msgstr ""

#: templates/js/translated/build.js:695
msgid "Edit Allocation"
msgstr ""

#: templates/js/translated/build.js:705
msgid "Remove Allocation"
msgstr ""

#: templates/js/translated/build.js:718
msgid "Required Part"
msgstr ""

#: templates/js/translated/build.js:739
msgid "Quantity Per"
msgstr ""

#: templates/js/translated/build.js:749 templates/js/translated/build.js:975
#: templates/js/translated/build.js:1352 templates/js/translated/order.js:1514
msgid "Allocated"
msgstr ""

#: templates/js/translated/build.js:805 templates/js/translated/build.js:1553
#: templates/js/translated/order.js:1567
msgid "Build stock"
msgstr ""

#: templates/js/translated/build.js:809 templates/js/translated/build.js:1557
#: templates/stock_table.html:59
msgid "Order stock"
msgstr ""

#: templates/js/translated/build.js:812 templates/js/translated/order.js:1560
msgid "Allocate stock"
msgstr ""

#: templates/js/translated/build.js:880
msgid "Specify stock allocation quantity"
msgstr ""

#: templates/js/translated/build.js:949
msgid "You must select at least one part to allocate"
msgstr ""

#: templates/js/translated/build.js:963
msgid "Select source location (leave blank to take from all locations)"
msgstr ""

#: templates/js/translated/build.js:992
msgid "Confirm stock allocation"
msgstr ""

#: templates/js/translated/build.js:993
msgid "Allocate Stock Items to Build Order"
msgstr ""

#: templates/js/translated/build.js:1004
<<<<<<< HEAD
#, fuzzy
#| msgid "No matching stock item found"
msgid "No matching stock locations"
msgstr "Ingen samsvarende lagervare funnet"

#: templates/js/translated/build.js:1048
#, fuzzy
#| msgid "No matching stock item found"
msgid "No matching stock items"
msgstr "Ingen samsvarende lagervare funnet"
=======
msgid "No matching stock locations"
msgstr ""

#: templates/js/translated/build.js:1048
msgid "No matching stock items"
msgstr ""
>>>>>>> 62ce278f

#: templates/js/translated/build.js:1172
msgid "No builds matching query"
msgstr ""

#: templates/js/translated/build.js:1189 templates/js/translated/part.js:856
#: templates/js/translated/part.js:1134 templates/js/translated/stock.js:762
#: templates/js/translated/stock.js:1456
msgid "Select"
msgstr ""

#: templates/js/translated/build.js:1209
msgid "Build order is overdue"
msgstr ""

#: templates/js/translated/build.js:1270 templates/js/translated/stock.js:1675
msgid "No user information"
msgstr ""

#: templates/js/translated/build.js:1282
msgid "No information"
msgstr ""

#: templates/js/translated/build.js:1333
msgid "No parts allocated for"
msgstr ""

#: templates/js/translated/company.js:65
msgid "Add Manufacturer"
msgstr ""

#: templates/js/translated/company.js:78 templates/js/translated/company.js:176
msgid "Add Manufacturer Part"
msgstr ""

#: templates/js/translated/company.js:99
msgid "Edit Manufacturer Part"
msgstr ""

#: templates/js/translated/company.js:108
msgid "Delete Manufacturer Part"
msgstr ""

#: templates/js/translated/company.js:164 templates/js/translated/order.js:89
msgid "Add Supplier"
msgstr ""

#: templates/js/translated/company.js:192
msgid "Add Supplier Part"
msgstr ""

#: templates/js/translated/company.js:207
msgid "Edit Supplier Part"
msgstr ""

#: templates/js/translated/company.js:217
msgid "Delete Supplier Part"
msgstr ""

#: templates/js/translated/company.js:264
msgid "Edit Company"
msgstr ""

#: templates/js/translated/company.js:285
msgid "Add new Company"
msgstr ""

#: templates/js/translated/company.js:362
msgid "Parts Supplied"
msgstr ""

#: templates/js/translated/company.js:371
msgid "Parts Manufactured"
msgstr ""

#: templates/js/translated/company.js:385
msgid "No company information found"
msgstr ""

#: templates/js/translated/company.js:404
msgid "The following manufacturer parts will be deleted"
msgstr ""

#: templates/js/translated/company.js:421
msgid "Delete Manufacturer Parts"
msgstr ""

#: templates/js/translated/company.js:476
msgid "No manufacturer parts found"
msgstr ""

#: templates/js/translated/company.js:496
#: templates/js/translated/company.js:753 templates/js/translated/part.js:427
#: templates/js/translated/part.js:512
msgid "Template part"
msgstr ""

#: templates/js/translated/company.js:500
#: templates/js/translated/company.js:757 templates/js/translated/part.js:431
#: templates/js/translated/part.js:516
msgid "Assembled part"
msgstr ""

#: templates/js/translated/company.js:627 templates/js/translated/part.js:604
msgid "No parameters found"
msgstr ""

#: templates/js/translated/company.js:664 templates/js/translated/part.js:646
msgid "Edit parameter"
msgstr ""

#: templates/js/translated/company.js:665 templates/js/translated/part.js:647
msgid "Delete parameter"
msgstr ""

#: templates/js/translated/company.js:684 templates/js/translated/part.js:664
msgid "Edit Parameter"
msgstr ""

#: templates/js/translated/company.js:695 templates/js/translated/part.js:676
msgid "Delete Parameter"
msgstr ""

#: templates/js/translated/company.js:733
msgid "No supplier parts found"
msgstr ""

#: templates/js/translated/filters.js:178
#: templates/js/translated/filters.js:407
msgid "true"
msgstr ""

#: templates/js/translated/filters.js:182
#: templates/js/translated/filters.js:408
msgid "false"
msgstr ""

#: templates/js/translated/filters.js:204
msgid "Select filter"
msgstr ""

#: templates/js/translated/filters.js:284
msgid "Reload data"
msgstr ""

#: templates/js/translated/filters.js:286
msgid "Add new filter"
msgstr ""

#: templates/js/translated/filters.js:289
msgid "Clear all filters"
msgstr ""

#: templates/js/translated/filters.js:317
msgid "Create filter"
msgstr ""

#: templates/js/translated/forms.js:323 templates/js/translated/forms.js:336
#: templates/js/translated/forms.js:348 templates/js/translated/forms.js:360
msgid "Action Prohibited"
msgstr ""

#: templates/js/translated/forms.js:324
msgid "Create operation not allowed"
msgstr ""

#: templates/js/translated/forms.js:337
msgid "Update operation not allowed"
msgstr ""

#: templates/js/translated/forms.js:349
msgid "Delete operation not allowed"
msgstr ""

#: templates/js/translated/forms.js:361
msgid "View operation not allowed"
msgstr ""

#: templates/js/translated/forms.js:968 templates/modals.html:21
#: templates/modals.html:47
msgid "Form errors exist"
msgstr ""

#: templates/js/translated/forms.js:1323
<<<<<<< HEAD
#, fuzzy
#| msgid "No serial numbers found"
msgid "No results found"
msgstr "Ingen serienummer funnet"
=======
msgid "No results found"
msgstr ""
>>>>>>> 62ce278f

#: templates/js/translated/forms.js:1525
msgid "Searching"
msgstr ""

#: templates/js/translated/forms.js:1742
msgid "Clear input"
msgstr ""

#: templates/js/translated/helpers.js:19
msgid "YES"
msgstr ""

#: templates/js/translated/helpers.js:21
msgid "NO"
msgstr ""

#: templates/js/translated/label.js:30
msgid "Stock item(s) must be selected before printing labels"
msgstr ""

#: templates/js/translated/label.js:48 templates/js/translated/label.js:98
#: templates/js/translated/label.js:153
msgid "No Labels Found"
msgstr ""

#: templates/js/translated/label.js:49
msgid "No labels found which match selected stock item(s)"
msgstr ""

#: templates/js/translated/label.js:80
msgid "Select Stock Locations"
msgstr ""

#: templates/js/translated/label.js:81
msgid "Stock location(s) must be selected before printing labels"
msgstr ""

#: templates/js/translated/label.js:99
msgid "No labels found which match selected stock location(s)"
msgstr ""

#: templates/js/translated/label.js:135
msgid "Part(s) must be selected before printing labels"
msgstr ""

#: templates/js/translated/label.js:154
msgid "No labels found which match the selected part(s)"
msgstr ""

#: templates/js/translated/label.js:228
msgid "stock items selected"
msgstr ""

#: templates/js/translated/label.js:236
msgid "Select Label"
msgstr ""

#: templates/js/translated/label.js:251
msgid "Select Label Template"
msgstr ""

#: templates/js/translated/modals.js:76 templates/js/translated/modals.js:120
#: templates/js/translated/modals.js:610
msgid "Cancel"
msgstr ""

#: templates/js/translated/modals.js:77 templates/js/translated/modals.js:119
#: templates/js/translated/modals.js:677 templates/js/translated/modals.js:981
#: templates/modals.html:30 templates/modals.html:55
msgid "Submit"
msgstr ""

#: templates/js/translated/modals.js:118
msgid "Form Title"
msgstr ""

#: templates/js/translated/modals.js:397
msgid "Waiting for server..."
msgstr ""

#: templates/js/translated/modals.js:556
msgid "Show Error Information"
msgstr ""

#: templates/js/translated/modals.js:609
msgid "Accept"
msgstr ""

#: templates/js/translated/modals.js:666
msgid "Loading Data"
msgstr ""

#: templates/js/translated/modals.js:933
msgid "Invalid response from server"
msgstr ""

#: templates/js/translated/modals.js:933
msgid "Form data missing from server response"
msgstr ""

#: templates/js/translated/modals.js:945
msgid "Error posting form data"
msgstr ""

#: templates/js/translated/modals.js:1042
msgid "JSON response missing form data"
msgstr ""

#: templates/js/translated/modals.js:1057
msgid "Error 400: Bad Request"
msgstr ""

#: templates/js/translated/modals.js:1058
msgid "Server returned error code 400"
msgstr ""

#: templates/js/translated/modals.js:1081
msgid "Error requesting form data"
msgstr ""

#: templates/js/translated/model_renderers.js:40
msgid "Company ID"
msgstr ""

#: templates/js/translated/model_renderers.js:90
msgid "Stock ID"
msgstr ""

#: templates/js/translated/model_renderers.js:125
msgid "Location ID"
msgstr ""

#: templates/js/translated/model_renderers.js:142
msgid "Build ID"
msgstr ""

#: templates/js/translated/model_renderers.js:177
msgid "Part ID"
msgstr ""

#: templates/js/translated/model_renderers.js:231
msgid "Order ID"
msgstr ""

#: templates/js/translated/model_renderers.js:251
msgid "Category ID"
msgstr ""

#: templates/js/translated/model_renderers.js:288
msgid "Manufacturer Part ID"
msgstr ""

#: templates/js/translated/model_renderers.js:317
msgid "Supplier Part ID"
msgstr ""

#: templates/js/translated/order.js:48
msgid "Add Customer"
msgstr ""

#: templates/js/translated/order.js:73
msgid "Create Sales Order"
msgstr ""

#: templates/js/translated/order.js:207
msgid "Export Order"
msgstr ""

#: templates/js/translated/order.js:210 templates/js/translated/stock.js:96
msgid "Format"
msgstr ""

#: templates/js/translated/order.js:211 templates/js/translated/stock.js:97
msgid "Select file format"
msgstr ""

#: templates/js/translated/order.js:299
msgid "Select Line Items"
msgstr ""

#: templates/js/translated/order.js:300
msgid "At least one line item must be selected"
msgstr ""

#: templates/js/translated/order.js:325
msgid "Quantity to receive"
msgstr ""

#: templates/js/translated/order.js:359 templates/js/translated/stock.js:1343
msgid "Stock Status"
msgstr ""

#: templates/js/translated/order.js:426
msgid "Order Code"
msgstr ""

#: templates/js/translated/order.js:427
msgid "Ordered"
msgstr ""

#: templates/js/translated/order.js:429
msgid "Receive"
msgstr ""

#: templates/js/translated/order.js:448
<<<<<<< HEAD
#, fuzzy
#| msgid "Confirm delete"
msgid "Confirm receipt of items"
msgstr "Bekreft sletting"
=======
msgid "Confirm receipt of items"
msgstr ""
>>>>>>> 62ce278f

#: templates/js/translated/order.js:449
msgid "Receive Purchase Order Items"
msgstr ""

#: templates/js/translated/order.js:626
msgid "No purchase orders found"
msgstr ""

#: templates/js/translated/order.js:651 templates/js/translated/order.js:1028
msgid "Order is overdue"
msgstr ""

#: templates/js/translated/order.js:749 templates/js/translated/order.js:1602
msgid "Edit Line Item"
msgstr ""

#: templates/js/translated/order.js:761 templates/js/translated/order.js:1613
msgid "Delete Line Item"
msgstr ""

#: templates/js/translated/order.js:800
msgid "No line items found"
msgstr ""

#: templates/js/translated/order.js:827 templates/js/translated/order.js:1432
msgid "Total"
msgstr ""

#: templates/js/translated/order.js:880 templates/js/translated/order.js:1457
#: templates/js/translated/part.js:1343 templates/js/translated/part.js:1554
msgid "Unit Price"
msgstr ""

#: templates/js/translated/order.js:889 templates/js/translated/order.js:1464
msgid "Total price"
msgstr ""

#: templates/js/translated/order.js:962 templates/js/translated/order.js:1573
msgid "Edit line item"
msgstr ""

#: templates/js/translated/order.js:963
msgid "Delete line item"
msgstr ""

#: templates/js/translated/order.js:967
msgid "Receive line item"
msgstr ""

#: templates/js/translated/order.js:1004
msgid "No sales orders found"
msgstr ""

#: templates/js/translated/order.js:1042
msgid "Invalid Customer"
msgstr ""

#: templates/js/translated/order.js:1120
msgid "No sales order allocations found"
msgstr ""

#: templates/js/translated/order.js:1213
<<<<<<< HEAD
#, fuzzy
#| msgid "No matching stock item found"
msgid "Edit Stock Allocation"
msgstr "Ingen samsvarende lagervare funnet"

#: templates/js/translated/order.js:1231
#, fuzzy
#| msgid "No matching stock item found"
msgid "Delete Stock Allocation"
msgstr "Ingen samsvarende lagervare funnet"

#: templates/js/translated/order.js:1273
#, fuzzy
#| msgid "No action specified"
msgid "Stock location not specified"
msgstr "Ingen handling spesifisert"
=======
msgid "Edit Stock Allocation"
msgstr ""

#: templates/js/translated/order.js:1231
msgid "Delete Stock Allocation"
msgstr ""

#: templates/js/translated/order.js:1273
msgid "Stock location not specified"
msgstr ""
>>>>>>> 62ce278f

#: templates/js/translated/order.js:1514
msgid "Fulfilled"
msgstr ""

#: templates/js/translated/order.js:1557
msgid "Allocate serial numbers"
msgstr ""

#: templates/js/translated/order.js:1563
msgid "Purchase stock"
msgstr ""

#: templates/js/translated/order.js:1570 templates/js/translated/order.js:1725
msgid "Calculate price"
msgstr ""

#: templates/js/translated/order.js:1574
msgid "Delete line item "
msgstr ""

#: templates/js/translated/order.js:1673
msgid "Allocate Stock Item"
msgstr ""

#: templates/js/translated/order.js:1733
msgid "Update Unit Price"
msgstr ""

#: templates/js/translated/order.js:1747
msgid "No matching line items"
msgstr ""

#: templates/js/translated/part.js:49
msgid "Part Attributes"
msgstr ""

#: templates/js/translated/part.js:53
msgid "Part Creation Options"
msgstr ""

#: templates/js/translated/part.js:57
msgid "Part Duplication Options"
msgstr ""

#: templates/js/translated/part.js:61
msgid "Supplier Options"
msgstr ""

#: templates/js/translated/part.js:75
msgid "Add Part Category"
msgstr ""

#: templates/js/translated/part.js:164
msgid "Create Initial Stock"
msgstr ""

#: templates/js/translated/part.js:165
msgid "Create an initial stock item for this part"
msgstr ""

#: templates/js/translated/part.js:172
msgid "Initial Stock Quantity"
msgstr ""

#: templates/js/translated/part.js:173
msgid "Specify initial stock quantity for this part"
msgstr ""

#: templates/js/translated/part.js:180
msgid "Select destination stock location"
msgstr ""

#: templates/js/translated/part.js:191
msgid "Copy Category Parameters"
msgstr ""

#: templates/js/translated/part.js:192
msgid "Copy parameter templates from selected part category"
msgstr ""

#: templates/js/translated/part.js:200
msgid "Add Supplier Data"
msgstr ""

#: templates/js/translated/part.js:201
msgid "Create initial supplier data for this part"
msgstr ""

#: templates/js/translated/part.js:257
msgid "Copy Image"
msgstr ""

#: templates/js/translated/part.js:258
msgid "Copy image from original part"
msgstr ""

#: templates/js/translated/part.js:265
msgid "Copy BOM"
msgstr ""

#: templates/js/translated/part.js:266
msgid "Copy bill of materials from original part"
msgstr ""

#: templates/js/translated/part.js:273
msgid "Copy Parameters"
msgstr ""

#: templates/js/translated/part.js:274
msgid "Copy parameter data from original part"
msgstr ""

#: templates/js/translated/part.js:287
msgid "Parent part category"
msgstr ""

#: templates/js/translated/part.js:331
msgid "Edit Part"
msgstr ""

#: templates/js/translated/part.js:419 templates/js/translated/part.js:504
msgid "Trackable part"
msgstr ""

#: templates/js/translated/part.js:423 templates/js/translated/part.js:508
msgid "Virtual part"
msgstr ""

#: templates/js/translated/part.js:435
msgid "Starred part"
msgstr ""

#: templates/js/translated/part.js:439
msgid "Salable part"
msgstr ""

#: templates/js/translated/part.js:554
msgid "No variants found"
msgstr ""

#: templates/js/translated/part.js:743 templates/js/translated/part.js:1005
msgid "No parts found"
msgstr ""

#: templates/js/translated/part.js:932
msgid "No category"
msgstr ""

#: templates/js/translated/part.js:955
#: templates/js/translated/table_filters.js:359
msgid "Low stock"
msgstr ""

#: templates/js/translated/part.js:1159 templates/js/translated/stock.js:1480
msgid "Path"
msgstr ""

#: templates/js/translated/part.js:1202
msgid "No test templates matching query"
msgstr ""

#: templates/js/translated/part.js:1253 templates/js/translated/stock.js:493
msgid "Edit test result"
msgstr ""

#: templates/js/translated/part.js:1254 templates/js/translated/stock.js:494
msgid "Delete test result"
msgstr ""

#: templates/js/translated/part.js:1260
msgid "This test is defined for a parent part"
msgstr ""

#: templates/js/translated/part.js:1282
msgid "Edit Test Result Template"
msgstr ""

#: templates/js/translated/part.js:1296
msgid "Delete Test Result Template"
msgstr ""

#: templates/js/translated/part.js:1321
#, python-brace-format
msgid "No ${human_name} information found"
msgstr ""

#: templates/js/translated/part.js:1376
#, python-brace-format
msgid "Edit ${human_name}"
msgstr ""

#: templates/js/translated/part.js:1377
#, python-brace-format
msgid "Delete ${human_name}"
msgstr ""

#: templates/js/translated/part.js:1478
msgid "Single Price"
msgstr ""

#: templates/js/translated/part.js:1497
msgid "Single Price Difference"
msgstr ""

#: templates/js/translated/stock.js:63
msgid "Parent stock location"
msgstr ""

#: templates/js/translated/stock.js:93
msgid "Export Stock"
msgstr ""

#: templates/js/translated/stock.js:104
msgid "Include Sublocations"
msgstr ""

#: templates/js/translated/stock.js:105
msgid "Include stock items in sublocations"
msgstr ""

#: templates/js/translated/stock.js:147
msgid "Transfer Stock"
msgstr ""

#: templates/js/translated/stock.js:148
msgid "Move"
msgstr ""

#: templates/js/translated/stock.js:154
msgid "Count Stock"
msgstr ""

#: templates/js/translated/stock.js:155
msgid "Count"
msgstr ""

#: templates/js/translated/stock.js:159
msgid "Remove Stock"
msgstr ""

#: templates/js/translated/stock.js:160
msgid "Take"
msgstr ""

#: templates/js/translated/stock.js:164
msgid "Add Stock"
msgstr ""

#: templates/js/translated/stock.js:165 users/models.py:195
msgid "Add"
msgstr ""

#: templates/js/translated/stock.js:169 templates/stock_table.html:63
msgid "Delete Stock"
msgstr ""

#: templates/js/translated/stock.js:258
msgid "Quantity cannot be adjusted for serialized stock"
msgstr ""

#: templates/js/translated/stock.js:258
msgid "Specify stock quantity"
msgstr ""

#: templates/js/translated/stock.js:298
msgid "You must select at least one available stock item"
msgstr ""

#: templates/js/translated/stock.js:456
msgid "PASS"
msgstr ""

#: templates/js/translated/stock.js:458
msgid "FAIL"
msgstr ""

#: templates/js/translated/stock.js:463
msgid "NO RESULT"
msgstr ""

#: templates/js/translated/stock.js:489
msgid "Add test result"
msgstr ""

#: templates/js/translated/stock.js:515
msgid "No test results found"
msgstr ""

#: templates/js/translated/stock.js:563
msgid "Test Date"
msgstr ""

#: templates/js/translated/stock.js:670
msgid "In production"
msgstr ""

#: templates/js/translated/stock.js:674
msgid "Installed in Stock Item"
msgstr ""

#: templates/js/translated/stock.js:678
msgid "Shipped to customer"
msgstr ""

#: templates/js/translated/stock.js:682
msgid "Assigned to Sales Order"
msgstr ""

#: templates/js/translated/stock.js:688
msgid "No stock location set"
msgstr ""

#: templates/js/translated/stock.js:844
msgid "Stock item is in production"
msgstr ""

#: templates/js/translated/stock.js:849
msgid "Stock item assigned to sales order"
msgstr ""

#: templates/js/translated/stock.js:852
msgid "Stock item assigned to customer"
msgstr ""

#: templates/js/translated/stock.js:856
msgid "Stock item has expired"
msgstr ""

#: templates/js/translated/stock.js:858
msgid "Stock item will expire soon"
msgstr ""

#: templates/js/translated/stock.js:862
msgid "Stock item has been allocated"
msgstr ""

#: templates/js/translated/stock.js:866
msgid "Stock item has been installed in another item"
msgstr ""

#: templates/js/translated/stock.js:873
msgid "Stock item has been rejected"
msgstr ""

#: templates/js/translated/stock.js:875
msgid "Stock item is lost"
msgstr ""

#: templates/js/translated/stock.js:877
msgid "Stock item is destroyed"
msgstr ""

#: templates/js/translated/stock.js:881
#: templates/js/translated/table_filters.js:161
msgid "Depleted"
msgstr ""

#: templates/js/translated/stock.js:935
msgid "Stocktake"
msgstr ""

#: templates/js/translated/stock.js:1008
msgid "Supplier part not specified"
msgstr ""

#: templates/js/translated/stock.js:1046
msgid "No stock items matching query"
msgstr ""

#: templates/js/translated/stock.js:1067 templates/js/translated/stock.js:1115
msgid "items"
msgstr ""

#: templates/js/translated/stock.js:1155
msgid "batches"
msgstr ""

#: templates/js/translated/stock.js:1182
msgid "locations"
msgstr ""

#: templates/js/translated/stock.js:1184
msgid "Undefined location"
msgstr ""

#: templates/js/translated/stock.js:1358
msgid "Set Stock Status"
msgstr ""

#: templates/js/translated/stock.js:1372
msgid "Select Status Code"
msgstr ""

#: templates/js/translated/stock.js:1373
msgid "Status code must be selected"
msgstr ""

#: templates/js/translated/stock.js:1512
msgid "Invalid date"
msgstr ""

#: templates/js/translated/stock.js:1559
msgid "Location no longer exists"
msgstr ""

#: templates/js/translated/stock.js:1578
msgid "Purchase order no longer exists"
msgstr ""

#: templates/js/translated/stock.js:1597
msgid "Customer no longer exists"
msgstr ""

#: templates/js/translated/stock.js:1615
msgid "Stock item no longer exists"
msgstr ""

#: templates/js/translated/stock.js:1638
msgid "Added"
msgstr ""

#: templates/js/translated/stock.js:1646
msgid "Removed"
msgstr ""

#: templates/js/translated/stock.js:1687
msgid "Edit tracking entry"
msgstr ""

#: templates/js/translated/stock.js:1688
msgid "Delete tracking entry"
msgstr ""

#: templates/js/translated/stock.js:1812
msgid "No installed items"
msgstr ""

#: templates/js/translated/stock.js:1835
msgid "Serial"
msgstr ""

#: templates/js/translated/stock.js:1863
msgid "Uninstall Stock Item"
msgstr ""

#: templates/js/translated/table_filters.js:56
msgid "Trackable Part"
msgstr ""

#: templates/js/translated/table_filters.js:60
msgid "Assembled Part"
msgstr ""

#: templates/js/translated/table_filters.js:64
msgid "Validated"
msgstr ""

#: templates/js/translated/table_filters.js:72
msgid "Allow Variant Stock"
msgstr ""

#: templates/js/translated/table_filters.js:92
#: templates/js/translated/table_filters.js:156
msgid "Include sublocations"
msgstr ""

#: templates/js/translated/table_filters.js:93
msgid "Include locations"
msgstr ""

#: templates/js/translated/table_filters.js:103
#: templates/js/translated/table_filters.js:104
#: templates/js/translated/table_filters.js:336
msgid "Include subcategories"
msgstr ""

#: templates/js/translated/table_filters.js:114
#: templates/js/translated/table_filters.js:191
msgid "Is Serialized"
msgstr ""

#: templates/js/translated/table_filters.js:117
#: templates/js/translated/table_filters.js:198
msgid "Serial number GTE"
msgstr ""

#: templates/js/translated/table_filters.js:118
#: templates/js/translated/table_filters.js:199
msgid "Serial number greater than or equal to"
msgstr ""

#: templates/js/translated/table_filters.js:121
#: templates/js/translated/table_filters.js:202
msgid "Serial number LTE"
msgstr ""

#: templates/js/translated/table_filters.js:122
#: templates/js/translated/table_filters.js:203
msgid "Serial number less than or equal to"
msgstr ""

#: templates/js/translated/table_filters.js:125
#: templates/js/translated/table_filters.js:126
#: templates/js/translated/table_filters.js:194
#: templates/js/translated/table_filters.js:195
msgid "Serial number"
msgstr ""

#: templates/js/translated/table_filters.js:130
#: templates/js/translated/table_filters.js:212
msgid "Batch code"
msgstr ""

#: templates/js/translated/table_filters.js:141
#: templates/js/translated/table_filters.js:326
msgid "Active parts"
msgstr ""

#: templates/js/translated/table_filters.js:142
msgid "Show stock for active parts"
msgstr ""

#: templates/js/translated/table_filters.js:147
msgid "Part is an assembly"
msgstr ""

#: templates/js/translated/table_filters.js:151
msgid "Is allocated"
msgstr ""

#: templates/js/translated/table_filters.js:152
msgid "Item has been allocated"
msgstr ""

#: templates/js/translated/table_filters.js:157
msgid "Include stock in sublocations"
msgstr ""

#: templates/js/translated/table_filters.js:162
msgid "Show stock items which are depleted"
msgstr ""

#: templates/js/translated/table_filters.js:167
msgid "Show items which are in stock"
msgstr ""

#: templates/js/translated/table_filters.js:171
msgid "In Production"
msgstr ""

#: templates/js/translated/table_filters.js:172
msgid "Show items which are in production"
msgstr ""

#: templates/js/translated/table_filters.js:176
msgid "Include Variants"
msgstr ""

#: templates/js/translated/table_filters.js:177
msgid "Include stock items for variant parts"
msgstr ""

#: templates/js/translated/table_filters.js:181
msgid "Installed"
msgstr ""

#: templates/js/translated/table_filters.js:182
msgid "Show stock items which are installed in another item"
msgstr ""

#: templates/js/translated/table_filters.js:187
msgid "Show items which have been assigned to a customer"
msgstr ""

#: templates/js/translated/table_filters.js:207
#: templates/js/translated/table_filters.js:208
msgid "Stock status"
msgstr ""

#: templates/js/translated/table_filters.js:216
msgid "Has purchase price"
msgstr ""

#: templates/js/translated/table_filters.js:217
msgid "Show stock items which have a purchase price set"
msgstr ""

#: templates/js/translated/table_filters.js:226
msgid "Show stock items which have expired"
msgstr ""

#: templates/js/translated/table_filters.js:232
msgid "Show stock which is close to expiring"
msgstr ""

#: templates/js/translated/table_filters.js:263
msgid "Build status"
msgstr ""

#: templates/js/translated/table_filters.js:291
#: templates/js/translated/table_filters.js:308
msgid "Order status"
msgstr ""

#: templates/js/translated/table_filters.js:296
#: templates/js/translated/table_filters.js:313
msgid "Outstanding"
msgstr ""

#: templates/js/translated/table_filters.js:337
msgid "Include parts in subcategories"
msgstr ""

#: templates/js/translated/table_filters.js:341
msgid "Has IPN"
msgstr ""

#: templates/js/translated/table_filters.js:342
msgid "Part has internal part number"
msgstr ""

#: templates/js/translated/table_filters.js:347
msgid "Show active parts"
msgstr ""

#: templates/js/translated/table_filters.js:355
msgid "Stock available"
msgstr ""

#: templates/js/translated/table_filters.js:371
msgid "Starred"
msgstr ""

#: templates/js/translated/table_filters.js:383
msgid "Purchasable"
msgstr ""

#: templates/js/translated/tables.js:366
msgid "Loading data"
msgstr ""

#: templates/js/translated/tables.js:369
msgid "rows per page"
msgstr ""

#: templates/js/translated/tables.js:372
msgid "Showing"
msgstr ""

#: templates/js/translated/tables.js:372
msgid "to"
msgstr ""

#: templates/js/translated/tables.js:372
msgid "of"
msgstr ""

#: templates/js/translated/tables.js:372
msgid "rows"
msgstr ""

#: templates/js/translated/tables.js:378
msgid "No matching results"
msgstr ""

#: templates/js/translated/tables.js:381
msgid "Hide/Show pagination"
msgstr ""

#: templates/js/translated/tables.js:384
msgid "Refresh"
msgstr ""

#: templates/js/translated/tables.js:387
msgid "Toggle"
msgstr ""

#: templates/js/translated/tables.js:390
msgid "Columns"
msgstr ""

#: templates/js/translated/tables.js:393
msgid "All"
msgstr ""

#: templates/navbar.html:19
msgid "Toggle navigation"
msgstr ""

#: templates/navbar.html:39
msgid "Buy"
msgstr ""

#: templates/navbar.html:51
msgid "Sell"
msgstr ""

#: templates/navbar.html:83 users/models.py:39
msgid "Admin"
msgstr ""

#: templates/navbar.html:85
msgid "Logout"
msgstr ""

#: templates/navbar.html:106
msgid "About InvenTree"
msgstr ""

#: templates/qr_code.html:11
msgid "QR data not provided"
msgstr ""

#: templates/registration/logged_out.html:6
msgid "You were logged out successfully."
msgstr ""

#: templates/registration/logged_out.html:8
msgid "Log in again"
msgstr ""

#: templates/stats.html:13
msgid "Instance Name"
msgstr ""

#: templates/stats.html:18
msgid "Database"
msgstr ""

#: templates/stats.html:26
msgid "Server is running in debug mode"
msgstr ""

#: templates/stats.html:33
msgid "Docker Mode"
msgstr ""

#: templates/stats.html:34
msgid "Server is deployed using docker"
msgstr ""

#: templates/stats.html:40
msgid "Server status"
msgstr ""

#: templates/stats.html:43
msgid "Healthy"
msgstr ""

#: templates/stats.html:45
msgid "Issues detected"
msgstr ""

#: templates/stats.html:52
msgid "Background Worker"
msgstr ""

#: templates/stats.html:55
msgid "Background worker not running"
msgstr ""

#: templates/stats.html:63
msgid "Email Settings"
msgstr ""

#: templates/stats.html:66
msgid "Email settings not configured"
msgstr ""

#: templates/stock_table.html:14
msgid "Export Stock Information"
msgstr ""

#: templates/stock_table.html:20
msgid "New Stock Item"
msgstr ""

#: templates/stock_table.html:27
msgid "Barcode Actions"
msgstr ""

#: templates/stock_table.html:43
msgid "Print test reports"
msgstr ""

#: templates/stock_table.html:50
msgid "Stock Options"
msgstr ""

#: templates/stock_table.html:55
msgid "Add to selected stock items"
msgstr ""

#: templates/stock_table.html:56
msgid "Remove from selected stock items"
msgstr ""

#: templates/stock_table.html:57
msgid "Stocktake selected stock items"
msgstr ""

#: templates/stock_table.html:58
msgid "Move selected stock items"
msgstr ""

#: templates/stock_table.html:58
msgid "Move stock"
msgstr ""

#: templates/stock_table.html:59
msgid "Order selected items"
msgstr ""

#: templates/stock_table.html:60
msgid "Change status"
msgstr ""

#: templates/stock_table.html:60
msgid "Change stock status"
msgstr ""

#: templates/stock_table.html:63
msgid "Delete selected items"
msgstr ""

#: templates/yesnolabel.html:4
msgid "Yes"
msgstr ""

#: templates/yesnolabel.html:6
msgid "No"
msgstr ""

#: users/admin.py:64
msgid "Users"
msgstr ""

#: users/admin.py:65
msgid "Select which users are assigned to this group"
msgstr ""

#: users/admin.py:187
msgid "The following users are members of multiple groups:"
msgstr ""

#: users/admin.py:210
msgid "Personal info"
msgstr ""

#: users/admin.py:211
msgid "Permissions"
msgstr ""

#: users/admin.py:214
msgid "Important dates"
msgstr ""

#: users/models.py:182
msgid "Permission set"
msgstr ""

#: users/models.py:190
msgid "Group"
msgstr ""

#: users/models.py:193
msgid "View"
msgstr ""

#: users/models.py:193
msgid "Permission to view items"
msgstr ""

#: users/models.py:195
msgid "Permission to add items"
msgstr ""

#: users/models.py:197
msgid "Change"
msgstr ""

#: users/models.py:197
msgid "Permissions to edit items"
msgstr ""

#: users/models.py:199
msgid "Permission to delete items"
msgstr ""<|MERGE_RESOLUTION|>--- conflicted
+++ resolved
@@ -2,13 +2,8 @@
 msgstr ""
 "Project-Id-Version: inventree\n"
 "Report-Msgid-Bugs-To: \n"
-<<<<<<< HEAD
-"POT-Creation-Date: 2021-10-11 07:56+0000\n"
-"PO-Revision-Date: 2021-09-12 13:44\n"
-=======
 "POT-Creation-Date: 2021-10-11 06:21+0000\n"
 "PO-Revision-Date: 2021-10-11 06:28\n"
->>>>>>> 62ce278f
 "Last-Translator: \n"
 "Language-Team: Norwegian\n"
 "Language: no_NO\n"
@@ -1974,15 +1969,8 @@
 msgstr ""
 
 #: common/models.py:836
-<<<<<<< HEAD
-#, fuzzy
-#| msgid "Enter password"
 msgid "Enable password forgot"
-msgstr "Oppgi passord"
-=======
-msgid "Enable password forgot"
-msgstr ""
->>>>>>> 62ce278f
+msgstr ""
 
 #: common/models.py:837
 msgid "Enable password forgot function on the login-pages"
@@ -4929,8 +4917,7 @@
 
 #: part/templates/part/partial_delete.html:9
 #, python-format
-msgid ""
-"Part '<strong>%(full_name)s</strong>' cannot be deleted as it is still marked as <strong>active</strong>.\n"
+msgid "Part '<strong>%(full_name)s</strong>' cannot be deleted as it is still marked as <strong>active</strong>.\n"
 "    <br>Disable the \"Active\" part attribute and re-try.\n"
 "    "
 msgstr ""
@@ -5566,15 +5553,8 @@
 msgstr ""
 
 #: stock/serializers.py:554
-<<<<<<< HEAD
-#, fuzzy
-#| msgid "No matching stock item found"
 msgid "Destination stock location"
-msgstr "Ingen samsvarende lagervare funnet"
-=======
-msgid "Destination stock location"
-msgstr ""
->>>>>>> 62ce278f
+msgstr ""
 
 #: stock/templates/stock/item.html:17
 msgid "Stock Tracking Information"
@@ -6622,37 +6602,20 @@
 
 #: templates/account/login.html:19
 #, python-format
-<<<<<<< HEAD
-msgid ""
-"Please sign in with one\n"
-=======
 msgid "Please sign in with one\n"
->>>>>>> 62ce278f
 "of your existing third party accounts or  <a class=\"btn btn-primary btn-small\" href=\"%(signup_url)s\">sign up</a>\n"
 "for a account and sign in below:"
 msgstr ""
 
 #: templates/account/login.html:23
 #, python-format
-<<<<<<< HEAD
-msgid ""
-"If you have not created an account yet, then please\n"
-=======
 msgid "If you have not created an account yet, then please\n"
->>>>>>> 62ce278f
 "<a href=\"%(signup_url)s\">sign up</a> first."
 msgstr ""
 
 #: templates/account/login.html:38
-<<<<<<< HEAD
-#, fuzzy
-#| msgid "Confirm password"
 msgid "Forgot Password?"
-msgstr "Bekreft passord"
-=======
-msgid "Forgot Password?"
-msgstr ""
->>>>>>> 62ce278f
+msgstr ""
 
 #: templates/account/login.html:45
 msgid "or use SSO"
@@ -6694,15 +6657,8 @@
 msgstr ""
 
 #: templates/account/password_reset_from_key.html:17
-<<<<<<< HEAD
-#, fuzzy
-#| msgid "Enter password"
 msgid "change password"
-msgstr "Oppgi passord"
-=======
-msgid "change password"
-msgstr ""
->>>>>>> 62ce278f
+msgstr ""
 
 #: templates/account/password_reset_from_key.html:20
 msgid "Your password is now changed."
@@ -7132,25 +7088,12 @@
 msgstr ""
 
 #: templates/js/translated/build.js:1004
-<<<<<<< HEAD
-#, fuzzy
-#| msgid "No matching stock item found"
-msgid "No matching stock locations"
-msgstr "Ingen samsvarende lagervare funnet"
-
-#: templates/js/translated/build.js:1048
-#, fuzzy
-#| msgid "No matching stock item found"
-msgid "No matching stock items"
-msgstr "Ingen samsvarende lagervare funnet"
-=======
 msgid "No matching stock locations"
 msgstr ""
 
 #: templates/js/translated/build.js:1048
 msgid "No matching stock items"
 msgstr ""
->>>>>>> 62ce278f
 
 #: templates/js/translated/build.js:1172
 msgid "No builds matching query"
@@ -7335,15 +7278,8 @@
 msgstr ""
 
 #: templates/js/translated/forms.js:1323
-<<<<<<< HEAD
-#, fuzzy
-#| msgid "No serial numbers found"
 msgid "No results found"
-msgstr "Ingen serienummer funnet"
-=======
-msgid "No results found"
-msgstr ""
->>>>>>> 62ce278f
+msgstr ""
 
 #: templates/js/translated/forms.js:1525
 msgid "Searching"
@@ -7550,15 +7486,8 @@
 msgstr ""
 
 #: templates/js/translated/order.js:448
-<<<<<<< HEAD
-#, fuzzy
-#| msgid "Confirm delete"
 msgid "Confirm receipt of items"
-msgstr "Bekreft sletting"
-=======
-msgid "Confirm receipt of items"
-msgstr ""
->>>>>>> 62ce278f
+msgstr ""
 
 #: templates/js/translated/order.js:449
 msgid "Receive Purchase Order Items"
@@ -7622,24 +7551,6 @@
 msgstr ""
 
 #: templates/js/translated/order.js:1213
-<<<<<<< HEAD
-#, fuzzy
-#| msgid "No matching stock item found"
-msgid "Edit Stock Allocation"
-msgstr "Ingen samsvarende lagervare funnet"
-
-#: templates/js/translated/order.js:1231
-#, fuzzy
-#| msgid "No matching stock item found"
-msgid "Delete Stock Allocation"
-msgstr "Ingen samsvarende lagervare funnet"
-
-#: templates/js/translated/order.js:1273
-#, fuzzy
-#| msgid "No action specified"
-msgid "Stock location not specified"
-msgstr "Ingen handling spesifisert"
-=======
 msgid "Edit Stock Allocation"
 msgstr ""
 
@@ -7650,7 +7561,6 @@
 #: templates/js/translated/order.js:1273
 msgid "Stock location not specified"
 msgstr ""
->>>>>>> 62ce278f
 
 #: templates/js/translated/order.js:1514
 msgid "Fulfilled"
@@ -8539,4 +8449,4 @@
 
 #: users/models.py:199
 msgid "Permission to delete items"
-msgstr ""+msgstr ""
