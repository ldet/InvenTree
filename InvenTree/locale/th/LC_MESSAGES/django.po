msgid ""
msgstr ""
"Project-Id-Version: inventree\n"
"Report-Msgid-Bugs-To: \n"
"POT-Creation-Date: 2021-11-25 04:46+0000\n"
<<<<<<< HEAD
"PO-Revision-Date: 2021-11-20 08:33\n"
=======
"PO-Revision-Date: 2021-11-25 05:07\n"
>>>>>>> 3b79309e
"Last-Translator: \n"
"Language-Team: Thai\n"
"Language: th_TH\n"
"MIME-Version: 1.0\n"
"Content-Type: text/plain; charset=UTF-8\n"
"Content-Transfer-Encoding: 8bit\n"
"Plural-Forms: nplurals=1; plural=0;\n"
"X-Crowdin-Project: inventree\n"
"X-Crowdin-Project-ID: 452300\n"
"X-Crowdin-Language: th\n"
"X-Crowdin-File: /[inventree.InvenTree] l10/InvenTree/locale/en/LC_MESSAGES/django.po\n"
"X-Crowdin-File-ID: 138\n"

#: InvenTree/api.py:64
msgid "API endpoint not found"
msgstr ""

#: InvenTree/api.py:110
msgid "No action specified"
msgstr ""

#: InvenTree/api.py:124
msgid "No matching action found"
msgstr ""

#: InvenTree/fields.py:100
msgid "Enter date"
msgstr ""

#: InvenTree/forms.py:120 build/forms.py:48 build/forms.py:69 build/forms.py:93
#: order/forms.py:26 order/forms.py:37 order/forms.py:48 order/forms.py:59
#: order/forms.py:70 part/forms.py:108 templates/account/email_confirm.html:20
#: templates/js/translated/forms.js:594
msgid "Confirm"
msgstr ""

#: InvenTree/forms.py:136
msgid "Confirm delete"
msgstr ""

#: InvenTree/forms.py:137
msgid "Confirm item deletion"
msgstr ""

#: InvenTree/forms.py:168
msgid "Enter password"
msgstr ""

#: InvenTree/forms.py:169
msgid "Enter new password"
msgstr ""

#: InvenTree/forms.py:176
msgid "Confirm password"
msgstr ""

#: InvenTree/forms.py:177
msgid "Confirm new password"
msgstr ""

#: InvenTree/forms.py:209
msgid "Select Category"
msgstr ""

#: InvenTree/forms.py:230
msgid "Email (again)"
msgstr ""

#: InvenTree/forms.py:234
msgid "Email address confirmation"
msgstr ""

#: InvenTree/forms.py:254
msgid "You must type the same email each time."
msgstr ""

#: InvenTree/helpers.py:430
#, python-brace-format
msgid "Duplicate serial: {n}"
msgstr ""

#: InvenTree/helpers.py:437 order/models.py:318 order/models.py:440
#: stock/views.py:1264
msgid "Invalid quantity provided"
msgstr ""

#: InvenTree/helpers.py:440
msgid "Empty serial number string"
msgstr ""

#: InvenTree/helpers.py:462 InvenTree/helpers.py:465 InvenTree/helpers.py:468
#: InvenTree/helpers.py:493
#, python-brace-format
msgid "Invalid group: {g}"
msgstr ""

#: InvenTree/helpers.py:498
#, python-brace-format
msgid "Duplicate serial: {g}"
msgstr ""

#: InvenTree/helpers.py:506
msgid "No serial numbers found"
msgstr ""

#: InvenTree/helpers.py:510
#, python-brace-format
msgid "Number of unique serial number ({s}) must match quantity ({q})"
msgstr ""

#: InvenTree/models.py:109 stock/models.py:1874
msgid "Attachment"
msgstr ""

#: InvenTree/models.py:110
msgid "Select file to attach"
msgstr ""

#: InvenTree/models.py:112 templates/js/translated/attachment.js:91
msgid "Comment"
msgstr ""

#: InvenTree/models.py:112
msgid "File comment"
msgstr ""

#: InvenTree/models.py:118 InvenTree/models.py:119 common/models.py:1185
#: common/models.py:1186 part/models.py:2205 part/models.py:2225
#: report/templates/report/inventree_test_report_base.html:91
#: templates/js/translated/stock.js:2054
msgid "User"
msgstr ""

#: InvenTree/models.py:122
msgid "upload date"
msgstr ""

#: InvenTree/models.py:142
msgid "Filename must not be empty"
msgstr ""

#: InvenTree/models.py:165
msgid "Invalid attachment directory"
msgstr ""

#: InvenTree/models.py:175
#, python-brace-format
msgid "Filename contains illegal character '{c}'"
msgstr ""

#: InvenTree/models.py:178
msgid "Filename missing extension"
msgstr ""

#: InvenTree/models.py:185
msgid "Attachment with this filename already exists"
msgstr ""

#: InvenTree/models.py:192
msgid "Error renaming file"
msgstr ""

#: InvenTree/models.py:227
msgid "Invalid choice"
msgstr ""

#: InvenTree/models.py:243 InvenTree/models.py:244 company/models.py:415
#: label/models.py:112 part/models.py:741 part/models.py:2389
#: part/templates/part/detail.html:25 report/models.py:181
#: templates/InvenTree/settings/settings.html:259
#: templates/js/translated/company.js:638 templates/js/translated/part.js:499
#: templates/js/translated/part.js:636 templates/js/translated/part.js:1384
#: templates/js/translated/stock.js:1847
msgid "Name"
msgstr ""

#: InvenTree/models.py:250 build/models.py:207
#: build/templates/build/detail.html:25 company/models.py:354
#: company/models.py:570 company/templates/company/manufacturer_part.html:80
#: company/templates/company/supplier_part.html:81 label/models.py:119
#: order/models.py:161 part/models.py:764 part/templates/part/detail.html:30
#: part/templates/part/set_category.html:14 report/models.py:194
#: report/models.py:551 report/models.py:590
#: report/templates/report/inventree_build_order_base.html:118
#: stock/templates/stock/location.html:108 templates/js/translated/bom.js:215
#: templates/js/translated/bom.js:428 templates/js/translated/build.js:1621
#: templates/js/translated/company.js:345
#: templates/js/translated/company.js:548
#: templates/js/translated/company.js:837 templates/js/translated/order.js:673
#: templates/js/translated/order.js:833 templates/js/translated/order.js:1069
#: templates/js/translated/part.js:558 templates/js/translated/part.js:752
#: templates/js/translated/part.js:837 templates/js/translated/part.js:1007
#: templates/js/translated/part.js:1403 templates/js/translated/part.js:1472
#: templates/js/translated/stock.js:1121 templates/js/translated/stock.js:1859
#: templates/js/translated/stock.js:1904
msgid "Description"
msgstr ""

#: InvenTree/models.py:251
msgid "Description (optional)"
msgstr ""

#: InvenTree/models.py:259
msgid "parent"
msgstr ""

#: InvenTree/serializers.py:62 part/models.py:2674
msgid "Must be a valid number"
msgstr ""

#: InvenTree/serializers.py:251
msgid "Filename"
msgstr ""

#: InvenTree/settings.py:664
msgid "German"
msgstr ""

#: InvenTree/settings.py:665
msgid "Greek"
msgstr ""

#: InvenTree/settings.py:666
msgid "English"
msgstr ""

#: InvenTree/settings.py:667
msgid "Spanish"
msgstr ""

#: InvenTree/settings.py:668
msgid "Spanish (Mexican)"
msgstr ""

#: InvenTree/settings.py:669
msgid "French"
msgstr ""

#: InvenTree/settings.py:670
msgid "Hebrew"
msgstr ""

#: InvenTree/settings.py:671
msgid "Italian"
msgstr ""

#: InvenTree/settings.py:672
msgid "Japanese"
msgstr ""

#: InvenTree/settings.py:673
msgid "Korean"
msgstr ""

#: InvenTree/settings.py:674
msgid "Dutch"
msgstr ""

#: InvenTree/settings.py:675
msgid "Norwegian"
msgstr ""

#: InvenTree/settings.py:676
msgid "Polish"
msgstr ""

#: InvenTree/settings.py:677
msgid "Portugese"
msgstr ""

#: InvenTree/settings.py:678
msgid "Russian"
msgstr ""

#: InvenTree/settings.py:679
msgid "Swedish"
msgstr ""

#: InvenTree/settings.py:680
msgid "Thai"
msgstr ""

#: InvenTree/settings.py:681
msgid "Turkish"
msgstr ""

#: InvenTree/settings.py:682
msgid "Vietnamese"
msgstr ""

#: InvenTree/settings.py:683
msgid "Chinese"
msgstr ""

#: InvenTree/status.py:94
msgid "Background worker check failed"
msgstr ""

#: InvenTree/status.py:98
msgid "Email backend not configured"
msgstr ""

#: InvenTree/status.py:101
msgid "InvenTree system health checks failed"
msgstr ""

#: InvenTree/status_codes.py:101 InvenTree/status_codes.py:142
#: InvenTree/status_codes.py:311
msgid "Pending"
msgstr ""

#: InvenTree/status_codes.py:102
msgid "Placed"
msgstr ""

#: InvenTree/status_codes.py:103 InvenTree/status_codes.py:314
msgid "Complete"
msgstr ""

#: InvenTree/status_codes.py:104 InvenTree/status_codes.py:144
#: InvenTree/status_codes.py:313
msgid "Cancelled"
msgstr ""

#: InvenTree/status_codes.py:105 InvenTree/status_codes.py:145
#: InvenTree/status_codes.py:187
msgid "Lost"
msgstr ""

#: InvenTree/status_codes.py:106 InvenTree/status_codes.py:146
#: InvenTree/status_codes.py:189
msgid "Returned"
msgstr ""

#: InvenTree/status_codes.py:143
#: order/templates/order/sales_order_base.html:147
msgid "Shipped"
msgstr ""

#: InvenTree/status_codes.py:183
msgid "OK"
msgstr ""

#: InvenTree/status_codes.py:184
msgid "Attention needed"
msgstr ""

#: InvenTree/status_codes.py:185
msgid "Damaged"
msgstr ""

#: InvenTree/status_codes.py:186
msgid "Destroyed"
msgstr ""

#: InvenTree/status_codes.py:188
msgid "Rejected"
msgstr ""

#: InvenTree/status_codes.py:269
msgid "Legacy stock tracking entry"
msgstr ""

#: InvenTree/status_codes.py:271
msgid "Stock item created"
msgstr ""

#: InvenTree/status_codes.py:273
msgid "Edited stock item"
msgstr ""

#: InvenTree/status_codes.py:274
msgid "Assigned serial number"
msgstr ""

#: InvenTree/status_codes.py:276
msgid "Stock counted"
msgstr ""

#: InvenTree/status_codes.py:277
msgid "Stock manually added"
msgstr ""

#: InvenTree/status_codes.py:278
msgid "Stock manually removed"
msgstr ""

#: InvenTree/status_codes.py:280
msgid "Location changed"
msgstr ""

#: InvenTree/status_codes.py:282
msgid "Installed into assembly"
msgstr ""

#: InvenTree/status_codes.py:283
msgid "Removed from assembly"
msgstr ""

#: InvenTree/status_codes.py:285
msgid "Installed component item"
msgstr ""

#: InvenTree/status_codes.py:286
msgid "Removed component item"
msgstr ""

#: InvenTree/status_codes.py:288
msgid "Split from parent item"
msgstr ""

#: InvenTree/status_codes.py:289
msgid "Split child item"
msgstr ""

#: InvenTree/status_codes.py:291 templates/js/translated/table_filters.js:208
msgid "Sent to customer"
msgstr ""

#: InvenTree/status_codes.py:292
msgid "Returned from customer"
msgstr ""

#: InvenTree/status_codes.py:294
msgid "Build order output created"
msgstr ""

#: InvenTree/status_codes.py:295
msgid "Build order output completed"
msgstr ""

#: InvenTree/status_codes.py:297
msgid "Received against purchase order"
msgstr ""

#: InvenTree/status_codes.py:312
msgid "Production"
msgstr ""

#: InvenTree/validators.py:23
msgid "Not a valid currency code"
msgstr ""

#: InvenTree/validators.py:51
msgid "Invalid character in part name"
msgstr ""

#: InvenTree/validators.py:64
#, python-brace-format
msgid "IPN must match regex pattern {pat}"
msgstr ""

#: InvenTree/validators.py:78 InvenTree/validators.py:92
#: InvenTree/validators.py:106
#, python-brace-format
msgid "Reference must match pattern {pattern}"
msgstr ""

#: InvenTree/validators.py:114
#, python-brace-format
msgid "Illegal character in name ({x})"
msgstr ""

#: InvenTree/validators.py:133 InvenTree/validators.py:149
msgid "Overage value must not be negative"
msgstr ""

#: InvenTree/validators.py:151
msgid "Overage must not exceed 100%"
msgstr ""

#: InvenTree/validators.py:158
msgid "Overage must be an integer value or a percentage"
msgstr ""

#: InvenTree/views.py:536
msgid "Delete Item"
msgstr ""

#: InvenTree/views.py:585
msgid "Check box to confirm item deletion"
msgstr ""

#: InvenTree/views.py:600 templates/InvenTree/settings/user.html:17
msgid "Edit User Information"
msgstr ""

#: InvenTree/views.py:611 templates/InvenTree/settings/user.html:21
msgid "Set Password"
msgstr ""

#: InvenTree/views.py:630
msgid "Password fields must match"
msgstr ""

#: InvenTree/views.py:863 templates/navbar.html:101
msgid "System Information"
msgstr ""

#: barcodes/api.py:53 barcodes/api.py:150
msgid "Must provide barcode_data parameter"
msgstr ""

#: barcodes/api.py:126
msgid "No match found for barcode data"
msgstr ""

#: barcodes/api.py:128
msgid "Match found for barcode data"
msgstr ""

#: barcodes/api.py:153
msgid "Must provide stockitem parameter"
msgstr ""

#: barcodes/api.py:160
msgid "No matching stock item found"
msgstr ""

#: barcodes/api.py:190
msgid "Barcode already matches StockItem object"
msgstr ""

#: barcodes/api.py:194
msgid "Barcode already matches StockLocation object"
msgstr ""

#: barcodes/api.py:198
msgid "Barcode already matches Part object"
msgstr ""

#: barcodes/api.py:204 barcodes/api.py:216
msgid "Barcode hash already matches StockItem object"
msgstr ""

#: barcodes/api.py:222
msgid "Barcode associated with StockItem"
msgstr ""

#: build/forms.py:36 build/models.py:1283
#: build/templates/build/build_base.html:124
#: build/templates/build/detail.html:35 common/models.py:1225
#: company/forms.py:42 company/templates/company/supplier_part.html:251
#: order/forms.py:102 order/models.py:729 order/models.py:991
#: order/templates/order/order_wizard/match_parts.html:30
#: order/templates/order/order_wizard/select_parts.html:34 part/forms.py:223
#: part/forms.py:239 part/forms.py:255 part/models.py:2576
#: part/templates/part/bom_upload/match_parts.html:31
#: part/templates/part/detail.html:1113 part/templates/part/detail.html:1199
#: part/templates/part/part_pricing.html:16
#: report/templates/report/inventree_build_order_base.html:114
#: report/templates/report/inventree_po_report.html:91
#: report/templates/report/inventree_so_report.html:91
#: report/templates/report/inventree_test_report_base.html:77
#: stock/forms.py:156 stock/serializers.py:286
#: stock/templates/stock/item_base.html:256
#: templates/js/translated/barcode.js:385 templates/js/translated/bom.js:443
#: templates/js/translated/build.js:235 templates/js/translated/build.js:435
#: templates/js/translated/build.js:629 templates/js/translated/build.js:639
#: templates/js/translated/build.js:1015 templates/js/translated/build.js:1362
#: templates/js/translated/model_renderers.js:99
#: templates/js/translated/order.js:870 templates/js/translated/order.js:1183
#: templates/js/translated/order.js:1261 templates/js/translated/order.js:1268
#: templates/js/translated/order.js:1357 templates/js/translated/order.js:1457
#: templates/js/translated/part.js:1615 templates/js/translated/part.js:1738
#: templates/js/translated/part.js:1816 templates/js/translated/stock.js:347
#: templates/js/translated/stock.js:2039 templates/js/translated/stock.js:2141
msgid "Quantity"
msgstr ""

#: build/forms.py:37
msgid "Enter quantity for build output"
msgstr ""

#: build/forms.py:41 order/forms.py:96 stock/forms.py:95
#: stock/serializers.py:307 templates/js/translated/stock.js:194
#: templates/js/translated/stock.js:348
msgid "Serial Numbers"
msgstr ""

#: build/forms.py:43
msgid "Enter serial numbers for build outputs"
msgstr ""

#: build/forms.py:49
msgid "Confirm creation of build output"
msgstr ""

#: build/forms.py:70
msgid "Confirm deletion of build output"
msgstr ""

#: build/forms.py:94
msgid "Mark build as complete"
msgstr ""

#: build/forms.py:107
msgid "Confirm cancel"
msgstr ""

#: build/forms.py:107 build/views.py:65
msgid "Confirm build cancellation"
msgstr ""

#: build/models.py:133
msgid "Invalid choice for parent build"
msgstr ""

#: build/models.py:137 build/templates/build/build_base.html:9
#: build/templates/build/build_base.html:27
#: report/templates/report/inventree_build_order_base.html:106
#: templates/js/translated/build.js:397
msgid "Build Order"
msgstr ""

#: build/models.py:138 build/templates/build/build_base.html:13
#: build/templates/build/index.html:8 build/templates/build/index.html:12
#: order/templates/order/sales_order_detail.html:42
#: order/templates/order/so_sidebar.html:7
#: part/templates/part/part_sidebar.html:22 templates/InvenTree/index.html:221
#: templates/InvenTree/search.html:145
#: templates/InvenTree/settings/sidebar.html:42 users/models.py:44
msgid "Build Orders"
msgstr ""

#: build/models.py:198
msgid "Build Order Reference"
msgstr ""

#: build/models.py:199 order/models.py:249 order/models.py:556
#: order/models.py:736 part/models.py:2585
#: part/templates/part/bom_upload/match_parts.html:30
#: report/templates/report/inventree_po_report.html:92
#: report/templates/report/inventree_so_report.html:92
#: templates/js/translated/bom.js:435 templates/js/translated/build.js:1119
#: templates/js/translated/order.js:864 templates/js/translated/order.js:1451
msgid "Reference"
msgstr ""

#: build/models.py:210
msgid "Brief description of the build"
msgstr ""

#: build/models.py:219 build/templates/build/build_base.html:156
#: build/templates/build/detail.html:88
msgid "Parent Build"
msgstr ""

#: build/models.py:220
msgid "BuildOrder to which this build is allocated"
msgstr ""

#: build/models.py:225 build/templates/build/build_base.html:119
#: build/templates/build/detail.html:30 company/models.py:705
#: order/models.py:789 order/models.py:860
#: order/templates/order/order_wizard/select_parts.html:32 part/models.py:357
#: part/models.py:2151 part/models.py:2167 part/models.py:2186
#: part/models.py:2203 part/models.py:2305 part/models.py:2427
#: part/models.py:2560 part/models.py:2867
#: part/templates/part/part_app_base.html:8
#: part/templates/part/part_pricing.html:12
#: part/templates/part/set_category.html:13
#: report/templates/report/inventree_build_order_base.html:110
#: report/templates/report/inventree_po_report.html:90
#: report/templates/report/inventree_so_report.html:90
#: templates/InvenTree/search.html:86
#: templates/email/build_order_required_stock.html:17
#: templates/email/low_stock_notification.html:16
#: templates/js/translated/barcode.js:383 templates/js/translated/bom.js:214
#: templates/js/translated/bom.js:393 templates/js/translated/build.js:620
#: templates/js/translated/build.js:988 templates/js/translated/build.js:1359
#: templates/js/translated/build.js:1626 templates/js/translated/company.js:489
#: templates/js/translated/company.js:746 templates/js/translated/order.js:426
#: templates/js/translated/order.js:818 templates/js/translated/order.js:1435
#: templates/js/translated/part.js:737 templates/js/translated/part.js:818
#: templates/js/translated/part.js:985 templates/js/translated/stock.js:478
#: templates/js/translated/stock.js:1078 templates/js/translated/stock.js:2129
msgid "Part"
msgstr ""

#: build/models.py:233
msgid "Select part to build"
msgstr ""

#: build/models.py:238
msgid "Sales Order Reference"
msgstr ""

#: build/models.py:242
msgid "SalesOrder to which this build is allocated"
msgstr ""

#: build/models.py:247 templates/js/translated/build.js:1347
msgid "Source Location"
msgstr ""

#: build/models.py:251
msgid "Select location to take stock from for this build (leave blank to take from any stock location)"
msgstr ""

#: build/models.py:256
msgid "Destination Location"
msgstr ""

#: build/models.py:260
msgid "Select location where the completed items will be stored"
msgstr ""

#: build/models.py:264
msgid "Build Quantity"
msgstr ""

#: build/models.py:267
msgid "Number of stock items to build"
msgstr ""

#: build/models.py:271
msgid "Completed items"
msgstr ""

#: build/models.py:273
msgid "Number of stock items which have been completed"
msgstr ""

#: build/models.py:277 part/templates/part/part_base.html:216
msgid "Build Status"
msgstr ""

#: build/models.py:281
msgid "Build status code"
msgstr ""

#: build/models.py:285 stock/models.py:544
msgid "Batch Code"
msgstr ""

#: build/models.py:289
msgid "Batch code for this build output"
msgstr ""

#: build/models.py:292 order/models.py:165 part/models.py:936
#: part/templates/part/detail.html:86 templates/js/translated/order.js:1082
msgid "Creation Date"
msgstr ""

#: build/models.py:296 order/models.py:578
msgid "Target completion date"
msgstr ""

#: build/models.py:297
msgid "Target date for build completion. Build will be overdue after this date."
msgstr ""

#: build/models.py:300 order/models.py:291
#: templates/js/translated/build.js:1697
msgid "Completion Date"
msgstr ""

#: build/models.py:306
msgid "completed by"
msgstr ""

#: build/models.py:314 templates/js/translated/build.js:1668
msgid "Issued by"
msgstr ""

#: build/models.py:315
msgid "User who issued this build order"
msgstr ""

#: build/models.py:323 build/templates/build/build_base.html:177
#: build/templates/build/detail.html:116 order/models.py:179
#: order/templates/order/order_base.html:154
#: order/templates/order/sales_order_base.html:161 part/models.py:940
#: report/templates/report/inventree_build_order_base.html:159
#: templates/js/translated/build.js:1680
msgid "Responsible"
msgstr ""

#: build/models.py:324
msgid "User responsible for this build order"
msgstr ""

#: build/models.py:329 build/templates/build/detail.html:102
#: company/templates/company/manufacturer_part.html:87
#: company/templates/company/supplier_part.html:88
#: part/templates/part/detail.html:80 stock/models.py:538
#: stock/templates/stock/item_base.html:346
msgid "External Link"
msgstr ""

#: build/models.py:330 part/models.py:798 stock/models.py:540
msgid "Link to external URL"
msgstr ""

#: build/models.py:334 build/serializers.py:201
#: build/templates/build/sidebar.html:21 company/models.py:142
#: company/models.py:577 company/templates/company/sidebar.html:25
#: order/models.py:183 order/models.py:738
#: order/templates/order/po_navbar.html:38
#: order/templates/order/po_navbar.html:41
#: order/templates/order/po_sidebar.html:11
#: order/templates/order/so_sidebar.html:11 part/models.py:925
#: part/templates/part/detail.html:223 part/templates/part/part_sidebar.html:52
#: report/templates/report/inventree_build_order_base.html:173
#: stock/forms.py:154 stock/forms.py:204 stock/forms.py:238 stock/models.py:610
#: stock/models.py:1774 stock/models.py:1880 stock/serializers.py:325
#: stock/serializers.py:584 stock/templates/stock/stock_sidebar.html:21
#: templates/js/translated/barcode.js:58 templates/js/translated/bom.js:599
#: templates/js/translated/company.js:842 templates/js/translated/order.js:963
#: templates/js/translated/order.js:1561 templates/js/translated/stock.js:861
#: templates/js/translated/stock.js:1340
msgid "Notes"
msgstr ""

#: build/models.py:335
msgid "Extra build notes"
msgstr ""

#: build/models.py:710
msgid "No build output specified"
msgstr ""

#: build/models.py:713
msgid "Build output is already completed"
msgstr ""

#: build/models.py:716
msgid "Build output does not match Build Order"
msgstr ""

#: build/models.py:1108
msgid "Build item must specify a build output, as master part is marked as trackable"
msgstr ""

#: build/models.py:1117
#, python-brace-format
msgid "Allocated quantity ({q}) must not execed available stock quantity ({a})"
msgstr ""

#: build/models.py:1127
msgid "Stock item is over-allocated"
msgstr ""

#: build/models.py:1133 order/models.py:964
msgid "Allocation quantity must be greater than zero"
msgstr ""

#: build/models.py:1139
msgid "Quantity must be 1 for serialized stock"
msgstr ""

#: build/models.py:1193
msgid "Selected stock item not found in BOM"
msgstr ""

#: build/models.py:1253 stock/templates/stock/item_base.html:318
#: templates/InvenTree/search.html:143 templates/js/translated/build.js:1599
#: templates/navbar.html:33
msgid "Build"
msgstr ""

#: build/models.py:1254
msgid "Build to allocate parts"
msgstr ""

#: build/models.py:1270 build/serializers.py:328
#: stock/templates/stock/item_base.html:8
#: stock/templates/stock/item_base.html:16
#: stock/templates/stock/item_base.html:340
#: templates/js/translated/build.js:408 templates/js/translated/build.js:413
#: templates/js/translated/build.js:1361 templates/js/translated/build.js:1742
#: templates/js/translated/order.js:1156 templates/js/translated/order.js:1161
#: templates/js/translated/stock.js:1990
msgid "Stock Item"
msgstr ""

#: build/models.py:1271
msgid "Source stock item"
msgstr ""

#: build/models.py:1284
msgid "Stock quantity to allocate to build"
msgstr ""

#: build/models.py:1292
msgid "Install into"
msgstr ""

#: build/models.py:1293
msgid "Destination stock item"
msgstr ""

#: build/serializers.py:137 build/serializers.py:357
msgid "Build Output"
msgstr ""

#: build/serializers.py:146
msgid "Build output does not match the parent build"
msgstr ""

#: build/serializers.py:150
msgid "Output part does not match BuildOrder part"
msgstr ""

#: build/serializers.py:154
msgid "This build output has already been completed"
msgstr ""

#: build/serializers.py:158
msgid "This build output is not fully allocated"
msgstr ""

#: build/serializers.py:190 order/serializers.py:217 order/serializers.py:285
#: stock/forms.py:236 stock/serializers.py:318 stock/serializers.py:686
#: stock/templates/stock/item_base.html:286
#: templates/js/translated/barcode.js:384
#: templates/js/translated/barcode.js:557 templates/js/translated/build.js:420
#: templates/js/translated/build.js:1027 templates/js/translated/order.js:348
#: templates/js/translated/order.js:1168 templates/js/translated/order.js:1276
#: templates/js/translated/order.js:1282 templates/js/translated/part.js:181
#: templates/js/translated/stock.js:480 templates/js/translated/stock.js:1221
#: templates/js/translated/stock.js:1931
msgid "Location"
msgstr ""

#: build/serializers.py:191
msgid "Location for completed build outputs"
msgstr ""

#: build/serializers.py:197 build/templates/build/build_base.html:129
#: build/templates/build/detail.html:63 order/models.py:572
#: order/serializers.py:238 stock/templates/stock/item_base.html:409
#: templates/js/translated/barcode.js:140 templates/js/translated/build.js:1655
#: templates/js/translated/order.js:431 templates/js/translated/order.js:677
#: templates/js/translated/order.js:1074 templates/js/translated/stock.js:1196
#: templates/js/translated/stock.js:2008 templates/js/translated/stock.js:2157
msgid "Status"
msgstr ""

#: build/serializers.py:213
msgid "A list of build outputs must be provided"
msgstr ""

#: build/serializers.py:259 build/serializers.py:308 part/models.py:2700
#: part/models.py:2859
msgid "BOM Item"
msgstr ""

#: build/serializers.py:269
msgid "Build output"
msgstr ""

#: build/serializers.py:278
msgid "Build output must point to the same build"
msgstr ""

#: build/serializers.py:319
msgid "bom_item.part must point to the same part as the build order"
msgstr ""

#: build/serializers.py:334
msgid "Item must be in stock"
msgstr ""

#: build/serializers.py:348 order/models.py:316 order/serializers.py:231
#: stock/models.py:381 stock/models.py:1103 stock/serializers.py:298
msgid "Quantity must be greater than zero"
msgstr ""

#: build/serializers.py:390
#, python-brace-format
msgid "Available quantity ({q}) exceeded"
msgstr ""

#: build/serializers.py:396
msgid "Build output must be specified for allocation of tracked parts"
msgstr ""

#: build/serializers.py:403
msgid "Build output cannot be specified for allocation of untracked parts"
msgstr ""

#: build/serializers.py:431
msgid "Allocation items must be provided"
msgstr ""

#: build/tasks.py:92
msgid "Stock required for build order"
msgstr ""

#: build/templates/build/build_base.html:39
#: order/templates/order/order_base.html:28
#: order/templates/order/sales_order_base.html:38
msgid "Print actions"
msgstr ""

#: build/templates/build/build_base.html:43
msgid "Print build order report"
msgstr ""

#: build/templates/build/build_base.html:50
msgid "Build actions"
msgstr ""

#: build/templates/build/build_base.html:54
msgid "Edit Build"
msgstr ""

#: build/templates/build/build_base.html:56
#: build/templates/build/build_base.html:207 build/views.py:56
msgid "Cancel Build"
msgstr ""

#: build/templates/build/build_base.html:59
msgid "Delete Build"
msgstr ""

#: build/templates/build/build_base.html:64
#: build/templates/build/build_base.html:65
#: build/templates/build/build_base.html:223
msgid "Complete Build"
msgstr ""

#: build/templates/build/build_base.html:79
#, python-format
msgid "This Build Order is allocated to Sales Order %(link)s"
msgstr ""

#: build/templates/build/build_base.html:86
#, python-format
msgid "This Build Order is a child of Build Order %(link)s"
msgstr ""

#: build/templates/build/build_base.html:93
msgid "Build Order is ready to mark as completed"
msgstr ""

#: build/templates/build/build_base.html:98
msgid "Build Order cannot be completed as outstanding outputs remain"
msgstr ""

#: build/templates/build/build_base.html:103
msgid "Required build quantity has not yet been completed"
msgstr ""

#: build/templates/build/build_base.html:108
msgid "Stock has not been fully allocated to this Build Order"
msgstr ""

#: build/templates/build/build_base.html:138
#: build/templates/build/detail.html:132
#: order/templates/order/order_base.html:140
#: order/templates/order/sales_order_base.html:140
#: report/templates/report/inventree_build_order_base.html:126
#: templates/js/translated/build.js:1692 templates/js/translated/order.js:690
#: templates/js/translated/order.js:1087
msgid "Target Date"
msgstr ""

#: build/templates/build/build_base.html:143
#, python-format
msgid "This build was due on %(target)s"
msgstr ""

#: build/templates/build/build_base.html:143
#: build/templates/build/build_base.html:188
#: order/templates/order/order_base.html:81
#: order/templates/order/order_base.html:102
#: order/templates/order/sales_order_base.html:78
#: order/templates/order/sales_order_base.html:107
#: templates/js/translated/table_filters.js:294
#: templates/js/translated/table_filters.js:322
#: templates/js/translated/table_filters.js:339
msgid "Overdue"
msgstr ""

#: build/templates/build/build_base.html:150
#: build/templates/build/detail.html:68 build/templates/build/detail.html:143
#: templates/js/translated/build.js:1641
#: templates/js/translated/table_filters.js:304
msgid "Completed"
msgstr ""

#: build/templates/build/build_base.html:163
#: build/templates/build/detail.html:95 order/models.py:857
#: order/templates/order/sales_order_base.html:9
#: order/templates/order/sales_order_base.html:28
#: order/templates/order/sales_order_ship.html:25
#: report/templates/report/inventree_build_order_base.html:136
#: report/templates/report/inventree_so_report.html:77
#: stock/templates/stock/item_base.html:280
#: templates/js/translated/order.js:1029
msgid "Sales Order"
msgstr ""

#: build/templates/build/build_base.html:170
#: build/templates/build/detail.html:109
#: report/templates/report/inventree_build_order_base.html:153
msgid "Issued By"
msgstr ""

#: build/templates/build/build_base.html:215
msgid "Incomplete Outputs"
msgstr ""

#: build/templates/build/build_base.html:216
msgid "Build Order cannot be completed as incomplete build outputs remain"
msgstr ""

#: build/templates/build/build_output_create.html:7
msgid "The Bill of Materials contains trackable parts"
msgstr ""

#: build/templates/build/build_output_create.html:8
msgid "Build outputs must be generated individually."
msgstr ""

#: build/templates/build/build_output_create.html:9
msgid "Multiple build outputs will be created based on the quantity specified."
msgstr ""

#: build/templates/build/build_output_create.html:15
msgid "Trackable parts can have serial numbers specified"
msgstr ""

#: build/templates/build/build_output_create.html:16
msgid "Enter serial numbers to generate multiple single build outputs"
msgstr ""

#: build/templates/build/cancel.html:5
msgid "Are you sure you wish to cancel this build?"
msgstr ""

#: build/templates/build/complete.html:8
msgid "Build Order is complete"
msgstr ""

#: build/templates/build/complete.html:12
msgid "Build Order is incomplete"
msgstr ""

#: build/templates/build/complete.html:15
msgid "Incompleted build outputs remain"
msgstr ""

#: build/templates/build/complete.html:18
msgid "Required build quantity has not been completed"
msgstr ""

#: build/templates/build/complete.html:21
msgid "Required stock has not been fully allocated"
msgstr ""

#: build/templates/build/detail.html:16
msgid "Build Details"
msgstr ""

#: build/templates/build/detail.html:39
msgid "Stock Source"
msgstr ""

#: build/templates/build/detail.html:44
msgid "Stock can be taken from any available location."
msgstr ""

#: build/templates/build/detail.html:50 order/models.py:811 stock/forms.py:150
#: templates/js/translated/order.js:432 templates/js/translated/order.js:952
msgid "Destination"
msgstr ""

#: build/templates/build/detail.html:57
msgid "Destination location not specified"
msgstr ""

#: build/templates/build/detail.html:74 templates/js/translated/build.js:647
msgid "Allocated Parts"
msgstr ""

#: build/templates/build/detail.html:81
#: stock/templates/stock/item_base.html:304
#: templates/js/translated/stock.js:1210 templates/js/translated/stock.js:2164
#: templates/js/translated/table_filters.js:151
#: templates/js/translated/table_filters.js:233
msgid "Batch"
msgstr ""

#: build/templates/build/detail.html:127
#: order/templates/order/order_base.html:127
#: order/templates/order/sales_order_base.html:134
#: templates/js/translated/build.js:1663
msgid "Created"
msgstr ""

#: build/templates/build/detail.html:138
msgid "No target date set"
msgstr ""

#: build/templates/build/detail.html:147
msgid "Build not complete"
msgstr ""

#: build/templates/build/detail.html:158 build/templates/build/sidebar.html:17
msgid "Child Build Orders"
msgstr ""

#: build/templates/build/detail.html:173
msgid "Allocate Stock to Build"
msgstr ""

#: build/templates/build/detail.html:177 templates/js/translated/build.js:1202
msgid "Unallocate stock"
msgstr ""

#: build/templates/build/detail.html:178
msgid "Unallocate Stock"
msgstr ""

#: build/templates/build/detail.html:180
msgid "Allocate stock to build"
msgstr ""

#: build/templates/build/detail.html:181 build/templates/build/sidebar.html:8
msgid "Allocate Stock"
msgstr ""

#: build/templates/build/detail.html:184
msgid "Order required parts"
msgstr ""

#: build/templates/build/detail.html:185
#: company/templates/company/detail.html:38
#: company/templates/company/detail.html:85 order/views.py:509
#: part/templates/part/category.html:166
msgid "Order Parts"
msgstr ""

#: build/templates/build/detail.html:197
msgid "Untracked stock has been fully allocated for this Build Order"
msgstr ""

#: build/templates/build/detail.html:201
msgid "Untracked stock has not been fully allocated for this Build Order"
msgstr ""

#: build/templates/build/detail.html:208
msgid "Allocate selected items"
msgstr ""

#: build/templates/build/detail.html:218
msgid "This Build Order does not have any associated untracked BOM items"
msgstr ""

#: build/templates/build/detail.html:227
msgid "Incomplete Build Outputs"
msgstr ""

#: build/templates/build/detail.html:231
msgid "Create new build output"
msgstr ""

#: build/templates/build/detail.html:232
msgid "New Build Output"
msgstr ""

#: build/templates/build/detail.html:246
msgid "Output Actions"
msgstr ""

#: build/templates/build/detail.html:250
msgid "Complete selected items"
msgstr ""

#: build/templates/build/detail.html:251
msgid "Complete outputs"
msgstr ""

#: build/templates/build/detail.html:266
msgid "Completed Build Outputs"
msgstr ""

#: build/templates/build/detail.html:278 build/templates/build/sidebar.html:19
#: order/templates/order/po_navbar.html:35
#: order/templates/order/po_sidebar.html:9
#: order/templates/order/purchase_order_detail.html:60
#: order/templates/order/sales_order_detail.html:52
#: order/templates/order/so_sidebar.html:9 part/templates/part/detail.html:300
#: part/templates/part/part_sidebar.html:50 stock/templates/stock/item.html:95
#: stock/templates/stock/stock_sidebar.html:19
msgid "Attachments"
msgstr ""

#: build/templates/build/detail.html:294
msgid "Build Notes"
msgstr ""

#: build/templates/build/detail.html:298 build/templates/build/detail.html:489
#: company/templates/company/detail.html:188
#: company/templates/company/detail.html:215
#: order/templates/order/purchase_order_detail.html:80
#: order/templates/order/purchase_order_detail.html:108
#: order/templates/order/sales_order_detail.html:72
#: order/templates/order/sales_order_detail.html:99
#: part/templates/part/detail.html:227 stock/templates/stock/item.html:115
#: stock/templates/stock/item.html:205
msgid "Edit Notes"
msgstr ""

#: build/templates/build/detail.html:448
#: order/templates/order/po_attachments.html:79
#: order/templates/order/purchase_order_detail.html:170
#: order/templates/order/sales_order_detail.html:160
#: part/templates/part/detail.html:1060 stock/templates/stock/item.html:270
#: templates/attachment_button.html:4
msgid "Add Attachment"
msgstr ""

#: build/templates/build/detail.html:467
#: order/templates/order/po_attachments.html:51
#: order/templates/order/purchase_order_detail.html:142
#: order/templates/order/sales_order_detail.html:133
#: part/templates/part/detail.html:1014 stock/templates/stock/item.html:238
msgid "Edit Attachment"
msgstr ""

#: build/templates/build/detail.html:474
#: order/templates/order/po_attachments.html:58
#: order/templates/order/purchase_order_detail.html:149
#: order/templates/order/sales_order_detail.html:139
#: part/templates/part/detail.html:1023 stock/templates/stock/item.html:247
#: templates/js/translated/order.js:1243
msgid "Confirm Delete Operation"
msgstr ""

#: build/templates/build/detail.html:475
#: order/templates/order/po_attachments.html:59
#: order/templates/order/purchase_order_detail.html:150
#: order/templates/order/sales_order_detail.html:140
#: part/templates/part/detail.html:1024 stock/templates/stock/item.html:248
msgid "Delete Attachment"
msgstr ""

#: build/templates/build/detail.html:513
msgid "Allocation Complete"
msgstr ""

#: build/templates/build/detail.html:514
msgid "All untracked stock items have been allocated"
msgstr ""

#: build/templates/build/index.html:18 part/templates/part/detail.html:407
msgid "New Build Order"
msgstr ""

#: build/templates/build/index.html:37 build/templates/build/index.html:38
msgid "Print Build Orders"
msgstr ""

#: build/templates/build/index.html:44
#: order/templates/order/purchase_orders.html:34
#: order/templates/order/sales_orders.html:37
msgid "Display calendar view"
msgstr ""

#: build/templates/build/index.html:47
#: order/templates/order/purchase_orders.html:37
#: order/templates/order/sales_orders.html:40
msgid "Display list view"
msgstr ""

#: build/templates/build/sidebar.html:5
msgid "Build Order Details"
msgstr ""

#: build/templates/build/sidebar.html:12
msgid "Pending Items"
msgstr ""

#: build/templates/build/sidebar.html:15
msgid "Completed Items"
msgstr ""

#: build/views.py:76
msgid "Build was cancelled"
msgstr ""

#: build/views.py:88
msgid "Create Build Output"
msgstr ""

#: build/views.py:106
msgid "Maximum output quantity is "
msgstr ""

#: build/views.py:122 stock/serializers.py:356 stock/views.py:1290
msgid "Serial numbers already exist"
msgstr ""

#: build/views.py:131
msgid "Serial numbers required for trackable build output"
msgstr ""

#: build/views.py:197
msgid "Delete Build Output"
msgstr ""

#: build/views.py:218
msgid "Confirm unallocation of build stock"
msgstr ""

#: build/views.py:219 stock/views.py:385
msgid "Check the confirmation box"
msgstr ""

#: build/views.py:231
msgid "Build output does not match build"
msgstr ""

#: build/views.py:233
msgid "Build output must be specified"
msgstr ""

#: build/views.py:245
msgid "Build output deleted"
msgstr ""

#: build/views.py:261
msgid "Complete Build Order"
msgstr ""

#: build/views.py:267
msgid "Build order cannot be completed - incomplete outputs remain"
msgstr ""

#: build/views.py:278
msgid "Completed build order"
msgstr ""

#: build/views.py:319
msgid "Delete Build Order"
msgstr ""

#: common/files.py:67
msgid "Unsupported file format: {ext.upper()}"
msgstr ""

#: common/files.py:69
msgid "Error reading file (invalid encoding)"
msgstr ""

#: common/files.py:74
msgid "Error reading file (invalid format)"
msgstr ""

#: common/files.py:76
msgid "Error reading file (incorrect dimension)"
msgstr ""

#: common/files.py:78
msgid "Error reading file (data could be corrupted)"
msgstr ""

#: common/forms.py:34 templates/js/translated/attachment.js:54
msgid "File"
msgstr ""

#: common/forms.py:35
msgid "Select file to upload"
msgstr ""

#: common/forms.py:50
msgid "{name.title()} File"
msgstr ""

#: common/forms.py:51
#, python-brace-format
msgid "Select {name} file to upload"
msgstr ""

#: common/models.py:340 common/models.py:970 common/models.py:1178
msgid "Settings key (must be unique - case insensitive"
msgstr ""

#: common/models.py:342
msgid "Settings value"
msgstr ""

#: common/models.py:377
msgid "Must be an integer value"
msgstr ""

#: common/models.py:382
msgid "Chosen value is not a valid option"
msgstr ""

#: common/models.py:405
msgid "Value must be a boolean value"
msgstr ""

#: common/models.py:416
msgid "Value must be an integer value"
msgstr ""

#: common/models.py:439
msgid "Key string must be unique"
msgstr ""

#: common/models.py:559
msgid "No group"
msgstr ""

#: common/models.py:601
msgid "Restart required"
msgstr ""

#: common/models.py:602
msgid "A setting has been changed which requires a server restart"
msgstr ""

#: common/models.py:609
msgid "InvenTree Instance Name"
msgstr ""

#: common/models.py:611
msgid "String descriptor for the server instance"
msgstr ""

#: common/models.py:615
msgid "Use instance name"
msgstr ""

#: common/models.py:616
msgid "Use the instance name in the title-bar"
msgstr ""

#: common/models.py:622 company/models.py:100 company/models.py:101
msgid "Company name"
msgstr ""

#: common/models.py:623
msgid "Internal company name"
msgstr ""

#: common/models.py:628
msgid "Base URL"
msgstr ""

#: common/models.py:629
msgid "Base URL for server instance"
msgstr ""

#: common/models.py:635
msgid "Default Currency"
msgstr ""

#: common/models.py:636
msgid "Default currency"
msgstr ""

#: common/models.py:642
msgid "Download from URL"
msgstr ""

#: common/models.py:643
msgid "Allow download of remote images and files from external URL"
msgstr ""

#: common/models.py:649 templates/InvenTree/settings/sidebar.html:30
msgid "Barcode Support"
msgstr ""

#: common/models.py:650
msgid "Enable barcode scanner support"
msgstr ""

#: common/models.py:656
msgid "IPN Regex"
msgstr ""

#: common/models.py:657
msgid "Regular expression pattern for matching Part IPN"
msgstr ""

#: common/models.py:661
msgid "Allow Duplicate IPN"
msgstr ""

#: common/models.py:662
msgid "Allow multiple parts to share the same IPN"
msgstr ""

#: common/models.py:668
msgid "Allow Editing IPN"
msgstr ""

#: common/models.py:669
msgid "Allow changing the IPN value while editing a part"
msgstr ""

#: common/models.py:675
msgid "Copy Part BOM Data"
msgstr ""

#: common/models.py:676
msgid "Copy BOM data by default when duplicating a part"
msgstr ""

#: common/models.py:682
msgid "Copy Part Parameter Data"
msgstr ""

#: common/models.py:683
msgid "Copy parameter data by default when duplicating a part"
msgstr ""

#: common/models.py:689
msgid "Copy Part Test Data"
msgstr ""

#: common/models.py:690
msgid "Copy test data by default when duplicating a part"
msgstr ""

#: common/models.py:696
msgid "Copy Category Parameter Templates"
msgstr ""

#: common/models.py:697
msgid "Copy category parameter templates when creating a part"
msgstr ""

#: common/models.py:703 part/models.py:2429 report/models.py:187
#: templates/js/translated/table_filters.js:38
#: templates/js/translated/table_filters.js:373
msgid "Template"
msgstr ""

#: common/models.py:704
msgid "Parts are templates by default"
msgstr ""

#: common/models.py:710 part/models.py:888 templates/js/translated/bom.js:956
#: templates/js/translated/table_filters.js:168
#: templates/js/translated/table_filters.js:385
msgid "Assembly"
msgstr ""

#: common/models.py:711
msgid "Parts can be assembled from other components by default"
msgstr ""

#: common/models.py:717 part/models.py:894
#: templates/js/translated/table_filters.js:389
msgid "Component"
msgstr ""

#: common/models.py:718
msgid "Parts can be used as sub-components by default"
msgstr ""

#: common/models.py:724 part/models.py:905
msgid "Purchaseable"
msgstr ""

#: common/models.py:725
msgid "Parts are purchaseable by default"
msgstr ""

#: common/models.py:731 part/models.py:910
#: templates/js/translated/table_filters.js:397
msgid "Salable"
msgstr ""

#: common/models.py:732
msgid "Parts are salable by default"
msgstr ""

#: common/models.py:738 part/models.py:900
#: templates/js/translated/table_filters.js:46
#: templates/js/translated/table_filters.js:100
#: templates/js/translated/table_filters.js:401
msgid "Trackable"
msgstr ""

#: common/models.py:739
msgid "Parts are trackable by default"
msgstr ""

#: common/models.py:745 part/models.py:920
#: part/templates/part/part_base.html:144
#: templates/js/translated/table_filters.js:42
msgid "Virtual"
msgstr ""

#: common/models.py:746
msgid "Parts are virtual by default"
msgstr ""

#: common/models.py:752
msgid "Show Import in Views"
msgstr ""

#: common/models.py:753
msgid "Display the import wizard in some part views"
msgstr ""

#: common/models.py:759
msgid "Show Price in Forms"
msgstr ""

#: common/models.py:760
msgid "Display part price in some forms"
msgstr ""

#: common/models.py:771
msgid "Show Price in BOM"
msgstr ""

#: common/models.py:772
msgid "Include pricing information in BOM tables"
msgstr ""

#: common/models.py:778
msgid "Show related parts"
msgstr ""

#: common/models.py:779
msgid "Display related parts for a part"
msgstr ""

#: common/models.py:785
msgid "Create initial stock"
msgstr ""

#: common/models.py:786
msgid "Create initial stock on part creation"
msgstr ""

#: common/models.py:792
msgid "Internal Prices"
msgstr ""

#: common/models.py:793
msgid "Enable internal prices for parts"
msgstr ""

#: common/models.py:799
msgid "Internal Price as BOM-Price"
msgstr ""

#: common/models.py:800
msgid "Use the internal price (if set) in BOM-price calculations"
msgstr ""

#: common/models.py:806
msgid "Part Name Display Format"
msgstr ""

#: common/models.py:807
msgid "Format to display the part name"
msgstr ""

#: common/models.py:814
msgid "Enable Reports"
msgstr ""

#: common/models.py:815
msgid "Enable generation of reports"
msgstr ""

#: common/models.py:821 templates/stats.html:25
msgid "Debug Mode"
msgstr ""

#: common/models.py:822
msgid "Generate reports in debug mode (HTML output)"
msgstr ""

#: common/models.py:828
msgid "Page Size"
msgstr ""

#: common/models.py:829
msgid "Default page size for PDF reports"
msgstr ""

#: common/models.py:839
msgid "Test Reports"
msgstr ""

#: common/models.py:840
msgid "Enable generation of test reports"
msgstr ""

#: common/models.py:846
msgid "Stock Expiry"
msgstr ""

#: common/models.py:847
msgid "Enable stock expiry functionality"
msgstr ""

#: common/models.py:853
msgid "Sell Expired Stock"
msgstr ""

#: common/models.py:854
msgid "Allow sale of expired stock"
msgstr ""

#: common/models.py:860
msgid "Stock Stale Time"
msgstr ""

#: common/models.py:861
msgid "Number of days stock items are considered stale before expiring"
msgstr ""

#: common/models.py:863
msgid "days"
msgstr ""

#: common/models.py:868
msgid "Build Expired Stock"
msgstr ""

#: common/models.py:869
msgid "Allow building with expired stock"
msgstr ""

#: common/models.py:875
msgid "Stock Ownership Control"
msgstr ""

#: common/models.py:876
msgid "Enable ownership control over stock locations and items"
msgstr ""

#: common/models.py:882
msgid "Group by Part"
msgstr ""

#: common/models.py:883
msgid "Group stock items by part reference in table views"
msgstr ""

#: common/models.py:889
msgid "Build Order Reference Prefix"
msgstr ""

#: common/models.py:890
msgid "Prefix value for build order reference"
msgstr ""

#: common/models.py:895
msgid "Build Order Reference Regex"
msgstr ""

#: common/models.py:896
msgid "Regular expression pattern for matching build order reference"
msgstr ""

#: common/models.py:900
msgid "Sales Order Reference Prefix"
msgstr ""

#: common/models.py:901
msgid "Prefix value for sales order reference"
msgstr ""

#: common/models.py:906
msgid "Purchase Order Reference Prefix"
msgstr ""

#: common/models.py:907
msgid "Prefix value for purchase order reference"
msgstr ""

#: common/models.py:913
msgid "Enable password forgot"
msgstr ""

#: common/models.py:914
msgid "Enable password forgot function on the login pages"
msgstr ""

#: common/models.py:919
msgid "Enable registration"
msgstr ""

#: common/models.py:920
msgid "Enable self-registration for users on the login pages"
msgstr ""

#: common/models.py:925
msgid "Enable SSO"
msgstr ""

#: common/models.py:926
msgid "Enable SSO on the login pages"
msgstr ""

#: common/models.py:931
msgid "Email required"
msgstr ""

#: common/models.py:932
msgid "Require user to supply mail on signup"
msgstr ""

#: common/models.py:937
msgid "Auto-fill SSO users"
msgstr ""

#: common/models.py:938
msgid "Automatically fill out user-details from SSO account-data"
msgstr ""

#: common/models.py:943
msgid "Mail twice"
msgstr ""

#: common/models.py:944
msgid "On signup ask users twice for their mail"
msgstr ""

#: common/models.py:949
msgid "Password twice"
msgstr ""

#: common/models.py:950
msgid "On signup ask users twice for their password"
msgstr ""

#: common/models.py:955
msgid "Group on signup"
msgstr ""

#: common/models.py:956
msgid "Group to which new users are assigned on registration"
msgstr ""

#: common/models.py:1001
msgid "Show subscribed parts"
msgstr ""

#: common/models.py:1002
msgid "Show subscribed parts on the homepage"
msgstr ""

#: common/models.py:1007
msgid "Show subscribed categories"
msgstr ""

#: common/models.py:1008
msgid "Show subscribed part categories on the homepage"
msgstr ""

#: common/models.py:1013
msgid "Show latest parts"
msgstr ""

#: common/models.py:1014
msgid "Show latest parts on the homepage"
msgstr ""

#: common/models.py:1019
msgid "Recent Part Count"
msgstr ""

#: common/models.py:1020
msgid "Number of recent parts to display on index page"
msgstr ""

#: common/models.py:1026
msgid "Show unvalidated BOMs"
msgstr ""

#: common/models.py:1027
msgid "Show BOMs that await validation on the homepage"
msgstr ""

#: common/models.py:1032
msgid "Show recent stock changes"
msgstr ""

#: common/models.py:1033
msgid "Show recently changed stock items on the homepage"
msgstr ""

#: common/models.py:1038
msgid "Recent Stock Count"
msgstr ""

#: common/models.py:1039
msgid "Number of recent stock items to display on index page"
msgstr ""

#: common/models.py:1044
msgid "Show low stock"
msgstr ""

#: common/models.py:1045
msgid "Show low stock items on the homepage"
msgstr ""

#: common/models.py:1050
msgid "Show depleted stock"
msgstr ""

#: common/models.py:1051
msgid "Show depleted stock items on the homepage"
msgstr ""

#: common/models.py:1056
msgid "Show needed stock"
msgstr ""

#: common/models.py:1057
msgid "Show stock items needed for builds on the homepage"
msgstr ""

#: common/models.py:1062
msgid "Show expired stock"
msgstr ""

#: common/models.py:1063
msgid "Show expired stock items on the homepage"
msgstr ""

#: common/models.py:1068
msgid "Show stale stock"
msgstr ""

#: common/models.py:1069
msgid "Show stale stock items on the homepage"
msgstr ""

#: common/models.py:1074
msgid "Show pending builds"
msgstr ""

#: common/models.py:1075
msgid "Show pending builds on the homepage"
msgstr ""

#: common/models.py:1080
msgid "Show overdue builds"
msgstr ""

#: common/models.py:1081
msgid "Show overdue builds on the homepage"
msgstr ""

#: common/models.py:1086
msgid "Show outstanding POs"
msgstr ""

#: common/models.py:1087
msgid "Show outstanding POs on the homepage"
msgstr ""

#: common/models.py:1092
msgid "Show overdue POs"
msgstr ""

#: common/models.py:1093
msgid "Show overdue POs on the homepage"
msgstr ""

#: common/models.py:1098
msgid "Show outstanding SOs"
msgstr ""

#: common/models.py:1099
msgid "Show outstanding SOs on the homepage"
msgstr ""

#: common/models.py:1104
msgid "Show overdue SOs"
msgstr ""

#: common/models.py:1105
msgid "Show overdue SOs on the homepage"
msgstr ""

#: common/models.py:1111
msgid "Inline label display"
msgstr ""

#: common/models.py:1112
msgid "Display PDF labels in the browser, instead of downloading as a file"
msgstr ""

#: common/models.py:1118
msgid "Inline report display"
msgstr ""

#: common/models.py:1119
msgid "Display PDF reports in the browser, instead of downloading as a file"
msgstr ""

#: common/models.py:1125
msgid "Search Preview Results"
msgstr ""

#: common/models.py:1126
msgid "Number of results to show in search preview window"
msgstr ""

#: common/models.py:1132
msgid "Search Show Stock"
msgstr ""

#: common/models.py:1133
msgid "Display stock levels in search preview window"
msgstr ""

#: common/models.py:1139
msgid "Hide Inactive Parts"
msgstr ""

#: common/models.py:1140
msgid "Hide inactive parts in search preview window"
msgstr ""

#: common/models.py:1146
msgid "Show Quantity in Forms"
msgstr ""

#: common/models.py:1147
msgid "Display available part quantity in some forms"
msgstr ""

#: common/models.py:1153
msgid "Escape Key Closes Forms"
msgstr ""

#: common/models.py:1154
msgid "Use the escape key to close modal forms"
msgstr ""

#: common/models.py:1160
msgid "Fixed Navbar"
msgstr ""

#: common/models.py:1161
msgid "InvenTree navbar position is fixed to the top of the screen"
msgstr ""

#: common/models.py:1226 company/forms.py:43
msgid "Price break quantity"
msgstr ""

#: common/models.py:1233 company/serializers.py:264
#: company/templates/company/supplier_part.html:256
#: templates/js/translated/part.js:1620
msgid "Price"
msgstr ""

#: common/models.py:1234
msgid "Unit price at specified quantity"
msgstr ""

#: common/views.py:93 order/templates/order/order_wizard/po_upload.html:42
#: order/templates/order/po_navbar.html:19
#: order/templates/order/po_navbar.html:22
#: order/templates/order/purchase_order_detail.html:24 order/views.py:289
#: part/templates/part/bom_upload/upload_file.html:52
#: part/templates/part/import_wizard/part_upload.html:45 part/views.py:212
#: part/views.py:854
msgid "Upload File"
msgstr ""

#: common/views.py:94 order/templates/order/order_wizard/match_fields.html:52
#: order/views.py:290 part/templates/part/bom_upload/match_fields.html:52
#: part/templates/part/import_wizard/ajax_match_fields.html:45
#: part/templates/part/import_wizard/match_fields.html:52 part/views.py:213
#: part/views.py:855
msgid "Match Fields"
msgstr ""

#: common/views.py:95
msgid "Match Items"
msgstr ""

#: common/views.py:440
msgid "Fields matching failed"
msgstr ""

#: common/views.py:495
msgid "Parts imported"
msgstr ""

#: common/views.py:517 order/templates/order/order_wizard/match_fields.html:27
#: order/templates/order/order_wizard/match_parts.html:19
#: order/templates/order/order_wizard/po_upload.html:40
#: part/templates/part/bom_upload/match_fields.html:27
#: part/templates/part/bom_upload/match_parts.html:19
#: part/templates/part/bom_upload/upload_file.html:50
#: part/templates/part/import_wizard/match_fields.html:27
#: part/templates/part/import_wizard/match_references.html:19
#: part/templates/part/import_wizard/part_upload.html:43
msgid "Previous Step"
msgstr ""

#: company/forms.py:24 part/forms.py:46
msgid "URL"
msgstr ""

#: company/forms.py:25 part/forms.py:47
msgid "Image URL"
msgstr ""

#: company/models.py:105
msgid "Company description"
msgstr ""

#: company/models.py:106
msgid "Description of the company"
msgstr ""

#: company/models.py:112 company/templates/company/company_base.html:70
#: templates/js/translated/company.js:349
msgid "Website"
msgstr ""

#: company/models.py:113
msgid "Company website URL"
msgstr ""

#: company/models.py:117 company/templates/company/company_base.html:88
msgid "Address"
msgstr ""

#: company/models.py:118
msgid "Company address"
msgstr ""

#: company/models.py:121
msgid "Phone number"
msgstr ""

#: company/models.py:122
msgid "Contact phone number"
msgstr ""

#: company/models.py:125 company/templates/company/company_base.html:102
#: templates/InvenTree/settings/user.html:46
msgid "Email"
msgstr ""

#: company/models.py:125
msgid "Contact email address"
msgstr ""

#: company/models.py:128 company/templates/company/company_base.html:109
msgid "Contact"
msgstr ""

#: company/models.py:129
msgid "Point of contact"
msgstr ""

#: company/models.py:131 company/models.py:348 company/models.py:564
#: order/models.py:163 part/models.py:797
#: report/templates/report/inventree_build_order_base.html:165
#: templates/js/translated/company.js:537
#: templates/js/translated/company.js:826 templates/js/translated/part.js:1077
msgid "Link"
msgstr ""

#: company/models.py:131
msgid "Link to external company information"
msgstr ""

#: company/models.py:139 part/models.py:807
msgid "Image"
msgstr ""

#: company/models.py:144
msgid "is customer"
msgstr ""

#: company/models.py:144
msgid "Do you sell items to this company?"
msgstr ""

#: company/models.py:146
msgid "is supplier"
msgstr ""

#: company/models.py:146
msgid "Do you purchase items from this company?"
msgstr ""

#: company/models.py:148
msgid "is manufacturer"
msgstr ""

#: company/models.py:148
msgid "Does this company manufacture parts?"
msgstr ""

#: company/models.py:152 company/serializers.py:270
#: company/templates/company/company_base.html:76 stock/serializers.py:172
msgid "Currency"
msgstr ""

#: company/models.py:155
msgid "Default currency used for this company"
msgstr ""

#: company/models.py:320 company/models.py:535 stock/models.py:484
#: stock/templates/stock/item_base.html:224
msgid "Base Part"
msgstr ""

#: company/models.py:324 company/models.py:539 order/views.py:912
msgid "Select part"
msgstr ""

#: company/models.py:335 company/templates/company/company_base.html:116
#: company/templates/company/manufacturer_part.html:93
#: company/templates/company/supplier_part.html:104
#: stock/templates/stock/item_base.html:353
#: templates/js/translated/company.js:333
#: templates/js/translated/company.js:514
#: templates/js/translated/company.js:797 templates/js/translated/part.js:229
msgid "Manufacturer"
msgstr ""

#: company/models.py:336 templates/js/translated/part.js:230
msgid "Select manufacturer"
msgstr ""

#: company/models.py:342 company/templates/company/manufacturer_part.html:97
#: company/templates/company/supplier_part.html:112
#: templates/js/translated/company.js:530
#: templates/js/translated/company.js:815 templates/js/translated/order.js:852
#: templates/js/translated/part.js:240
msgid "MPN"
msgstr ""

#: company/models.py:343 templates/js/translated/part.js:241
msgid "Manufacturer Part Number"
msgstr ""

#: company/models.py:349
msgid "URL for external manufacturer part link"
msgstr ""

#: company/models.py:355
msgid "Manufacturer part description"
msgstr ""

#: company/models.py:409 company/models.py:558
#: company/templates/company/manufacturer_part.html:6
#: company/templates/company/manufacturer_part.html:23
#: stock/templates/stock/item_base.html:363
msgid "Manufacturer Part"
msgstr ""

#: company/models.py:416
msgid "Parameter name"
msgstr ""

#: company/models.py:422
#: report/templates/report/inventree_test_report_base.html:90
#: stock/models.py:1867 templates/js/translated/company.js:644
#: templates/js/translated/part.js:645 templates/js/translated/stock.js:848
msgid "Value"
msgstr ""

#: company/models.py:423
msgid "Parameter value"
msgstr ""

#: company/models.py:429 part/models.py:882 part/models.py:2397
#: part/templates/part/detail.html:59
#: templates/InvenTree/settings/settings.html:264
#: templates/js/translated/company.js:650 templates/js/translated/part.js:651
msgid "Units"
msgstr ""

#: company/models.py:430
msgid "Parameter units"
msgstr ""

#: company/models.py:502
msgid "Linked manufacturer part must reference the same base part"
msgstr ""

#: company/models.py:545 company/templates/company/company_base.html:121
#: company/templates/company/supplier_part.html:94 order/models.py:263
#: order/templates/order/order_base.html:108
#: order/templates/order/order_wizard/select_pos.html:30 part/bom.py:219
#: part/bom.py:247 stock/templates/stock/item_base.html:370
#: templates/js/translated/company.js:337
#: templates/js/translated/company.js:771 templates/js/translated/order.js:660
#: templates/js/translated/part.js:210
msgid "Supplier"
msgstr ""

#: company/models.py:546 templates/js/translated/part.js:211
msgid "Select supplier"
msgstr ""

#: company/models.py:551 company/templates/company/supplier_part.html:98
#: part/bom.py:220 part/bom.py:248 templates/js/translated/order.js:839
#: templates/js/translated/part.js:221
msgid "SKU"
msgstr ""

#: company/models.py:552 templates/js/translated/part.js:222
msgid "Supplier stock keeping unit"
msgstr ""

#: company/models.py:559
msgid "Select manufacturer part"
msgstr ""

#: company/models.py:565
msgid "URL for external supplier part link"
msgstr ""

#: company/models.py:571
msgid "Supplier part description"
msgstr ""

#: company/models.py:576 company/templates/company/supplier_part.html:126
#: part/models.py:2588 report/templates/report/inventree_po_report.html:93
#: report/templates/report/inventree_so_report.html:93
msgid "Note"
msgstr ""

#: company/models.py:580 part/models.py:1748
msgid "base cost"
msgstr ""

#: company/models.py:580 part/models.py:1748
msgid "Minimum charge (e.g. stocking fee)"
msgstr ""

#: company/models.py:582 company/templates/company/supplier_part.html:119
#: stock/models.py:507 stock/templates/stock/item_base.html:311
#: templates/js/translated/company.js:847 templates/js/translated/stock.js:1336
msgid "Packaging"
msgstr ""

#: company/models.py:582
msgid "Part packaging"
msgstr ""

#: company/models.py:584 part/models.py:1750
msgid "multiple"
msgstr ""

#: company/models.py:584
msgid "Order multiple"
msgstr ""

#: company/serializers.py:70
msgid "Default currency used for this supplier"
msgstr ""

#: company/serializers.py:71
msgid "Currency Code"
msgstr ""

#: company/templates/company/company_base.html:8
#: company/templates/company/company_base.html:12
#: templates/InvenTree/search.html:182 templates/js/translated/company.js:322
msgid "Company"
msgstr ""

#: company/templates/company/company_base.html:22
#: templates/js/translated/order.js:121
msgid "Create Purchase Order"
msgstr ""

#: company/templates/company/company_base.html:27
msgid "Edit company information"
msgstr ""

#: company/templates/company/company_base.html:32
#: company/templates/company/company_base.html:148
msgid "Delete Company"
msgstr ""

#: company/templates/company/company_base.html:48
#: part/templates/part/part_thumb.html:12
msgid "Upload new image"
msgstr ""

#: company/templates/company/company_base.html:51
#: part/templates/part/part_thumb.html:14
msgid "Download image from URL"
msgstr ""

#: company/templates/company/company_base.html:81
msgid "Uses default currency"
msgstr ""

#: company/templates/company/company_base.html:95
msgid "Phone"
msgstr ""

#: company/templates/company/company_base.html:126 order/models.py:567
#: order/templates/order/sales_order_base.html:114 stock/models.py:525
#: stock/models.py:526 stock/templates/stock/item_base.html:263
#: templates/js/translated/company.js:329 templates/js/translated/order.js:1051
#: templates/js/translated/stock.js:1972
msgid "Customer"
msgstr ""

#: company/templates/company/company_base.html:194
#: part/templates/part/part_base.html:342
msgid "Upload Image"
msgstr ""

#: company/templates/company/detail.html:15
#: company/templates/company/manufacturer_part_sidebar.html:7
#: templates/InvenTree/search.html:124
msgid "Supplier Parts"
msgstr ""

#: company/templates/company/detail.html:19
#: order/templates/order/order_wizard/select_parts.html:44
msgid "Create new supplier part"
msgstr ""

#: company/templates/company/detail.html:20
#: company/templates/company/manufacturer_part.html:112
#: part/templates/part/detail.html:440
msgid "New Supplier Part"
msgstr ""

#: company/templates/company/detail.html:32
#: company/templates/company/detail.html:79
#: company/templates/company/manufacturer_part.html:121
#: company/templates/company/manufacturer_part.html:150
#: part/templates/part/category.html:160 part/templates/part/detail.html:449
#: part/templates/part/detail.html:477
msgid "Options"
msgstr ""

#: company/templates/company/detail.html:37
#: company/templates/company/detail.html:84
#: part/templates/part/category.html:166
msgid "Order parts"
msgstr ""

#: company/templates/company/detail.html:42
#: company/templates/company/detail.html:89
msgid "Delete parts"
msgstr ""

#: company/templates/company/detail.html:43
#: company/templates/company/detail.html:90
msgid "Delete Parts"
msgstr ""

#: company/templates/company/detail.html:62 templates/InvenTree/search.html:109
msgid "Manufacturer Parts"
msgstr ""

#: company/templates/company/detail.html:66
msgid "Create new manufacturer part"
msgstr ""

#: company/templates/company/detail.html:67 part/templates/part/detail.html:467
msgid "New Manufacturer Part"
msgstr ""

#: company/templates/company/detail.html:107
msgid "Supplier Stock"
msgstr ""

#: company/templates/company/detail.html:117
#: company/templates/company/sidebar.html:12
#: company/templates/company/supplier_part_sidebar.html:7
#: order/templates/order/order_base.html:13
#: order/templates/order/purchase_orders.html:8
#: order/templates/order/purchase_orders.html:12
#: part/templates/part/detail.html:171 part/templates/part/part_sidebar.html:35
#: templates/InvenTree/index.html:252 templates/InvenTree/search.html:203
#: templates/InvenTree/settings/sidebar.html:44 templates/navbar.html:45
#: users/models.py:45
msgid "Purchase Orders"
msgstr ""

#: company/templates/company/detail.html:121
#: order/templates/order/purchase_orders.html:17
msgid "Create new purchase order"
msgstr ""

#: company/templates/company/detail.html:122
#: order/templates/order/purchase_orders.html:18
msgid "New Purchase Order"
msgstr ""

#: company/templates/company/detail.html:143
#: company/templates/company/sidebar.html:20
#: order/templates/order/sales_order_base.html:13
#: order/templates/order/sales_orders.html:8
#: order/templates/order/sales_orders.html:15
#: part/templates/part/detail.html:194 part/templates/part/part_sidebar.html:39
#: templates/InvenTree/index.html:283 templates/InvenTree/search.html:223
#: templates/InvenTree/settings/sidebar.html:46 templates/navbar.html:56
#: users/models.py:46
msgid "Sales Orders"
msgstr ""

#: company/templates/company/detail.html:147
#: order/templates/order/sales_orders.html:20
msgid "Create new sales order"
msgstr ""

#: company/templates/company/detail.html:148
#: order/templates/order/sales_orders.html:21
msgid "New Sales Order"
msgstr ""

#: company/templates/company/detail.html:168
#: templates/js/translated/build.js:999
msgid "Assigned Stock"
msgstr ""

#: company/templates/company/detail.html:184
msgid "Company Notes"
msgstr ""

#: company/templates/company/detail.html:383
#: company/templates/company/manufacturer_part.html:209
#: part/templates/part/detail.html:520
msgid "Delete Supplier Parts?"
msgstr ""

#: company/templates/company/detail.html:384
#: company/templates/company/manufacturer_part.html:210
#: part/templates/part/detail.html:521
msgid "All selected supplier parts will be deleted"
msgstr ""

#: company/templates/company/index.html:8
msgid "Supplier List"
msgstr ""

#: company/templates/company/manufacturer_part.html:14 company/views.py:55
#: part/templates/part/prices.html:167 templates/InvenTree/search.html:184
#: templates/navbar.html:44
msgid "Manufacturers"
msgstr ""

#: company/templates/company/manufacturer_part.html:35
#: company/templates/company/supplier_part.html:34
#: company/templates/company/supplier_part.html:159
#: part/templates/part/detail.html:174 part/templates/part/part_base.html:76
msgid "Order part"
msgstr ""

#: company/templates/company/manufacturer_part.html:40
#: templates/js/translated/company.js:562
msgid "Edit manufacturer part"
msgstr ""

#: company/templates/company/manufacturer_part.html:44
#: templates/js/translated/company.js:563
msgid "Delete manufacturer part"
msgstr ""

#: company/templates/company/manufacturer_part.html:70
#: company/templates/company/supplier_part.html:71
msgid "Internal Part"
msgstr ""

#: company/templates/company/manufacturer_part.html:108
#: company/templates/company/supplier_part.html:15 company/views.py:49
#: part/templates/part/part_sidebar.html:33 part/templates/part/prices.html:163
#: templates/InvenTree/search.html:194 templates/navbar.html:43
msgid "Suppliers"
msgstr ""

#: company/templates/company/manufacturer_part.html:123
#: part/templates/part/detail.html:451
msgid "Delete supplier parts"
msgstr ""

#: company/templates/company/manufacturer_part.html:123
#: company/templates/company/manufacturer_part.html:152
#: company/templates/company/manufacturer_part.html:248
#: part/templates/part/detail.html:451 part/templates/part/detail.html:479
#: templates/js/translated/company.js:425 templates/js/translated/helpers.js:31
#: users/models.py:204
msgid "Delete"
msgstr ""

#: company/templates/company/manufacturer_part.html:137
#: company/templates/company/manufacturer_part_sidebar.html:5
#: part/templates/part/category_sidebar.html:17
#: part/templates/part/detail.html:277 part/templates/part/part_sidebar.html:10
msgid "Parameters"
msgstr ""

#: company/templates/company/manufacturer_part.html:141
#: part/templates/part/detail.html:282
#: templates/InvenTree/settings/category.html:12
#: templates/InvenTree/settings/part.html:65
msgid "New Parameter"
msgstr ""

#: company/templates/company/manufacturer_part.html:152
msgid "Delete parameters"
msgstr ""

#: company/templates/company/manufacturer_part.html:185
#: part/templates/part/detail.html:974
msgid "Add Parameter"
msgstr ""

#: company/templates/company/manufacturer_part.html:233
msgid "Selected parameters will be deleted"
msgstr ""

#: company/templates/company/manufacturer_part.html:245
msgid "Delete Parameters"
msgstr ""

#: company/templates/company/sidebar.html:6
msgid "Manufactured Parts"
msgstr ""

#: company/templates/company/sidebar.html:10
msgid "Supplied Parts"
msgstr ""

#: company/templates/company/sidebar.html:16
msgid "Supplied Stock Items"
msgstr ""

#: company/templates/company/sidebar.html:22
msgid "Assigned Stock Items"
msgstr ""

#: company/templates/company/supplier_part.html:7
#: company/templates/company/supplier_part.html:24 stock/models.py:492
#: stock/templates/stock/item_base.html:375
#: templates/js/translated/company.js:787 templates/js/translated/stock.js:1293
msgid "Supplier Part"
msgstr ""

#: company/templates/company/supplier_part.html:38
#: templates/js/translated/company.js:860
msgid "Edit supplier part"
msgstr ""

#: company/templates/company/supplier_part.html:42
#: templates/js/translated/company.js:861
msgid "Delete supplier part"
msgstr ""

#: company/templates/company/supplier_part.html:138
#: company/templates/company/supplier_part_navbar.html:12
msgid "Supplier Part Stock"
msgstr ""

#: company/templates/company/supplier_part.html:141
#: part/templates/part/detail.html:127 stock/templates/stock/location.html:147
msgid "Create new stock item"
msgstr ""

#: company/templates/company/supplier_part.html:142
#: part/templates/part/detail.html:128 stock/templates/stock/location.html:148
#: templates/js/translated/stock.js:324
msgid "New Stock Item"
msgstr ""

#: company/templates/company/supplier_part.html:155
#: company/templates/company/supplier_part_navbar.html:19
msgid "Supplier Part Orders"
msgstr ""

#: company/templates/company/supplier_part.html:160
#: part/templates/part/detail.html:175
msgid "Order Part"
msgstr ""

#: company/templates/company/supplier_part.html:179
#: part/templates/part/prices.html:7
msgid "Pricing Information"
msgstr ""

#: company/templates/company/supplier_part.html:184
#: company/templates/company/supplier_part.html:290
#: part/templates/part/prices.html:271 part/views.py:1713
msgid "Add Price Break"
msgstr ""

#: company/templates/company/supplier_part.html:210
msgid "No price break information found"
msgstr ""

#: company/templates/company/supplier_part.html:224 part/views.py:1775
msgid "Delete Price Break"
msgstr ""

#: company/templates/company/supplier_part.html:238 part/views.py:1761
msgid "Edit Price Break"
msgstr ""

#: company/templates/company/supplier_part.html:263
msgid "Edit price break"
msgstr ""

#: company/templates/company/supplier_part.html:264
msgid "Delete price break"
msgstr ""

#: company/templates/company/supplier_part_navbar.html:15
#: part/templates/part/part_sidebar.html:16
#: stock/templates/stock/loc_link.html:3 stock/templates/stock/location.html:14
#: stock/templates/stock/stock_app_base.html:10
#: templates/InvenTree/search.html:156
#: templates/InvenTree/settings/sidebar.html:40
#: templates/js/translated/bom.js:216 templates/js/translated/part.js:427
#: templates/js/translated/part.js:562 templates/js/translated/part.js:878
#: templates/js/translated/part.js:1039 templates/js/translated/stock.js:479
#: templates/js/translated/stock.js:1132 templates/navbar.html:26
msgid "Stock"
msgstr ""

#: company/templates/company/supplier_part_navbar.html:22
msgid "Orders"
msgstr ""

#: company/templates/company/supplier_part_navbar.html:26
#: company/templates/company/supplier_part_sidebar.html:9
msgid "Supplier Part Pricing"
msgstr ""

#: company/templates/company/supplier_part_navbar.html:29
#: part/templates/part/part_sidebar.html:30
msgid "Pricing"
msgstr ""

#: company/templates/company/supplier_part_sidebar.html:5
#: stock/templates/stock/location.html:118
#: stock/templates/stock/location.html:132
#: stock/templates/stock/location.html:144
#: stock/templates/stock/location_sidebar.html:7
#: templates/InvenTree/search.html:158 templates/js/translated/stock.js:1871
#: templates/stats.html:93 templates/stats.html:102 users/models.py:43
msgid "Stock Items"
msgstr ""

#: company/views.py:50
msgid "New Supplier"
msgstr ""

#: company/views.py:56
msgid "New Manufacturer"
msgstr ""

#: company/views.py:61 templates/InvenTree/search.html:214
#: templates/navbar.html:55
msgid "Customers"
msgstr ""

#: company/views.py:62
msgid "New Customer"
msgstr ""

#: company/views.py:69
msgid "Companies"
msgstr ""

#: company/views.py:70
msgid "New Company"
msgstr ""

#: company/views.py:129 part/views.py:580
msgid "Download Image"
msgstr ""

#: company/views.py:158 part/views.py:612
msgid "Image size exceeds maximum allowable size for download"
msgstr ""

#: company/views.py:165 part/views.py:619
#, python-brace-format
msgid "Invalid response: {code}"
msgstr ""

#: company/views.py:174 part/views.py:628
msgid "Supplied URL is not a valid image file"
msgstr ""

#: label/api.py:57 report/api.py:201
msgid "No valid objects provided to template"
msgstr ""

#: label/models.py:113
msgid "Label name"
msgstr ""

#: label/models.py:120
msgid "Label description"
msgstr ""

#: label/models.py:127
msgid "Label"
msgstr ""

#: label/models.py:128
msgid "Label template file"
msgstr ""

#: label/models.py:134 report/models.py:298
msgid "Enabled"
msgstr ""

#: label/models.py:135
msgid "Label template is enabled"
msgstr ""

#: label/models.py:140
msgid "Width [mm]"
msgstr ""

#: label/models.py:141
msgid "Label width, specified in mm"
msgstr ""

#: label/models.py:147
msgid "Height [mm]"
msgstr ""

#: label/models.py:148
msgid "Label height, specified in mm"
msgstr ""

#: label/models.py:154 report/models.py:291
msgid "Filename Pattern"
msgstr ""

#: label/models.py:155
msgid "Pattern for generating label filenames"
msgstr ""

#: label/models.py:258
msgid "Query filters (comma-separated list of key=value pairs),"
msgstr ""

#: label/models.py:259 label/models.py:319 label/models.py:366
#: report/models.py:322 report/models.py:457 report/models.py:495
msgid "Filters"
msgstr ""

#: label/models.py:318
msgid "Query filters (comma-separated list of key=value pairs"
msgstr ""

#: label/models.py:365
msgid "Part query filters (comma-separated value of key=value pairs)"
msgstr ""

#: order/forms.py:26 order/templates/order/order_base.html:52
msgid "Place order"
msgstr ""

#: order/forms.py:37 order/templates/order/order_base.html:59
msgid "Mark order as complete"
msgstr ""

#: order/forms.py:48 order/forms.py:59 order/templates/order/order_base.html:47
#: order/templates/order/sales_order_base.html:60
msgid "Cancel order"
msgstr ""

#: order/forms.py:70
msgid "Ship order"
msgstr ""

#: order/forms.py:98
msgid "Enter stock item serial numbers"
msgstr ""

#: order/forms.py:104
msgid "Enter quantity of stock items"
msgstr ""

#: order/models.py:161
msgid "Order description"
msgstr ""

#: order/models.py:163
msgid "Link to external page"
msgstr ""

#: order/models.py:171
msgid "Created By"
msgstr ""

#: order/models.py:178
msgid "User or group responsible for this order"
msgstr ""

#: order/models.py:183
msgid "Order notes"
msgstr ""

#: order/models.py:250 order/models.py:557
msgid "Order reference"
msgstr ""

#: order/models.py:255 order/models.py:572
msgid "Purchase order status"
msgstr ""

#: order/models.py:264
msgid "Company from which the items are being ordered"
msgstr ""

#: order/models.py:267 order/templates/order/order_base.html:114
#: templates/js/translated/order.js:669
msgid "Supplier Reference"
msgstr ""

#: order/models.py:267
msgid "Supplier order reference code"
msgstr ""

#: order/models.py:274
msgid "received by"
msgstr ""

#: order/models.py:279
msgid "Issue Date"
msgstr ""

#: order/models.py:280
msgid "Date order was issued"
msgstr ""

#: order/models.py:285
msgid "Target Delivery Date"
msgstr ""

#: order/models.py:286
msgid "Expected date for order delivery. Order will be overdue after this date."
msgstr ""

#: order/models.py:292
msgid "Date order was completed"
msgstr ""

#: order/models.py:321
msgid "Part supplier must match PO supplier"
msgstr ""

#: order/models.py:431
msgid "Quantity must be an integer"
msgstr ""

#: order/models.py:435
msgid "Quantity must be a positive number"
msgstr ""

#: order/models.py:568
msgid "Company to which the items are being sold"
msgstr ""

#: order/models.py:574
msgid "Customer Reference "
msgstr ""

#: order/models.py:574
msgid "Customer order reference code"
msgstr ""

#: order/models.py:579
msgid "Target date for order completion. Order will be overdue after this date."
msgstr ""

#: order/models.py:582 templates/js/translated/order.js:1092
msgid "Shipment Date"
msgstr ""

#: order/models.py:589
msgid "shipped by"
msgstr ""

#: order/models.py:633
msgid "SalesOrder cannot be shipped as it is not currently pending"
msgstr ""

#: order/models.py:730
msgid "Item quantity"
msgstr ""

#: order/models.py:736
msgid "Line item reference"
msgstr ""

#: order/models.py:738
msgid "Line item notes"
msgstr ""

#: order/models.py:768 order/models.py:856
#: templates/js/translated/order.js:1144
msgid "Order"
msgstr ""

#: order/models.py:769 order/templates/order/order_base.html:9
#: order/templates/order/order_base.html:18
#: report/templates/report/inventree_po_report.html:77
#: stock/templates/stock/item_base.html:325
#: templates/js/translated/order.js:638 templates/js/translated/stock.js:1270
#: templates/js/translated/stock.js:1953
msgid "Purchase Order"
msgstr ""

#: order/models.py:790
msgid "Supplier part"
msgstr ""

#: order/models.py:797 order/templates/order/order_base.html:147
#: order/templates/order/sales_order_base.html:154
#: templates/js/translated/order.js:429 templates/js/translated/order.js:932
msgid "Received"
msgstr ""

#: order/models.py:798
msgid "Number of items received"
msgstr ""

#: order/models.py:805 part/templates/part/prices.html:176 stock/models.py:619
#: stock/serializers.py:163 stock/templates/stock/item_base.html:332
#: templates/js/translated/stock.js:1324
msgid "Purchase Price"
msgstr ""

#: order/models.py:806
msgid "Unit purchase price"
msgstr ""

#: order/models.py:814
msgid "Where does the Purchaser want this item to be stored?"
msgstr ""

#: order/models.py:866 part/templates/part/part_pricing.html:112
#: part/templates/part/prices.html:116 part/templates/part/prices.html:284
msgid "Sale Price"
msgstr ""

#: order/models.py:867
msgid "Unit sale price"
msgstr ""

#: order/models.py:946 order/models.py:948
msgid "Stock item has not been assigned"
msgstr ""

#: order/models.py:952
msgid "Cannot allocate stock item to a line with a different part"
msgstr ""

#: order/models.py:954
msgid "Cannot allocate stock to a line without a part"
msgstr ""

#: order/models.py:957
msgid "Allocation quantity cannot exceed stock quantity"
msgstr ""

#: order/models.py:961
msgid "StockItem is over-allocated"
msgstr ""

#: order/models.py:967
msgid "Quantity must be 1 for serialized stock item"
msgstr ""

#: order/models.py:975
msgid "Line"
msgstr ""

#: order/models.py:987
msgid "Item"
msgstr ""

#: order/models.py:988
msgid "Select stock item to allocate"
msgstr ""

#: order/models.py:991
msgid "Enter stock allocation quantity"
msgstr ""

#: order/serializers.py:167
msgid "Purchase price currency"
msgstr ""

#: order/serializers.py:202
msgid "Line Item"
msgstr ""

#: order/serializers.py:208
msgid "Line item does not match purchase order"
msgstr ""

#: order/serializers.py:218 order/serializers.py:286
msgid "Select destination location for received items"
msgstr ""

#: order/serializers.py:242
msgid "Barcode Hash"
msgstr ""

#: order/serializers.py:243
msgid "Unique identifier field"
msgstr ""

#: order/serializers.py:260
msgid "Barcode is already in use"
msgstr ""

#: order/serializers.py:298
msgid "Line items must be provided"
msgstr ""

#: order/serializers.py:315
msgid "Destination location must be specified"
msgstr ""

#: order/serializers.py:326
msgid "Supplied barcode values must be unique"
msgstr ""

#: order/serializers.py:568
msgid "Sale price currency"
msgstr ""

#: order/templates/order/delete_attachment.html:5
#: stock/templates/stock/attachment_delete.html:5
msgid "Are you sure you want to delete this attachment?"
msgstr ""

#: order/templates/order/order_base.html:33
msgid "Print purchase order report"
msgstr ""

#: order/templates/order/order_base.html:35
#: order/templates/order/sales_order_base.html:45
msgid "Export order to file"
msgstr ""

#: order/templates/order/order_base.html:41
#: order/templates/order/sales_order_base.html:54
msgid "Order actions"
msgstr ""

#: order/templates/order/order_base.html:45
#: order/templates/order/sales_order_base.html:58
msgid "Edit order"
msgstr ""

#: order/templates/order/order_base.html:56
msgid "Receive items"
msgstr ""

#: order/templates/order/order_base.html:93
#: order/templates/order/sales_order_base.html:98
msgid "Order Reference"
msgstr ""

#: order/templates/order/order_base.html:98
#: order/templates/order/sales_order_base.html:103
msgid "Order Status"
msgstr ""

#: order/templates/order/order_base.html:133
#: report/templates/report/inventree_build_order_base.html:122
msgid "Issued"
msgstr ""

#: order/templates/order/order_base.html:203
msgid "Edit Purchase Order"
msgstr ""

#: order/templates/order/order_cancel.html:8
msgid "Cancelling this order means that the order and line items will no longer be editable."
msgstr ""

#: order/templates/order/order_complete.html:7
msgid "Mark this order as complete?"
msgstr ""

#: order/templates/order/order_complete.html:10
msgid "This order has line items which have not been marked as received."
msgstr ""

#: order/templates/order/order_complete.html:11
msgid "Completing this order means that the order and line items will no longer be editable."
msgstr ""

#: order/templates/order/order_issue.html:8
msgid "After placing this purchase order, line items will no longer be editable."
msgstr ""

#: order/templates/order/order_wizard/match_fields.html:9
#: part/templates/part/bom_upload/match_fields.html:9
#: part/templates/part/import_wizard/ajax_match_fields.html:9
#: part/templates/part/import_wizard/match_fields.html:9
msgid "Missing selections for the following required columns"
msgstr ""

#: order/templates/order/order_wizard/match_fields.html:20
#: part/templates/part/bom_upload/match_fields.html:20
#: part/templates/part/import_wizard/ajax_match_fields.html:20
#: part/templates/part/import_wizard/match_fields.html:20
msgid "Duplicate selections found, see below. Fix them then retry submitting."
msgstr ""

#: order/templates/order/order_wizard/match_fields.html:29
#: order/templates/order/order_wizard/match_parts.html:21
#: part/templates/part/bom_upload/match_fields.html:29
#: part/templates/part/bom_upload/match_parts.html:21
#: part/templates/part/import_wizard/match_fields.html:29
#: part/templates/part/import_wizard/match_references.html:21
msgid "Submit Selections"
msgstr ""

#: order/templates/order/order_wizard/match_fields.html:35
#: part/templates/part/bom_upload/match_fields.html:35
#: part/templates/part/import_wizard/ajax_match_fields.html:28
#: part/templates/part/import_wizard/match_fields.html:35
msgid "File Fields"
msgstr ""

#: order/templates/order/order_wizard/match_fields.html:42
#: part/templates/part/bom_upload/match_fields.html:42
#: part/templates/part/import_wizard/ajax_match_fields.html:35
#: part/templates/part/import_wizard/match_fields.html:42
msgid "Remove column"
msgstr ""

#: order/templates/order/order_wizard/match_fields.html:60
#: part/templates/part/bom_upload/match_fields.html:60
#: part/templates/part/import_wizard/ajax_match_fields.html:53
#: part/templates/part/import_wizard/match_fields.html:60
msgid "Duplicate selection"
msgstr ""

#: order/templates/order/order_wizard/match_fields.html:71
#: order/templates/order/order_wizard/match_parts.html:52
#: part/templates/part/bom_upload/match_fields.html:71
#: part/templates/part/bom_upload/match_parts.html:53
#: part/templates/part/import_wizard/ajax_match_fields.html:64
#: part/templates/part/import_wizard/ajax_match_references.html:42
#: part/templates/part/import_wizard/match_fields.html:71
#: part/templates/part/import_wizard/match_references.html:49
#: templates/js/translated/build.js:240 templates/js/translated/build.js:1251
#: templates/js/translated/order.js:377
msgid "Remove row"
msgstr ""

#: order/templates/order/order_wizard/match_parts.html:12
#: part/templates/part/bom_upload/match_parts.html:12
#: part/templates/part/import_wizard/ajax_match_references.html:12
#: part/templates/part/import_wizard/match_references.html:12
msgid "Errors exist in the submitted data"
msgstr ""

#: order/templates/order/order_wizard/match_parts.html:28
#: part/templates/part/bom_upload/match_parts.html:28
#: part/templates/part/import_wizard/ajax_match_references.html:21
#: part/templates/part/import_wizard/match_references.html:28
msgid "Row"
msgstr ""

#: order/templates/order/order_wizard/match_parts.html:29
msgid "Select Supplier Part"
msgstr ""

#: order/templates/order/order_wizard/po_upload.html:11
msgid "Upload File for Purchase Order"
msgstr ""

#: order/templates/order/order_wizard/po_upload.html:18
#: part/templates/part/bom_upload/upload_file.html:21
#: part/templates/part/import_wizard/ajax_part_upload.html:10
#: part/templates/part/import_wizard/part_upload.html:21
#, python-format
msgid "Step %(step)s of %(count)s"
msgstr ""

#: order/templates/order/order_wizard/po_upload.html:48
msgid "Order is already processed. Files cannot be uploaded."
msgstr ""

#: order/templates/order/order_wizard/select_parts.html:11
msgid "Step 1 of 2 - Select Part Suppliers"
msgstr ""

#: order/templates/order/order_wizard/select_parts.html:16
msgid "Select suppliers"
msgstr ""

#: order/templates/order/order_wizard/select_parts.html:20
msgid "No purchaseable parts selected"
msgstr ""

#: order/templates/order/order_wizard/select_parts.html:33
msgid "Select Supplier"
msgstr ""

#: order/templates/order/order_wizard/select_parts.html:57
msgid "No price"
msgstr ""

#: order/templates/order/order_wizard/select_parts.html:65
#, python-format
msgid "Select a supplier for <em>%(name)s</em>"
msgstr ""

#: order/templates/order/order_wizard/select_parts.html:77
#: part/templates/part/set_category.html:32
msgid "Remove part"
msgstr ""

#: order/templates/order/order_wizard/select_pos.html:8
msgid "Step 2 of 2 - Select Purchase Orders"
msgstr ""

#: order/templates/order/order_wizard/select_pos.html:12
msgid "Select existing purchase orders, or create new orders."
msgstr ""

#: order/templates/order/order_wizard/select_pos.html:31
#: templates/js/translated/order.js:695 templates/js/translated/order.js:1097
msgid "Items"
msgstr ""

#: order/templates/order/order_wizard/select_pos.html:32
msgid "Select Purchase Order"
msgstr ""

#: order/templates/order/order_wizard/select_pos.html:45
#, python-format
msgid "Create new purchase order for %(name)s"
msgstr ""

#: order/templates/order/order_wizard/select_pos.html:68
#, python-format
msgid "Select a purchase order for %(name)s"
msgstr ""

#: order/templates/order/po_attachments.html:12
#: order/templates/order/po_navbar.html:32
msgid "Purchase Order Attachments"
msgstr ""

#: order/templates/order/po_navbar.html:12
msgid "Purchase Order Details"
msgstr ""

#: order/templates/order/po_navbar.html:15
#: part/templates/part/part_sidebar.html:8
#: templates/js/translated/stock.js:1919
msgid "Details"
msgstr ""

#: order/templates/order/po_navbar.html:26
msgid "Received Stock Items"
msgstr ""

#: order/templates/order/po_navbar.html:29
#: order/templates/order/po_received_items.html:12
#: order/templates/order/purchase_order_detail.html:50
msgid "Received Items"
msgstr ""

#: order/templates/order/po_sidebar.html:5
#: order/templates/order/so_sidebar.html:5
#: report/templates/report/inventree_po_report.html:85
#: report/templates/report/inventree_so_report.html:85
msgid "Line Items"
msgstr ""

#: order/templates/order/po_sidebar.html:7
msgid "Received Stock"
msgstr ""

#: order/templates/order/purchase_order_detail.html:18
msgid "Purchase Order Items"
msgstr ""

#: order/templates/order/purchase_order_detail.html:27
#: order/templates/order/purchase_order_detail.html:216
#: order/templates/order/sales_order_detail.html:23
#: order/templates/order/sales_order_detail.html:191
msgid "Add Line Item"
msgstr ""

#: order/templates/order/purchase_order_detail.html:30
msgid "Receive selected items"
msgstr ""

#: order/templates/order/purchase_order_detail.html:31
msgid "Receive Items"
msgstr ""

#: order/templates/order/purchase_order_detail.html:76
#: order/templates/order/sales_order_detail.html:68
msgid "Order Notes"
msgstr ""

#: order/templates/order/purchase_orders.html:30
#: order/templates/order/sales_orders.html:33
msgid "Print Order Reports"
msgstr ""

#: order/templates/order/sales_order_base.html:43
msgid "Print sales order report"
msgstr ""

#: order/templates/order/sales_order_base.html:47
msgid "Print packing list"
msgstr ""

#: order/templates/order/sales_order_base.html:66
#: order/templates/order/sales_order_base.html:67 order/views.py:222
msgid "Ship Order"
msgstr ""

#: order/templates/order/sales_order_base.html:86
msgid "This Sales Order has not been fully allocated"
msgstr ""

#: order/templates/order/sales_order_base.html:121
#: templates/js/translated/order.js:1064
msgid "Customer Reference"
msgstr ""

#: order/templates/order/sales_order_base.html:194
msgid "Edit Sales Order"
msgstr ""

#: order/templates/order/sales_order_cancel.html:8
#: order/templates/order/sales_order_ship.html:9
#: part/templates/part/bom_duplicate.html:12
#: stock/templates/stock/stockitem_convert.html:13
msgid "Warning"
msgstr ""

#: order/templates/order/sales_order_cancel.html:9
msgid "Cancelling this order means that the order will no longer be editable."
msgstr ""

#: order/templates/order/sales_order_detail.html:18
msgid "Sales Order Items"
msgstr ""

#: order/templates/order/sales_order_ship.html:10
msgid "This order has not been fully allocated. If the order is marked as shipped, it can no longer be adjusted."
msgstr ""

#: order/templates/order/sales_order_ship.html:12
msgid "Ensure that the order allocation is correct before shipping the order."
msgstr ""

#: order/templates/order/sales_order_ship.html:18
msgid "Some line items in this order have been over-allocated"
msgstr ""

#: order/templates/order/sales_order_ship.html:20
msgid "Ensure that this is correct before shipping the order."
msgstr ""

#: order/templates/order/sales_order_ship.html:27
msgid "Shipping this order means that the order will no longer be editable."
msgstr ""

#: order/templates/order/so_allocate_by_serial.html:9
msgid "Allocate stock items by serial number"
msgstr ""

#: order/views.py:103
msgid "Cancel Order"
msgstr ""

#: order/views.py:112 order/views.py:138
msgid "Confirm order cancellation"
msgstr ""

#: order/views.py:115 order/views.py:141
msgid "Order cannot be cancelled"
msgstr ""

#: order/views.py:129
msgid "Cancel sales order"
msgstr ""

#: order/views.py:155
msgid "Issue Order"
msgstr ""

#: order/views.py:164
msgid "Confirm order placement"
msgstr ""

#: order/views.py:174
msgid "Purchase order issued"
msgstr ""

#: order/views.py:185
msgid "Complete Order"
msgstr ""

#: order/views.py:201
msgid "Confirm order completion"
msgstr ""

#: order/views.py:212
msgid "Purchase order completed"
msgstr ""

#: order/views.py:238
msgid "Confirm order shipment"
msgstr ""

#: order/views.py:244
msgid "Could not ship order"
msgstr ""

#: order/views.py:291
msgid "Match Supplier Parts"
msgstr ""

#: order/views.py:535
msgid "Update prices"
msgstr ""

#: order/views.py:793
#, python-brace-format
msgid "Ordered {n} parts"
msgstr ""

#: order/views.py:846
msgid "Allocate Serial Numbers"
msgstr ""

#: order/views.py:891
#, python-brace-format
msgid "Allocated {n} items"
msgstr ""

#: order/views.py:907
msgid "Select line item"
msgstr ""

#: order/views.py:938
#, python-brace-format
msgid "No matching item for serial {serial}"
msgstr ""

#: order/views.py:948
#, python-brace-format
msgid "{serial} is not in stock"
msgstr ""

#: order/views.py:956
#, python-brace-format
msgid "{serial} already allocated to an order"
msgstr ""

#: order/views.py:1072
msgid "Sales order not found"
msgstr ""

#: order/views.py:1078
msgid "Price not found"
msgstr ""

#: order/views.py:1081
#, python-brace-format
msgid "Updated {part} unit-price to {price}"
msgstr ""

#: order/views.py:1086
#, python-brace-format
msgid "Updated {part} unit-price to {price} and quantity to {qty}"
msgstr ""

#: part/api.py:731
msgid "Must be greater than zero"
msgstr ""

#: part/api.py:735
msgid "Must be a valid quantity"
msgstr ""

#: part/api.py:750
msgid "Specify location for initial part stock"
msgstr ""

#: part/api.py:781 part/api.py:785 part/api.py:800 part/api.py:804
msgid "This field is required"
msgstr ""

#: part/bom.py:125 part/models.py:81 part/models.py:816
#: part/templates/part/category.html:90 part/templates/part/detail.html:104
msgid "Default Location"
msgstr ""

#: part/bom.py:126 part/templates/part/part_base.html:167
msgid "Available Stock"
msgstr ""

#: part/forms.py:63
msgid "File Format"
msgstr ""

#: part/forms.py:63
msgid "Select output file format"
msgstr ""

#: part/forms.py:65
msgid "Cascading"
msgstr ""

#: part/forms.py:65
msgid "Download cascading / multi-level BOM"
msgstr ""

#: part/forms.py:67
msgid "Levels"
msgstr ""

#: part/forms.py:67
msgid "Select maximum number of BOM levels to export (0 = all levels)"
msgstr ""

#: part/forms.py:69
msgid "Include Parameter Data"
msgstr ""

#: part/forms.py:69
msgid "Include part parameters data in exported BOM"
msgstr ""

#: part/forms.py:71
msgid "Include Stock Data"
msgstr ""

#: part/forms.py:71
msgid "Include part stock data in exported BOM"
msgstr ""

#: part/forms.py:73
msgid "Include Manufacturer Data"
msgstr ""

#: part/forms.py:73
msgid "Include part manufacturer data in exported BOM"
msgstr ""

#: part/forms.py:75
msgid "Include Supplier Data"
msgstr ""

#: part/forms.py:75
msgid "Include part supplier data in exported BOM"
msgstr ""

#: part/forms.py:96 part/models.py:2427
msgid "Parent Part"
msgstr ""

#: part/forms.py:97 part/templates/part/bom_duplicate.html:7
msgid "Select parent part to copy BOM from"
msgstr ""

#: part/forms.py:103
msgid "Clear existing BOM items"
msgstr ""

#: part/forms.py:109
msgid "Confirm BOM duplication"
msgstr ""

#: part/forms.py:127
msgid "validate"
msgstr ""

#: part/forms.py:127
msgid "Confirm that the BOM is correct"
msgstr ""

#: part/forms.py:163
msgid "Select part category"
msgstr ""

#: part/forms.py:200
msgid "Add parameter template to same level categories"
msgstr ""

#: part/forms.py:204
msgid "Add parameter template to all categories"
msgstr ""

#: part/forms.py:224
msgid "Input quantity for price calculation"
msgstr ""

#: part/models.py:82
msgid "Default location for parts in this category"
msgstr ""

#: part/models.py:85
msgid "Default keywords"
msgstr ""

#: part/models.py:85
msgid "Default keywords for parts in this category"
msgstr ""

#: part/models.py:95 part/models.py:2473 part/templates/part/category.html:11
#: part/templates/part/part_app_base.html:10
msgid "Part Category"
msgstr ""

#: part/models.py:96 part/templates/part/category.html:117
#: templates/InvenTree/search.html:101 templates/stats.html:84
#: users/models.py:40
msgid "Part Categories"
msgstr ""

#: part/models.py:358 part/templates/part/cat_link.html:3
#: part/templates/part/category.html:13 part/templates/part/category.html:122
#: part/templates/part/category.html:142
#: part/templates/part/category_sidebar.html:9
#: templates/InvenTree/index.html:85 templates/InvenTree/search.html:88
#: templates/InvenTree/settings/sidebar.html:36
#: templates/js/translated/part.js:1416 templates/navbar.html:19
#: templates/stats.html:80 templates/stats.html:89 users/models.py:41
msgid "Parts"
msgstr ""

#: part/models.py:450
msgid "Invalid choice for parent part"
msgstr ""

#: part/models.py:502 part/models.py:514
#, python-brace-format
msgid "Part '{p1}' is  used in BOM for '{p2}' (recursive)"
msgstr ""

#: part/models.py:611
msgid "Next available serial numbers are"
msgstr ""

#: part/models.py:615
msgid "Next available serial number is"
msgstr ""

#: part/models.py:620
msgid "Most recent serial number is"
msgstr ""

#: part/models.py:715
msgid "Duplicate IPN not allowed in part settings"
msgstr ""

#: part/models.py:740
msgid "Part name"
msgstr ""

#: part/models.py:747
msgid "Is Template"
msgstr ""

#: part/models.py:748
msgid "Is this part a template part?"
msgstr ""

#: part/models.py:758
msgid "Is this part a variant of another part?"
msgstr ""

#: part/models.py:759
msgid "Variant Of"
msgstr ""

#: part/models.py:765
msgid "Part description"
msgstr ""

#: part/models.py:770 part/templates/part/category.html:97
#: part/templates/part/detail.html:73
msgid "Keywords"
msgstr ""

#: part/models.py:771
msgid "Part keywords to improve visibility in search results"
msgstr ""

#: part/models.py:778 part/models.py:2223 part/models.py:2472
#: part/templates/part/detail.html:36 part/templates/part/set_category.html:15
#: templates/InvenTree/settings/settings.html:163
#: templates/js/translated/part.js:1021
msgid "Category"
msgstr ""

#: part/models.py:779
msgid "Part category"
msgstr ""

#: part/models.py:784 part/templates/part/detail.html:45
#: templates/js/translated/part.js:550 templates/js/translated/part.js:974
#: templates/js/translated/stock.js:1104
msgid "IPN"
msgstr ""

#: part/models.py:785
msgid "Internal Part Number"
msgstr ""

#: part/models.py:791
msgid "Part revision or version number"
msgstr ""

#: part/models.py:792 part/templates/part/detail.html:52 report/models.py:200
#: templates/js/translated/part.js:554
msgid "Revision"
msgstr ""

#: part/models.py:814
msgid "Where is this item normally stored?"
msgstr ""

#: part/models.py:861 part/templates/part/detail.html:113
msgid "Default Supplier"
msgstr ""

#: part/models.py:862
msgid "Default supplier part"
msgstr ""

#: part/models.py:869
msgid "Default Expiry"
msgstr ""

#: part/models.py:870
msgid "Expiry time (in days) for stock items of this part"
msgstr ""

#: part/models.py:875 part/templates/part/part_base.html:178
msgid "Minimum Stock"
msgstr ""

#: part/models.py:876
msgid "Minimum allowed stock level"
msgstr ""

#: part/models.py:883
msgid "Stock keeping units for this part"
msgstr ""

#: part/models.py:889
msgid "Can this part be built from other parts?"
msgstr ""

#: part/models.py:895
msgid "Can this part be used to build other parts?"
msgstr ""

#: part/models.py:901
msgid "Does this part have tracking for unique items?"
msgstr ""

#: part/models.py:906
msgid "Can this part be purchased from external suppliers?"
msgstr ""

#: part/models.py:911
msgid "Can this part be sold to customers?"
msgstr ""

#: part/models.py:915 templates/js/translated/table_filters.js:34
#: templates/js/translated/table_filters.js:96
#: templates/js/translated/table_filters.js:290
#: templates/js/translated/table_filters.js:368
msgid "Active"
msgstr ""

#: part/models.py:916
msgid "Is this part active?"
msgstr ""

#: part/models.py:921
msgid "Is this a virtual part, such as a software product or license?"
msgstr ""

#: part/models.py:926
msgid "Part notes - supports Markdown formatting"
msgstr ""

#: part/models.py:929
msgid "BOM checksum"
msgstr ""

#: part/models.py:929
msgid "Stored BOM checksum"
msgstr ""

#: part/models.py:932
msgid "BOM checked by"
msgstr ""

#: part/models.py:934
msgid "BOM checked date"
msgstr ""

#: part/models.py:938
msgid "Creation User"
msgstr ""

#: part/models.py:1750
msgid "Sell multiple"
msgstr ""

#: part/models.py:2273
msgid "Test templates can only be created for trackable parts"
msgstr ""

#: part/models.py:2290
msgid "Test with this name already exists for this part"
msgstr ""

#: part/models.py:2310 templates/js/translated/part.js:1467
#: templates/js/translated/stock.js:828
msgid "Test Name"
msgstr ""

#: part/models.py:2311
msgid "Enter a name for the test"
msgstr ""

#: part/models.py:2316
msgid "Test Description"
msgstr ""

#: part/models.py:2317
msgid "Enter description for this test"
msgstr ""

#: part/models.py:2322 templates/js/translated/part.js:1476
#: templates/js/translated/table_filters.js:276
msgid "Required"
msgstr ""

#: part/models.py:2323
msgid "Is this test required to pass?"
msgstr ""

#: part/models.py:2328 templates/js/translated/part.js:1484
msgid "Requires Value"
msgstr ""

#: part/models.py:2329
msgid "Does this test require a value when adding a test result?"
msgstr ""

#: part/models.py:2334 templates/js/translated/part.js:1491
msgid "Requires Attachment"
msgstr ""

#: part/models.py:2335
msgid "Does this test require a file attachment when adding a test result?"
msgstr ""

#: part/models.py:2346
#, python-brace-format
msgid "Illegal character in template name ({c})"
msgstr ""

#: part/models.py:2382
msgid "Parameter template name must be unique"
msgstr ""

#: part/models.py:2390
msgid "Parameter Name"
msgstr ""

#: part/models.py:2397
msgid "Parameter Units"
msgstr ""

#: part/models.py:2429 part/models.py:2478 part/models.py:2479
#: templates/InvenTree/settings/settings.html:158
msgid "Parameter Template"
msgstr ""

#: part/models.py:2431
msgid "Data"
msgstr ""

#: part/models.py:2431
msgid "Parameter Value"
msgstr ""

#: part/models.py:2483 templates/InvenTree/settings/settings.html:167
msgid "Default Value"
msgstr ""

#: part/models.py:2484
msgid "Default Parameter Value"
msgstr ""

#: part/models.py:2561
msgid "Select parent part"
msgstr ""

#: part/models.py:2569
msgid "Sub part"
msgstr ""

#: part/models.py:2570
msgid "Select part to be used in BOM"
msgstr ""

#: part/models.py:2576
msgid "BOM quantity for this BOM item"
msgstr ""

#: part/models.py:2578 templates/js/translated/bom.js:454
#: templates/js/translated/bom.js:528
#: templates/js/translated/table_filters.js:92
msgid "Optional"
msgstr ""

#: part/models.py:2578
msgid "This BOM item is optional"
msgstr ""

#: part/models.py:2581
msgid "Overage"
msgstr ""

#: part/models.py:2582
msgid "Estimated build wastage quantity (absolute or percentage)"
msgstr ""

#: part/models.py:2585
msgid "BOM item reference"
msgstr ""

#: part/models.py:2588
msgid "BOM item notes"
msgstr ""

#: part/models.py:2590
msgid "Checksum"
msgstr ""

#: part/models.py:2590
msgid "BOM line checksum"
msgstr ""

#: part/models.py:2594 templates/js/translated/bom.js:545
#: templates/js/translated/bom.js:552
#: templates/js/translated/table_filters.js:68
#: templates/js/translated/table_filters.js:88
msgid "Inherited"
msgstr ""

#: part/models.py:2595
msgid "This BOM item is inherited by BOMs for variant parts"
msgstr ""

#: part/models.py:2600 templates/js/translated/bom.js:537
msgid "Allow Variants"
msgstr ""

#: part/models.py:2601
msgid "Stock items for variant parts can be used for this BOM item"
msgstr ""

#: part/models.py:2686 stock/models.py:371
msgid "Quantity must be integer value for trackable parts"
msgstr ""

#: part/models.py:2695 part/models.py:2697
msgid "Sub part must be specified"
msgstr ""

#: part/models.py:2826
msgid "BOM Item Substitute"
msgstr ""

#: part/models.py:2848
msgid "Substitute part cannot be the same as the master part"
msgstr ""

#: part/models.py:2860
msgid "Parent BOM item"
msgstr ""

#: part/models.py:2868
msgid "Substitute part"
msgstr ""

#: part/models.py:2879
msgid "Part 1"
msgstr ""

#: part/models.py:2883
msgid "Part 2"
msgstr ""

#: part/models.py:2883
msgid "Select Related Part"
msgstr ""

#: part/models.py:2915
msgid "Error creating relationship: check that the part is not related to itself and that the relationship is unique"
msgstr ""

#: part/tasks.py:53
msgid "Low stock notification"
msgstr ""

#: part/templates/part/bom.html:6
msgid "You do not have permission to edit the BOM."
msgstr ""

#: part/templates/part/bom.html:15
#, python-format
msgid "The BOM for <em>%(part)s</em> has changed, and must be validated.<br>"
msgstr ""

#: part/templates/part/bom.html:17
#, python-format
msgid "The BOM for <em>%(part)s</em> was last checked by %(checker)s on %(check_date)s"
msgstr ""

#: part/templates/part/bom.html:21
#, python-format
msgid "The BOM for <em>%(part)s</em> has not been validated."
msgstr ""

#: part/templates/part/bom.html:30 part/templates/part/detail.html:357
msgid "BOM actions"
msgstr ""

#: part/templates/part/bom.html:34
msgid "Delete Items"
msgstr ""

#: part/templates/part/bom_duplicate.html:13
msgid "This part already has a Bill of Materials"
msgstr ""

#: part/templates/part/bom_upload/match_parts.html:29
msgid "Select Part"
msgstr ""

#: part/templates/part/bom_upload/upload_file.html:8
msgid "Return to BOM"
msgstr ""

#: part/templates/part/bom_upload/upload_file.html:13
msgid "Upload Bill of Materials"
msgstr ""

#: part/templates/part/bom_upload/upload_file.html:33
msgid "Requirements for BOM upload"
msgstr ""

#: part/templates/part/bom_upload/upload_file.html:35
msgid "The BOM file must contain the required named columns as provided in the "
msgstr ""

#: part/templates/part/bom_upload/upload_file.html:35
msgid "BOM Upload Template"
msgstr ""

#: part/templates/part/bom_upload/upload_file.html:36
msgid "Each part must already exist in the database"
msgstr ""

#: part/templates/part/bom_validate.html:6
#, python-format
msgid "Confirm that the Bill of Materials (BOM) is valid for:<br><em>%(part)s</em>"
msgstr ""

#: part/templates/part/bom_validate.html:9
msgid "This will validate each line in the BOM."
msgstr ""

#: part/templates/part/category.html:24 part/templates/part/category.html:28
msgid "You are subscribed to notifications for this category"
msgstr ""

#: part/templates/part/category.html:32
msgid "Subscribe to notifications for this category"
msgstr ""

#: part/templates/part/category.html:38
msgid "Category Actions"
msgstr ""

#: part/templates/part/category.html:43
msgid "Edit category"
msgstr ""

#: part/templates/part/category.html:44
msgid "Edit Category"
msgstr ""

#: part/templates/part/category.html:48
msgid "Delete category"
msgstr ""

#: part/templates/part/category.html:49
msgid "Delete Category"
msgstr ""

#: part/templates/part/category.html:57
msgid "Create new part category"
msgstr ""

#: part/templates/part/category.html:58
msgid "New Category"
msgstr ""

#: part/templates/part/category.html:67
msgid "Top level part category"
msgstr ""

#: part/templates/part/category.html:79
msgid "Category Path"
msgstr ""

#: part/templates/part/category.html:84
msgid "Category Description"
msgstr ""

#: part/templates/part/category.html:103 part/templates/part/category.html:194
#: part/templates/part/category_sidebar.html:7
msgid "Subcategories"
msgstr ""

#: part/templates/part/category.html:108
msgid "Parts (Including subcategories)"
msgstr ""

#: part/templates/part/category.html:145
msgid "Export Part Data"
msgstr ""

#: part/templates/part/category.html:146 part/templates/part/category.html:170
msgid "Export"
msgstr ""

#: part/templates/part/category.html:149
msgid "Create new part"
msgstr ""

#: part/templates/part/category.html:150 templates/js/translated/bom.js:40
msgid "New Part"
msgstr ""

#: part/templates/part/category.html:164
msgid "Set category"
msgstr ""

#: part/templates/part/category.html:164
msgid "Set Category"
msgstr ""

#: part/templates/part/category.html:168
msgid "Print Labels"
msgstr ""

#: part/templates/part/category.html:170
msgid "Export Data"
msgstr ""

#: part/templates/part/category.html:184
msgid "Part Parameters"
msgstr ""

#: part/templates/part/category.html:261
msgid "Create Part Category"
msgstr ""

#: part/templates/part/category.html:288
msgid "Create Part"
msgstr ""

#: part/templates/part/category_delete.html:5
msgid "Are you sure you want to delete category"
msgstr ""

#: part/templates/part/category_delete.html:8
#, python-format
msgid "This category contains %(count)s child categories"
msgstr ""

#: part/templates/part/category_delete.html:9
msgid "If this category is deleted, these child categories will be moved to the"
msgstr ""

#: part/templates/part/category_delete.html:11
msgid "category"
msgstr ""

#: part/templates/part/category_delete.html:13
msgid "top level Parts category"
msgstr ""

#: part/templates/part/category_delete.html:25
#, python-format
msgid "This category contains %(count)s parts"
msgstr ""

#: part/templates/part/category_delete.html:27
#, python-format
msgid "If this category is deleted, these parts will be moved to the parent category %(path)s"
msgstr ""

#: part/templates/part/category_delete.html:29
msgid "If this category is deleted, these parts will be moved to the top-level category Teile"
msgstr ""

#: part/templates/part/category_sidebar.html:13
msgid "Import Parts"
msgstr ""

#: part/templates/part/copy_part.html:9 templates/js/translated/part.js:366
msgid "Duplicate Part"
msgstr ""

#: part/templates/part/copy_part.html:10
#, python-format
msgid "Make a copy of part '%(full_name)s'."
msgstr ""

#: part/templates/part/copy_part.html:14
#: part/templates/part/create_part.html:11
msgid "Possible Matching Parts"
msgstr ""

#: part/templates/part/copy_part.html:15
#: part/templates/part/create_part.html:12
msgid "The new part may be a duplicate of these existing parts"
msgstr ""

#: part/templates/part/create_part.html:17
#, python-format
msgid "%(full_name)s - <em>%(desc)s</em> (%(match_per)s%% match)"
msgstr ""

#: part/templates/part/detail.html:16
msgid "Part Details"
msgstr ""

#: part/templates/part/detail.html:66
msgid "Minimum stock level"
msgstr ""

#: part/templates/part/detail.html:97
msgid "Latest Serial Number"
msgstr ""

#: part/templates/part/detail.html:124
msgid "Part Stock"
msgstr ""

#: part/templates/part/detail.html:136
#, python-format
msgid "Showing stock for all variants of <em>%(full_name)s</em>"
msgstr ""

#: part/templates/part/detail.html:146
msgid "Part Test Templates"
msgstr ""

#: part/templates/part/detail.html:151
msgid "Add Test Template"
msgstr ""

#: part/templates/part/detail.html:208
msgid "Sales Order Allocations"
msgstr ""

#: part/templates/part/detail.html:249
msgid "Part Variants"
msgstr ""

#: part/templates/part/detail.html:253
msgid "Create new variant"
msgstr ""

#: part/templates/part/detail.html:254
msgid "New Variant"
msgstr ""

#: part/templates/part/detail.html:281
msgid "Add new parameter"
msgstr ""

#: part/templates/part/detail.html:315 part/templates/part/part_sidebar.html:47
msgid "Related Parts"
msgstr ""

#: part/templates/part/detail.html:319 part/templates/part/detail.html:320
msgid "Add Related"
msgstr ""

#: part/templates/part/detail.html:340 part/templates/part/part_sidebar.html:19
msgid "Bill of Materials"
msgstr ""

#: part/templates/part/detail.html:345
msgid "Export actions"
msgstr ""

#: part/templates/part/detail.html:349
msgid "Export BOM"
msgstr ""

#: part/templates/part/detail.html:351
msgid "Print BOM Report"
msgstr ""

#: part/templates/part/detail.html:361
msgid "Upload BOM"
msgstr ""

#: part/templates/part/detail.html:363 templates/js/translated/part.js:267
msgid "Copy BOM"
msgstr ""

#: part/templates/part/detail.html:365 part/views.py:751
msgid "Validate BOM"
msgstr ""

#: part/templates/part/detail.html:370
msgid "New BOM Item"
msgstr ""

#: part/templates/part/detail.html:371
msgid "Add BOM Item"
msgstr ""

#: part/templates/part/detail.html:384
msgid "Assemblies"
msgstr ""

#: part/templates/part/detail.html:401
msgid "Part Builds"
msgstr ""

#: part/templates/part/detail.html:426
msgid "Build Order Allocations"
msgstr ""

#: part/templates/part/detail.html:436
msgid "Part Suppliers"
msgstr ""

#: part/templates/part/detail.html:463
msgid "Part Manufacturers"
msgstr ""

#: part/templates/part/detail.html:479
msgid "Delete manufacturer parts"
msgstr ""

#: part/templates/part/detail.html:660
msgid "Delete selected BOM items?"
msgstr ""

#: part/templates/part/detail.html:661
msgid "All selected BOM items will be deleted"
msgstr ""

#: part/templates/part/detail.html:712
msgid "Create BOM Item"
msgstr ""

#: part/templates/part/detail.html:764
msgid "Related Part"
msgstr ""

#: part/templates/part/detail.html:770
msgid "Add Related Part"
msgstr ""

#: part/templates/part/detail.html:867
msgid "Add Test Result Template"
msgstr ""

#: part/templates/part/detail.html:924
msgid "Edit Part Notes"
msgstr ""

#: part/templates/part/detail.html:1076
#, python-format
msgid "Purchase Unit Price - %(currency)s"
msgstr ""

#: part/templates/part/detail.html:1088
#, python-format
msgid "Unit Price-Cost Difference - %(currency)s"
msgstr ""

#: part/templates/part/detail.html:1100
#, python-format
msgid "Supplier Unit Cost - %(currency)s"
msgstr ""

#: part/templates/part/detail.html:1189
#, python-format
msgid "Unit Price - %(currency)s"
msgstr ""

#: part/templates/part/import_wizard/ajax_part_upload.html:29
#: part/templates/part/import_wizard/part_upload.html:51
msgid "Unsuffitient privileges."
msgstr ""

#: part/templates/part/import_wizard/part_upload.html:14
msgid "Import Parts from File"
msgstr ""

#: part/templates/part/part_app_base.html:12
msgid "Part List"
msgstr ""

#: part/templates/part/part_base.html:27 part/templates/part/part_base.html:31
msgid "You are subscribed to notifications for this part"
msgstr ""

#: part/templates/part/part_base.html:35
msgid "Subscribe to notifications for this part"
msgstr ""

#: part/templates/part/part_base.html:43
#: stock/templates/stock/item_base.html:28
#: stock/templates/stock/location.html:29
msgid "Barcode actions"
msgstr ""

#: part/templates/part/part_base.html:45
#: stock/templates/stock/item_base.html:32
#: stock/templates/stock/location.html:31 templates/qr_button.html:1
msgid "Show QR Code"
msgstr ""

#: part/templates/part/part_base.html:46
#: stock/templates/stock/item_base.html:48
#: stock/templates/stock/location.html:32
msgid "Print Label"
msgstr ""

#: part/templates/part/part_base.html:51
msgid "Show pricing information"
msgstr ""

#: part/templates/part/part_base.html:56
#: stock/templates/stock/item_base.html:103
#: stock/templates/stock/location.html:40
msgid "Stock actions"
msgstr ""

#: part/templates/part/part_base.html:63
msgid "Count part stock"
msgstr ""

#: part/templates/part/part_base.html:69
msgid "Transfer part stock"
msgstr ""

#: part/templates/part/part_base.html:84
msgid "Part actions"
msgstr ""

#: part/templates/part/part_base.html:87
msgid "Duplicate part"
msgstr ""

#: part/templates/part/part_base.html:90
msgid "Edit part"
msgstr ""

#: part/templates/part/part_base.html:93
msgid "Delete part"
msgstr ""

#: part/templates/part/part_base.html:109
msgid "Part is a template part (variants can be made from this part)"
msgstr ""

#: part/templates/part/part_base.html:113
msgid "Part can be assembled from other parts"
msgstr ""

#: part/templates/part/part_base.html:117
msgid "Part can be used in assemblies"
msgstr ""

#: part/templates/part/part_base.html:121
msgid "Part stock is tracked by serial number"
msgstr ""

#: part/templates/part/part_base.html:125
msgid "Part can be purchased from external suppliers"
msgstr ""

#: part/templates/part/part_base.html:129
msgid "Part can be sold to customers"
msgstr ""

#: part/templates/part/part_base.html:135
#: part/templates/part/part_base.html:143
msgid "Part is virtual (not a physical part)"
msgstr ""

#: part/templates/part/part_base.html:136
#: templates/js/translated/company.js:505
#: templates/js/translated/company.js:762
#: templates/js/translated/model_renderers.js:175
#: templates/js/translated/part.js:465 templates/js/translated/part.js:542
msgid "Inactive"
msgstr ""

#: part/templates/part/part_base.html:155
#, python-format
msgid "This part is a variant of %(link)s"
msgstr ""

#: part/templates/part/part_base.html:172 templates/js/translated/order.js:1524
#: templates/js/translated/table_filters.js:188
msgid "In Stock"
msgstr ""

#: part/templates/part/part_base.html:185 templates/js/translated/part.js:1054
msgid "On Order"
msgstr ""

#: part/templates/part/part_base.html:192 templates/InvenTree/index.html:178
msgid "Required for Build Orders"
msgstr ""

#: part/templates/part/part_base.html:199
msgid "Required for Sales Orders"
msgstr ""

#: part/templates/part/part_base.html:206
msgid "Allocated to Orders"
msgstr ""

#: part/templates/part/part_base.html:221 templates/js/translated/bom.js:566
msgid "Can Build"
msgstr ""

#: part/templates/part/part_base.html:227 templates/js/translated/part.js:885
#: templates/js/translated/part.js:1058
msgid "Building"
msgstr ""

#: part/templates/part/part_base.html:320 part/templates/part/prices.html:144
msgid "Calculate"
msgstr ""

#: part/templates/part/part_base.html:363
msgid "No matching images found"
msgstr ""

#: part/templates/part/part_pricing.html:22 part/templates/part/prices.html:21
msgid "Supplier Pricing"
msgstr ""

#: part/templates/part/part_pricing.html:26
#: part/templates/part/part_pricing.html:52
#: part/templates/part/part_pricing.html:100
#: part/templates/part/part_pricing.html:115 part/templates/part/prices.html:25
#: part/templates/part/prices.html:52 part/templates/part/prices.html:103
#: part/templates/part/prices.html:120
msgid "Unit Cost"
msgstr ""

#: part/templates/part/part_pricing.html:32
#: part/templates/part/part_pricing.html:58
#: part/templates/part/part_pricing.html:104
#: part/templates/part/part_pricing.html:119 part/templates/part/prices.html:32
#: part/templates/part/prices.html:59 part/templates/part/prices.html:108
#: part/templates/part/prices.html:125
msgid "Total Cost"
msgstr ""

#: part/templates/part/part_pricing.html:40 part/templates/part/prices.html:40
#: templates/js/translated/bom.js:520
msgid "No supplier pricing available"
msgstr ""

#: part/templates/part/part_pricing.html:48 part/templates/part/prices.html:49
#: part/templates/part/prices.html:243
msgid "BOM Pricing"
msgstr ""

#: part/templates/part/part_pricing.html:65 part/templates/part/prices.html:69
msgid "Unit Purchase Price"
msgstr ""

#: part/templates/part/part_pricing.html:71 part/templates/part/prices.html:76
msgid "Total Purchase Price"
msgstr ""

#: part/templates/part/part_pricing.html:81 part/templates/part/prices.html:86
msgid "Note: BOM pricing is incomplete for this part"
msgstr ""

#: part/templates/part/part_pricing.html:88 part/templates/part/prices.html:93
msgid "No BOM pricing available"
msgstr ""

#: part/templates/part/part_pricing.html:97 part/templates/part/prices.html:102
msgid "Internal Price"
msgstr ""

#: part/templates/part/part_pricing.html:128
#: part/templates/part/prices.html:134
msgid "No pricing information is available for this part."
msgstr ""

#: part/templates/part/part_sidebar.html:13
msgid "Variants"
msgstr ""

#: part/templates/part/part_sidebar.html:27
msgid "Used In"
msgstr ""

#: part/templates/part/part_sidebar.html:43
msgid "Test Templates"
msgstr ""

#: part/templates/part/part_thumb.html:11
msgid "Select from existing images"
msgstr ""

#: part/templates/part/partial_delete.html:9
#, python-format
msgid ""
"Part '<strong>%(full_name)s</strong>' cannot be deleted as it is still marked as <strong>active</strong>.\n"
"    <br>Disable the \"Active\" part attribute and re-try.\n"
"    "
msgstr ""

#: part/templates/part/partial_delete.html:17
#, python-format
msgid "Are you sure you want to delete part '<strong>%(full_name)s</strong>'?"
msgstr ""

#: part/templates/part/partial_delete.html:22
#, python-format
msgid "This part is used in BOMs for %(count)s other parts. If you delete this part, the BOMs for the following parts will be updated"
msgstr ""

#: part/templates/part/partial_delete.html:32
#, python-format
msgid "There are %(count)s stock entries defined for this part. If you delete this part, the following stock entries will also be deleted:"
msgstr ""

#: part/templates/part/partial_delete.html:43
#, python-format
msgid "There are %(count)s manufacturers defined for this part. If you delete this part, the following manufacturer parts will also be deleted:"
msgstr ""

#: part/templates/part/partial_delete.html:54
#, python-format
msgid "There are %(count)s suppliers defined for this part. If you delete this part, the following supplier parts will also be deleted:"
msgstr ""

#: part/templates/part/partial_delete.html:65
#, python-format
msgid "There are %(count)s unique parts tracked for '%(full_name)s'. Deleting this part will permanently remove this tracking information."
msgstr ""

#: part/templates/part/prices.html:16
msgid "Pricing ranges"
msgstr ""

#: part/templates/part/prices.html:22
msgid "Show supplier cost"
msgstr ""

#: part/templates/part/prices.html:23
msgid "Show purchase price"
msgstr ""

#: part/templates/part/prices.html:50
msgid "Show BOM cost"
msgstr ""

#: part/templates/part/prices.html:117
msgid "Show sale cost"
msgstr ""

#: part/templates/part/prices.html:118
msgid "Show sale price"
msgstr ""

#: part/templates/part/prices.html:140
msgid "Calculation parameters"
msgstr ""

#: part/templates/part/prices.html:155 templates/js/translated/bom.js:514
msgid "Supplier Cost"
msgstr ""

#: part/templates/part/prices.html:156 part/templates/part/prices.html:177
#: part/templates/part/prices.html:201 part/templates/part/prices.html:231
#: part/templates/part/prices.html:257 part/templates/part/prices.html:285
msgid "Jump to overview"
msgstr ""

#: part/templates/part/prices.html:181
msgid "Stock Pricing"
msgstr ""

#: part/templates/part/prices.html:190
msgid "No stock pricing history is available for this part."
msgstr ""

#: part/templates/part/prices.html:200
msgid "Internal Cost"
msgstr ""

#: part/templates/part/prices.html:215 part/views.py:1784
msgid "Add Internal Price Break"
msgstr ""

#: part/templates/part/prices.html:230
msgid "BOM Cost"
msgstr ""

#: part/templates/part/prices.html:256
msgid "Sale Cost"
msgstr ""

#: part/templates/part/prices.html:296
msgid "No sale pice history available for this part."
msgstr ""

#: part/templates/part/set_category.html:9
msgid "Set category for the following parts"
msgstr ""

#: part/templates/part/stock_count.html:7 templates/js/translated/bom.js:476
#: templates/js/translated/part.js:429 templates/js/translated/part.js:875
#: templates/js/translated/part.js:1062
msgid "No Stock"
msgstr ""

#: part/templates/part/stock_count.html:9 templates/InvenTree/index.html:158
msgid "Low Stock"
msgstr ""

#: part/templates/part/variant_part.html:9
msgid "Create new part variant"
msgstr ""

#: part/templates/part/variant_part.html:10
#, python-format
msgid "Create a new variant of template <em>'%(full_name)s'</em>."
msgstr ""

#: part/templatetags/inventree_extras.py:113
msgid "Unknown database"
msgstr ""

#: part/views.py:92
msgid "Set Part Category"
msgstr ""

#: part/views.py:142
#, python-brace-format
msgid "Set category for {n} parts"
msgstr ""

#: part/views.py:214
msgid "Match References"
msgstr ""

#: part/views.py:498
msgid "None"
msgstr ""

#: part/views.py:557
msgid "Part QR Code"
msgstr ""

#: part/views.py:659
msgid "Select Part Image"
msgstr ""

#: part/views.py:685
msgid "Updated part image"
msgstr ""

#: part/views.py:688
msgid "Part image not found"
msgstr ""

#: part/views.py:700
msgid "Duplicate BOM"
msgstr ""

#: part/views.py:730
msgid "Confirm duplication of BOM from parent"
msgstr ""

#: part/views.py:772
msgid "Confirm that the BOM is valid"
msgstr ""

#: part/views.py:783
msgid "Validated Bill of Materials"
msgstr ""

#: part/views.py:856
msgid "Match Parts"
msgstr ""

#: part/views.py:1192
msgid "Export Bill of Materials"
msgstr ""

#: part/views.py:1244
msgid "Confirm Part Deletion"
msgstr ""

#: part/views.py:1251
msgid "Part was deleted"
msgstr ""

#: part/views.py:1260
msgid "Part Pricing"
msgstr ""

#: part/views.py:1409
msgid "Create Part Parameter Template"
msgstr ""

#: part/views.py:1419
msgid "Edit Part Parameter Template"
msgstr ""

#: part/views.py:1426
msgid "Delete Part Parameter Template"
msgstr ""

#: part/views.py:1485 templates/js/translated/part.js:310
msgid "Edit Part Category"
msgstr ""

#: part/views.py:1523
msgid "Delete Part Category"
msgstr ""

#: part/views.py:1529
msgid "Part category was deleted"
msgstr ""

#: part/views.py:1538
msgid "Create Category Parameter Template"
msgstr ""

#: part/views.py:1639
msgid "Edit Category Parameter Template"
msgstr ""

#: part/views.py:1695
msgid "Delete Category Parameter Template"
msgstr ""

#: part/views.py:1717
msgid "Added new price break"
msgstr ""

#: part/views.py:1793
msgid "Edit Internal Price Break"
msgstr ""

#: part/views.py:1801
msgid "Delete Internal Price Break"
msgstr ""

#: report/models.py:182
msgid "Template name"
msgstr ""

#: report/models.py:188
msgid "Report template file"
msgstr ""

#: report/models.py:195
msgid "Report template description"
msgstr ""

#: report/models.py:201
msgid "Report revision number (auto-increments)"
msgstr ""

#: report/models.py:292
msgid "Pattern for generating report filenames"
msgstr ""

#: report/models.py:299
msgid "Report template is enabled"
msgstr ""

#: report/models.py:323
msgid "StockItem query filters (comma-separated list of key=value pairs)"
msgstr ""

#: report/models.py:331
msgid "Include Installed Tests"
msgstr ""

#: report/models.py:332
msgid "Include test results for stock items installed inside assembled item"
msgstr ""

#: report/models.py:380
msgid "Build Filters"
msgstr ""

#: report/models.py:381
msgid "Build query filters (comma-separated list of key=value pairs"
msgstr ""

#: report/models.py:423
msgid "Part Filters"
msgstr ""

#: report/models.py:424
msgid "Part query filters (comma-separated list of key=value pairs"
msgstr ""

#: report/models.py:458
msgid "Purchase order query filters"
msgstr ""

#: report/models.py:496
msgid "Sales order query filters"
msgstr ""

#: report/models.py:546
msgid "Snippet"
msgstr ""

#: report/models.py:547
msgid "Report snippet file"
msgstr ""

#: report/models.py:551
msgid "Snippet file description"
msgstr ""

#: report/models.py:586
msgid "Asset"
msgstr ""

#: report/models.py:587
msgid "Report asset file"
msgstr ""

#: report/models.py:590
msgid "Asset file description"
msgstr ""

#: report/templates/report/inventree_build_order_base.html:147
msgid "Required For"
msgstr ""

#: report/templates/report/inventree_test_report_base.html:21
msgid "Stock Item Test Report"
msgstr ""

#: report/templates/report/inventree_test_report_base.html:75
#: stock/models.py:530 stock/templates/stock/item_base.html:238
#: templates/js/translated/build.js:233 templates/js/translated/build.js:637
#: templates/js/translated/build.js:1013
#: templates/js/translated/model_renderers.js:95
#: templates/js/translated/order.js:1266 templates/js/translated/order.js:1355
msgid "Serial Number"
msgstr ""

#: report/templates/report/inventree_test_report_base.html:83
msgid "Test Results"
msgstr ""

#: report/templates/report/inventree_test_report_base.html:88
#: stock/models.py:1855
msgid "Test"
msgstr ""

#: report/templates/report/inventree_test_report_base.html:89
#: stock/models.py:1861
msgid "Result"
msgstr ""

#: report/templates/report/inventree_test_report_base.html:92
#: templates/js/translated/order.js:685 templates/js/translated/stock.js:1887
msgid "Date"
msgstr ""

#: report/templates/report/inventree_test_report_base.html:103
msgid "Pass"
msgstr ""

#: report/templates/report/inventree_test_report_base.html:105
msgid "Fail"
msgstr ""

#: stock/api.py:422
msgid "Quantity is required"
msgstr ""

#: stock/forms.py:91 stock/forms.py:265 stock/models.py:587
#: stock/templates/stock/item_base.html:382
#: templates/js/translated/stock.js:1246
msgid "Expiry Date"
msgstr ""

#: stock/forms.py:92 stock/forms.py:266
msgid "Expiration date for this stock item"
msgstr ""

#: stock/forms.py:95
msgid "Enter unique serial numbers (or leave blank)"
msgstr ""

#: stock/forms.py:150
msgid "Destination for serialized stock (by default, will remain in current location)"
msgstr ""

#: stock/forms.py:152
msgid "Serial numbers"
msgstr ""

#: stock/forms.py:152
msgid "Unique serial numbers (must match quantity)"
msgstr ""

#: stock/forms.py:154 stock/forms.py:238
msgid "Add transaction note (optional)"
msgstr ""

#: stock/forms.py:194
msgid "Stock item to install"
msgstr ""

#: stock/forms.py:224
msgid "Must not exceed available quantity"
msgstr ""

#: stock/forms.py:236
msgid "Destination location for uninstalled items"
msgstr ""

#: stock/forms.py:240
msgid "Confirm uninstall"
msgstr ""

#: stock/forms.py:240
msgid "Confirm removal of installed stock items"
msgstr ""

#: stock/models.py:60 stock/models.py:624
#: stock/templates/stock/item_base.html:422
msgid "Owner"
msgstr ""

#: stock/models.py:61 stock/models.py:625
msgid "Select Owner"
msgstr ""

#: stock/models.py:352
msgid "StockItem with this serial number already exists"
msgstr ""

#: stock/models.py:388
#, python-brace-format
msgid "Part type ('{pf}') must be {pe}"
msgstr ""

#: stock/models.py:398 stock/models.py:407
msgid "Quantity must be 1 for item with a serial number"
msgstr ""

#: stock/models.py:399
msgid "Serial number cannot be set if quantity greater than 1"
msgstr ""

#: stock/models.py:421
msgid "Item cannot belong to itself"
msgstr ""

#: stock/models.py:427
msgid "Item must have a build reference if is_building=True"
msgstr ""

#: stock/models.py:434
msgid "Build reference does not point to the same part object"
msgstr ""

#: stock/models.py:476
msgid "Parent Stock Item"
msgstr ""

#: stock/models.py:485
msgid "Base part"
msgstr ""

#: stock/models.py:493
msgid "Select a matching supplier part for this stock item"
msgstr ""

#: stock/models.py:498 stock/templates/stock/location.html:12
#: stock/templates/stock/stock_app_base.html:8
msgid "Stock Location"
msgstr ""

#: stock/models.py:501
msgid "Where is this stock item located?"
msgstr ""

#: stock/models.py:508
msgid "Packaging this stock item is stored in"
msgstr ""

#: stock/models.py:513 stock/templates/stock/item_base.html:271
msgid "Installed In"
msgstr ""

#: stock/models.py:516
msgid "Is this item installed in another item?"
msgstr ""

#: stock/models.py:532
msgid "Serial number for this item"
msgstr ""

#: stock/models.py:546
msgid "Batch code for this stock item"
msgstr ""

#: stock/models.py:550
msgid "Stock Quantity"
msgstr ""

#: stock/models.py:559
msgid "Source Build"
msgstr ""

#: stock/models.py:561
msgid "Build for this stock item"
msgstr ""

#: stock/models.py:572
msgid "Source Purchase Order"
msgstr ""

#: stock/models.py:575
msgid "Purchase order for this stock item"
msgstr ""

#: stock/models.py:581
msgid "Destination Sales Order"
msgstr ""

#: stock/models.py:588
msgid "Expiry date for stock item. Stock will be considered expired after this date"
msgstr ""

#: stock/models.py:601
msgid "Delete on deplete"
msgstr ""

#: stock/models.py:601
msgid "Delete this Stock Item when stock is depleted"
msgstr ""

#: stock/models.py:611 stock/templates/stock/item.html:111
msgid "Stock Item Notes"
msgstr ""

#: stock/models.py:620
msgid "Single unit purchase price at time of purchase"
msgstr ""

#: stock/models.py:630
msgid "Scheduled for deletion"
msgstr ""

#: stock/models.py:631
msgid "This StockItem will be deleted by the background worker"
msgstr ""

#: stock/models.py:1094
msgid "Part is not set as trackable"
msgstr ""

#: stock/models.py:1100
msgid "Quantity must be integer"
msgstr ""

#: stock/models.py:1106
#, python-brace-format
msgid "Quantity must not exceed available stock quantity ({n})"
msgstr ""

#: stock/models.py:1109
msgid "Serial numbers must be a list of integers"
msgstr ""

#: stock/models.py:1112
msgid "Quantity does not match serial numbers"
msgstr ""

#: stock/models.py:1119
#, python-brace-format
msgid "Serial numbers already exist: {exists}"
msgstr ""

#: stock/models.py:1277
msgid "StockItem cannot be moved as it is not in stock"
msgstr ""

#: stock/models.py:1775
msgid "Entry notes"
msgstr ""

#: stock/models.py:1832
msgid "Value must be provided for this test"
msgstr ""

#: stock/models.py:1838
msgid "Attachment must be uploaded for this test"
msgstr ""

#: stock/models.py:1856
msgid "Test name"
msgstr ""

#: stock/models.py:1862 templates/js/translated/table_filters.js:266
msgid "Test result"
msgstr ""

#: stock/models.py:1868
msgid "Test output value"
msgstr ""

#: stock/models.py:1875
msgid "Test result attachment"
msgstr ""

#: stock/models.py:1881
msgid "Test notes"
msgstr ""

#: stock/serializers.py:166
msgid "Purchase price of this stock item"
msgstr ""

#: stock/serializers.py:173
msgid "Purchase currency of this stock item"
msgstr ""

#: stock/serializers.py:287
msgid "Enter number of stock items to serialize"
msgstr ""

#: stock/serializers.py:302
#, python-brace-format
msgid "Quantity must not exceed available stock quantity ({q})"
msgstr ""

#: stock/serializers.py:308
msgid "Enter serial numbers for new items"
msgstr ""

#: stock/serializers.py:319 stock/serializers.py:687
msgid "Destination stock location"
msgstr ""

#: stock/serializers.py:326
msgid "Optional note field"
msgstr ""

#: stock/serializers.py:339
msgid "Serial numbers cannot be assigned to this part"
msgstr ""

#: stock/serializers.py:557
msgid "StockItem primary key value"
msgstr ""

#: stock/serializers.py:585
msgid "Stock transaction notes"
msgstr ""

#: stock/serializers.py:595
msgid "A list of stock items must be provided"
msgstr ""

#: stock/templates/stock/item.html:18
msgid "Stock Tracking Information"
msgstr ""

#: stock/templates/stock/item.html:29
msgid "New Entry"
msgstr ""

#: stock/templates/stock/item.html:48
msgid "Child Stock Items"
msgstr ""

#: stock/templates/stock/item.html:55
msgid "This stock item does not have any child items"
msgstr ""

#: stock/templates/stock/item.html:64
#: stock/templates/stock/stock_sidebar.html:8
msgid "Test Data"
msgstr ""

#: stock/templates/stock/item.html:68 stock/templates/stock/item_base.html:50
msgid "Test Report"
msgstr ""

#: stock/templates/stock/item.html:72
msgid "Delete Test Data"
msgstr ""

#: stock/templates/stock/item.html:76
msgid "Add Test Data"
msgstr ""

#: stock/templates/stock/item.html:133
msgid "Installed Stock Items"
msgstr ""

#: stock/templates/stock/item.html:137 stock/views.py:515
msgid "Install Stock Item"
msgstr ""

#: stock/templates/stock/item.html:318 stock/templates/stock/item.html:343
msgid "Add Test Result"
msgstr ""

#: stock/templates/stock/item.html:363
msgid "Edit Test Result"
msgstr ""

#: stock/templates/stock/item.html:377
msgid "Delete Test Result"
msgstr ""

#: stock/templates/stock/item_base.html:35
#: templates/js/translated/barcode.js:330
#: templates/js/translated/barcode.js:335
msgid "Unlink Barcode"
msgstr ""

#: stock/templates/stock/item_base.html:37
msgid "Link Barcode"
msgstr ""

#: stock/templates/stock/item_base.html:39 templates/stock_table.html:24
msgid "Scan to Location"
msgstr ""

#: stock/templates/stock/item_base.html:46
msgid "Printing actions"
msgstr ""

#: stock/templates/stock/item_base.html:65
msgid "Stock adjustment actions"
msgstr ""

#: stock/templates/stock/item_base.html:69
#: stock/templates/stock/location.html:47 templates/stock_table.html:50
msgid "Count stock"
msgstr ""

#: stock/templates/stock/item_base.html:72 templates/stock_table.html:48
msgid "Add stock"
msgstr ""

#: stock/templates/stock/item_base.html:75 templates/stock_table.html:49
msgid "Remove stock"
msgstr ""

#: stock/templates/stock/item_base.html:78
msgid "Serialize stock"
msgstr ""

#: stock/templates/stock/item_base.html:82
#: stock/templates/stock/location.html:53
msgid "Transfer stock"
msgstr ""

#: stock/templates/stock/item_base.html:85
msgid "Assign to customer"
msgstr ""

#: stock/templates/stock/item_base.html:88
msgid "Return to stock"
msgstr ""

#: stock/templates/stock/item_base.html:91
msgid "Uninstall stock item"
msgstr ""

#: stock/templates/stock/item_base.html:91
msgid "Uninstall"
msgstr ""

#: stock/templates/stock/item_base.html:94
msgid "Install stock item"
msgstr ""

#: stock/templates/stock/item_base.html:94
msgid "Install"
msgstr ""

#: stock/templates/stock/item_base.html:106
msgid "Convert to variant"
msgstr ""

#: stock/templates/stock/item_base.html:109
msgid "Duplicate stock item"
msgstr ""

#: stock/templates/stock/item_base.html:111
msgid "Edit stock item"
msgstr ""

#: stock/templates/stock/item_base.html:114
msgid "Delete stock item"
msgstr ""

#: stock/templates/stock/item_base.html:136
#: stock/templates/stock/item_base.html:386
#: templates/js/translated/table_filters.js:247
msgid "Expired"
msgstr ""

#: stock/templates/stock/item_base.html:146
#: stock/templates/stock/item_base.html:388
#: templates/js/translated/table_filters.js:253
msgid "Stale"
msgstr ""

#: stock/templates/stock/item_base.html:161
msgid "You are not in the list of owners of this item. This stock item cannot be edited."
msgstr ""

#: stock/templates/stock/item_base.html:168
msgid "This stock item is in production and cannot be edited."
msgstr ""

#: stock/templates/stock/item_base.html:169
msgid "Edit the stock item from the build view."
msgstr ""

#: stock/templates/stock/item_base.html:182
msgid "This stock item has not passed all required tests"
msgstr ""

#: stock/templates/stock/item_base.html:190
#, python-format
msgid "This stock item is allocated to Sales Order %(link)s (Quantity: %(qty)s)"
msgstr ""

#: stock/templates/stock/item_base.html:198
#, python-format
msgid "This stock item is allocated to Build %(link)s (Quantity: %(qty)s)"
msgstr ""

#: stock/templates/stock/item_base.html:204
msgid "This stock item is serialized - it has a unique serial number and the quantity cannot be adjusted."
msgstr ""

#: stock/templates/stock/item_base.html:208
msgid "This stock item cannot be deleted as it has child items"
msgstr ""

#: stock/templates/stock/item_base.html:212
msgid "This stock item will be automatically deleted when all stock is depleted."
msgstr ""

#: stock/templates/stock/item_base.html:241
msgid "previous page"
msgstr ""

#: stock/templates/stock/item_base.html:247
msgid "next page"
msgstr ""

#: stock/templates/stock/item_base.html:290
#: templates/js/translated/build.js:1035
msgid "No location set"
msgstr ""

#: stock/templates/stock/item_base.html:297
msgid "Barcode Identifier"
msgstr ""

#: stock/templates/stock/item_base.html:339
msgid "Parent Item"
msgstr ""

#: stock/templates/stock/item_base.html:357
msgid "No manufacturer set"
msgstr ""

#: stock/templates/stock/item_base.html:386
#, python-format
msgid "This StockItem expired on %(item.expiry_date)s"
msgstr ""

#: stock/templates/stock/item_base.html:388
#, python-format
msgid "This StockItem expires on %(item.expiry_date)s"
msgstr ""

#: stock/templates/stock/item_base.html:395
#: templates/js/translated/stock.js:1259
msgid "Last Updated"
msgstr ""

#: stock/templates/stock/item_base.html:400
msgid "Last Stocktake"
msgstr ""

#: stock/templates/stock/item_base.html:404
msgid "No stocktake performed"
msgstr ""

#: stock/templates/stock/item_base.html:415
msgid "Tests"
msgstr ""

#: stock/templates/stock/item_base.html:504
msgid "Edit Stock Status"
msgstr ""

#: stock/templates/stock/item_delete.html:9
msgid "Are you sure you want to delete this stock item?"
msgstr ""

#: stock/templates/stock/item_delete.html:12
#, python-format
msgid "This will remove <strong>%(qty)s</strong> units of <strong>%(full_name)s</strong> from stock."
msgstr ""

#: stock/templates/stock/item_install.html:8
msgid "Install another Stock Item into this item."
msgstr ""

#: stock/templates/stock/item_install.html:11
#: stock/templates/stock/item_install.html:24
msgid "Stock items can only be installed if they meet the following criteria"
msgstr ""

#: stock/templates/stock/item_install.html:14
msgid "The Stock Item links to a Part which is in the BOM for this Stock Item"
msgstr ""

#: stock/templates/stock/item_install.html:15
msgid "The Stock Item is currently in stock"
msgstr ""

#: stock/templates/stock/item_install.html:16
msgid "The Stock Item is serialized and does not belong to another item"
msgstr ""

#: stock/templates/stock/item_install.html:21
msgid "Install this Stock Item in another stock item."
msgstr ""

#: stock/templates/stock/item_install.html:27
msgid "The part associated to this Stock Item belongs to another part's BOM"
msgstr ""

#: stock/templates/stock/item_install.html:28
msgid "This Stock Item is serialized and does not belong to another item"
msgstr ""

#: stock/templates/stock/item_serialize.html:5
msgid "Create serialized items from this stock item."
msgstr ""

#: stock/templates/stock/item_serialize.html:7
msgid "Select quantity to serialize, and unique serial numbers."
msgstr ""

#: stock/templates/stock/location.html:33
msgid "Check-in Items"
msgstr ""

#: stock/templates/stock/location.html:61
msgid "Location actions"
msgstr ""

#: stock/templates/stock/location.html:63
msgid "Edit location"
msgstr ""

#: stock/templates/stock/location.html:65
msgid "Delete location"
msgstr ""

#: stock/templates/stock/location.html:75
msgid "Create new stock location"
msgstr ""

#: stock/templates/stock/location.html:76
msgid "New Location"
msgstr ""

#: stock/templates/stock/location.html:86
msgid "Top level stock location"
msgstr ""

#: stock/templates/stock/location.html:95
msgid "You are not in the list of owners of this location. This stock location cannot be edited."
msgstr ""

#: stock/templates/stock/location.html:113
#: stock/templates/stock/location.html:160
#: stock/templates/stock/location_sidebar.html:5
msgid "Sublocations"
msgstr ""

#: stock/templates/stock/location.html:127 templates/InvenTree/search.html:170
#: templates/stats.html:97 users/models.py:42
msgid "Stock Locations"
msgstr ""

#: stock/templates/stock/location.html:167 templates/stock_table.html:30
msgid "Printing Actions"
msgstr ""

#: stock/templates/stock/location.html:171 templates/stock_table.html:34
msgid "Print labels"
msgstr ""

#: stock/templates/stock/location_delete.html:7
msgid "Are you sure you want to delete this stock location?"
msgstr ""

#: stock/templates/stock/stock_app_base.html:16
msgid "Loading..."
msgstr ""

#: stock/templates/stock/stock_sidebar.html:5
msgid "Stock Tracking"
msgstr ""

#: stock/templates/stock/stock_sidebar.html:12
msgid "Installed Items"
msgstr ""

#: stock/templates/stock/stock_sidebar.html:16
msgid "Child Items"
msgstr ""

#: stock/templates/stock/stock_uninstall.html:8
msgid "The following stock items will be uninstalled"
msgstr ""

#: stock/templates/stock/stockitem_convert.html:7 stock/views.py:912
msgid "Convert Stock Item"
msgstr ""

#: stock/templates/stock/stockitem_convert.html:8
#, python-format
msgid "This stock item is current an instance of <em>%(part)s</em>"
msgstr ""

#: stock/templates/stock/stockitem_convert.html:9
msgid "It can be converted to one of the part variants listed below."
msgstr ""

#: stock/templates/stock/stockitem_convert.html:14
msgid "This action cannot be easily undone"
msgstr ""

#: stock/templates/stock/tracking_delete.html:6
msgid "Are you sure you want to delete this stock tracking entry?"
msgstr ""

#: stock/views.py:162
msgid "Edit Stock Location"
msgstr ""

#: stock/views.py:269 stock/views.py:891 stock/views.py:1017
#: stock/views.py:1299
msgid "Owner is required (ownership control is enabled)"
msgstr ""

#: stock/views.py:284
msgid "Stock Location QR code"
msgstr ""

#: stock/views.py:303
msgid "Assign to Customer"
msgstr ""

#: stock/views.py:312
msgid "Customer must be specified"
msgstr ""

#: stock/views.py:336
msgid "Return to Stock"
msgstr ""

#: stock/views.py:345
msgid "Specify a valid location"
msgstr ""

#: stock/views.py:356
msgid "Stock item returned from customer"
msgstr ""

#: stock/views.py:367
msgid "Delete All Test Data"
msgstr ""

#: stock/views.py:384
msgid "Confirm test data deletion"
msgstr ""

#: stock/views.py:489
msgid "Stock Item QR Code"
msgstr ""

#: stock/views.py:663
msgid "Uninstall Stock Items"
msgstr ""

#: stock/views.py:760 templates/js/translated/stock.js:618
msgid "Confirm stock adjustment"
msgstr ""

#: stock/views.py:771
msgid "Uninstalled stock items"
msgstr ""

#: stock/views.py:793 templates/js/translated/stock.js:288
msgid "Edit Stock Item"
msgstr ""

#: stock/views.py:943
msgid "Create new Stock Location"
msgstr ""

#: stock/views.py:1044
msgid "Create new Stock Item"
msgstr ""

#: stock/views.py:1186 templates/js/translated/stock.js:268
msgid "Duplicate Stock Item"
msgstr ""

#: stock/views.py:1268
msgid "Quantity cannot be negative"
msgstr ""

#: stock/views.py:1368
msgid "Delete Stock Location"
msgstr ""

#: stock/views.py:1381
msgid "Delete Stock Item"
msgstr ""

#: stock/views.py:1392
msgid "Delete Stock Tracking Entry"
msgstr ""

#: stock/views.py:1399
msgid "Edit Stock Tracking Entry"
msgstr ""

#: stock/views.py:1408
msgid "Add Stock Tracking Entry"
msgstr ""

#: templates/403.html:5 templates/403.html:11
msgid "Permission Denied"
msgstr ""

#: templates/403.html:14
msgid "You do not have permission to view this page."
msgstr ""

#: templates/404.html:5 templates/404.html:11
msgid "Page Not Found"
msgstr ""

#: templates/404.html:14
msgid "The requested page does not exist"
msgstr ""

#: templates/InvenTree/index.html:7
msgid "Index"
msgstr ""

#: templates/InvenTree/index.html:88
msgid "Subscribed Parts"
msgstr ""

#: templates/InvenTree/index.html:98
msgid "Subscribed Categories"
msgstr ""

#: templates/InvenTree/index.html:108
msgid "Latest Parts"
msgstr ""

#: templates/InvenTree/index.html:119
msgid "BOM Waiting Validation"
msgstr ""

#: templates/InvenTree/index.html:145
msgid "Recently Updated"
msgstr ""

#: templates/InvenTree/index.html:168
msgid "Depleted Stock"
msgstr ""

#: templates/InvenTree/index.html:191
msgid "Expired Stock"
msgstr ""

#: templates/InvenTree/index.html:202
msgid "Stale Stock"
msgstr ""

#: templates/InvenTree/index.html:224
msgid "Build Orders In Progress"
msgstr ""

#: templates/InvenTree/index.html:235
msgid "Overdue Build Orders"
msgstr ""

#: templates/InvenTree/index.html:255
msgid "Outstanding Purchase Orders"
msgstr ""

#: templates/InvenTree/index.html:266
msgid "Overdue Purchase Orders"
msgstr ""

#: templates/InvenTree/index.html:286
msgid "Outstanding Sales Orders"
msgstr ""

#: templates/InvenTree/index.html:297
msgid "Overdue Sales Orders"
msgstr ""

#: templates/InvenTree/search.html:8
msgid "Search Results"
msgstr ""

#: templates/InvenTree/search.html:22
msgid "Enter a search query"
msgstr ""

#: templates/InvenTree/settings/barcode.html:8
msgid "Barcode Settings"
msgstr ""

#: templates/InvenTree/settings/build.html:8
msgid "Build Order Settings"
msgstr ""

#: templates/InvenTree/settings/category.html:7
msgid "Category Settings"
msgstr ""

#: templates/InvenTree/settings/currencies.html:8
msgid "Currency Settings"
msgstr ""

#: templates/InvenTree/settings/currencies.html:19
msgid "Base Currency"
msgstr ""

#: templates/InvenTree/settings/currencies.html:24
msgid "Exchange Rates"
msgstr ""

#: templates/InvenTree/settings/currencies.html:38
msgid "Last Update"
msgstr ""

#: templates/InvenTree/settings/currencies.html:44
msgid "Never"
msgstr ""

#: templates/InvenTree/settings/currencies.html:49
msgid "Update Now"
msgstr ""

#: templates/InvenTree/settings/global.html:9
msgid "Server Settings"
msgstr ""

#: templates/InvenTree/settings/login.html:9
#: templates/InvenTree/settings/sidebar.html:28
msgid "Login Settings"
msgstr ""

#: templates/InvenTree/settings/login.html:20 templates/account/signup.html:5
msgid "Signup"
msgstr ""

#: templates/InvenTree/settings/part.html:7
msgid "Part Settings"
msgstr ""

#: templates/InvenTree/settings/part.html:43
msgid "Part Import"
msgstr ""

#: templates/InvenTree/settings/part.html:47
msgid "Import Part"
msgstr ""

#: templates/InvenTree/settings/part.html:61
msgid "Part Parameter Templates"
msgstr ""

#: templates/InvenTree/settings/po.html:9
msgid "Purchase Order Settings"
msgstr ""

#: templates/InvenTree/settings/report.html:10
#: templates/InvenTree/settings/user_reports.html:9
msgid "Report Settings"
msgstr ""

#: templates/InvenTree/settings/setting.html:28
msgid "No value set"
msgstr ""

#: templates/InvenTree/settings/setting.html:39
msgid "Edit setting"
msgstr ""

#: templates/InvenTree/settings/settings.html:11 templates/navbar.html:93
msgid "Settings"
msgstr ""

#: templates/InvenTree/settings/settings.html:65
msgid "Edit Global Setting"
msgstr ""

#: templates/InvenTree/settings/settings.html:65
msgid "Edit User Setting"
msgstr ""

#: templates/InvenTree/settings/settings.html:148
msgid "No category parameter templates found"
msgstr ""

#: templates/InvenTree/settings/settings.html:170
#: templates/InvenTree/settings/settings.html:269
msgid "Edit Template"
msgstr ""

#: templates/InvenTree/settings/settings.html:171
#: templates/InvenTree/settings/settings.html:270
msgid "Delete Template"
msgstr ""

#: templates/InvenTree/settings/settings.html:249
msgid "No part parameter templates found"
msgstr ""

#: templates/InvenTree/settings/settings.html:253
msgid "ID"
msgstr ""

#: templates/InvenTree/settings/sidebar.html:5
#: templates/InvenTree/settings/user_settings.html:9
msgid "User Settings"
msgstr ""

#: templates/InvenTree/settings/sidebar.html:8
#: templates/InvenTree/settings/user.html:11
msgid "Account Settings"
msgstr ""

#: templates/InvenTree/settings/sidebar.html:10
#: templates/InvenTree/settings/user_display.html:9
msgid "Display Settings"
msgstr ""

#: templates/InvenTree/settings/sidebar.html:12
msgid "Home Page"
msgstr ""

#: templates/InvenTree/settings/sidebar.html:14
#: templates/InvenTree/settings/user_search.html:9
msgid "Search Settings"
msgstr ""

#: templates/InvenTree/settings/sidebar.html:16
msgid "Label Printing"
msgstr ""

#: templates/InvenTree/settings/sidebar.html:18
#: templates/InvenTree/settings/sidebar.html:34
msgid "Reporting"
msgstr ""

#: templates/InvenTree/settings/sidebar.html:23
msgid "Global Settings"
msgstr ""

#: templates/InvenTree/settings/sidebar.html:26
msgid "Server Configuration"
msgstr ""

#: templates/InvenTree/settings/sidebar.html:32
msgid "Currencies"
msgstr ""

#: templates/InvenTree/settings/sidebar.html:38
msgid "Categories"
msgstr ""

#: templates/InvenTree/settings/so.html:7
msgid "Sales Order Settings"
msgstr ""

#: templates/InvenTree/settings/stock.html:7
msgid "Stock Settings"
msgstr ""

#: templates/InvenTree/settings/user.html:18
#: templates/js/translated/helpers.js:26
msgid "Edit"
msgstr ""

#: templates/InvenTree/settings/user.html:20
#: templates/account/password_reset_from_key.html:4
#: templates/account/password_reset_from_key.html:7
msgid "Change Password"
msgstr ""

#: templates/InvenTree/settings/user.html:31
msgid "Username"
msgstr ""

#: templates/InvenTree/settings/user.html:35
msgid "First Name"
msgstr ""

#: templates/InvenTree/settings/user.html:39
msgid "Last Name"
msgstr ""

#: templates/InvenTree/settings/user.html:54
msgid "The following email addresses are associated with your account:"
msgstr ""

#: templates/InvenTree/settings/user.html:74
msgid "Verified"
msgstr ""

#: templates/InvenTree/settings/user.html:76
msgid "Unverified"
msgstr ""

#: templates/InvenTree/settings/user.html:78
msgid "Primary"
msgstr ""

#: templates/InvenTree/settings/user.html:84
msgid "Make Primary"
msgstr ""

#: templates/InvenTree/settings/user.html:85
msgid "Re-send Verification"
msgstr ""

#: templates/InvenTree/settings/user.html:86
#: templates/InvenTree/settings/user.html:153
msgid "Remove"
msgstr ""

#: templates/InvenTree/settings/user.html:93
msgid "Warning:"
msgstr ""

#: templates/InvenTree/settings/user.html:94
msgid "You currently do not have any email address set up. You should really add an email address so you can receive notifications, reset your password, etc."
msgstr ""

#: templates/InvenTree/settings/user.html:101
msgid "Add Email Address"
msgstr ""

#: templates/InvenTree/settings/user.html:111
msgid "Enter e-mail address"
msgstr ""

#: templates/InvenTree/settings/user.html:113
msgid "Add Email"
msgstr ""

#: templates/InvenTree/settings/user.html:123
msgid "Social Accounts"
msgstr ""

#: templates/InvenTree/settings/user.html:128
msgid "You can sign in to your account using any of the following third party accounts:"
msgstr ""

#: templates/InvenTree/settings/user.html:162
msgid "There are no social network accounts connected to your InvenTree account"
msgstr ""

#: templates/InvenTree/settings/user.html:167
msgid "Add a 3rd Party Account"
msgstr ""

#: templates/InvenTree/settings/user.html:177
msgid "Language Settings"
msgstr ""

#: templates/InvenTree/settings/user.html:186
msgid "Select language"
msgstr ""

#: templates/InvenTree/settings/user.html:202
#, python-format
msgid "%(lang_translated)s%% translated"
msgstr ""

#: templates/InvenTree/settings/user.html:204
msgid "No translations available"
msgstr ""

#: templates/InvenTree/settings/user.html:211
msgid "Set Language"
msgstr ""

#: templates/InvenTree/settings/user.html:213
msgid "Some languages are not complete"
msgstr ""

#: templates/InvenTree/settings/user.html:215
msgid "Show only sufficent"
msgstr ""

#: templates/InvenTree/settings/user.html:217
msgid "and hidden."
msgstr ""

#: templates/InvenTree/settings/user.html:217
msgid "Show them too"
msgstr ""

#: templates/InvenTree/settings/user.html:224
msgid "Help the translation efforts!"
msgstr ""

#: templates/InvenTree/settings/user.html:225
#, python-format
msgid "Native language translation of the InvenTree web application is <a href=\"%(link)s\">community contributed via crowdin</a>. Contributions are welcomed and encouraged."
msgstr ""

#: templates/InvenTree/settings/user.html:233
msgid "Do you really want to remove the selected email address?"
msgstr ""

#: templates/InvenTree/settings/user_display.html:25
msgid "Theme Settings"
msgstr ""

#: templates/InvenTree/settings/user_display.html:35
msgid "Select theme"
msgstr ""

#: templates/InvenTree/settings/user_display.html:46
msgid "Set Theme"
msgstr ""

#: templates/InvenTree/settings/user_homepage.html:9
msgid "Home Page Settings"
msgstr ""

#: templates/InvenTree/settings/user_labels.html:9
msgid "Label Settings"
msgstr ""

#: templates/about.html:10
msgid "InvenTree Version Information"
msgstr ""

#: templates/about.html:11 templates/about.html:105
#: templates/js/translated/bom.js:283 templates/js/translated/modals.js:53
#: templates/js/translated/modals.js:567 templates/js/translated/modals.js:661
#: templates/js/translated/modals.js:964 templates/modals.html:15
#: templates/modals.html:27 templates/modals.html:39 templates/modals.html:50
msgid "Close"
msgstr ""

#: templates/about.html:20
msgid "InvenTree Version"
msgstr ""

#: templates/about.html:25
msgid "Development Version"
msgstr ""

#: templates/about.html:28
msgid "Up to Date"
msgstr ""

#: templates/about.html:30
msgid "Update Available"
msgstr ""

#: templates/about.html:40
msgid "Commit Hash"
msgstr ""

#: templates/about.html:47
msgid "Commit Date"
msgstr ""

#: templates/about.html:53
msgid "InvenTree Documentation"
msgstr ""

#: templates/about.html:58
msgid "API Version"
msgstr ""

#: templates/about.html:63
msgid "Python Version"
msgstr ""

#: templates/about.html:68
msgid "Django Version"
msgstr ""

#: templates/about.html:73
msgid "View Code on GitHub"
msgstr ""

#: templates/about.html:78
msgid "Credits"
msgstr ""

#: templates/about.html:83
msgid "Mobile App"
msgstr ""

#: templates/about.html:88
msgid "Submit Bug Report"
msgstr ""

#: templates/about.html:95 templates/clip.html:4
msgid "copy to clipboard"
msgstr ""

#: templates/about.html:95
msgid "copy version information"
msgstr ""

#: templates/account/email_confirm.html:6
#: templates/account/email_confirm.html:10
msgid "Confirm Email Address"
msgstr ""

#: templates/account/email_confirm.html:16
#, python-format
msgid "Please confirm that <a href=\"mailto:%(email)s\">%(email)s</a> is an email address for user %(user_display)s."
msgstr ""

#: templates/account/email_confirm.html:27
#, python-format
msgid "This email confirmation link expired or is invalid. Please <a href=\"%(email_url)s\">issue a new email confirmation request</a>."
msgstr ""

#: templates/account/login.html:6 templates/account/login.html:16
#: templates/account/login.html:39
msgid "Sign In"
msgstr ""

#: templates/account/login.html:21
#, python-format
msgid ""
"Please sign in with one\n"
"of your existing third party accounts or  <a class=\"btn btn-primary btn-small\" href=\"%(signup_url)s\">sign up</a>\n"
"for a account and sign in below:"
msgstr ""

#: templates/account/login.html:25
#, python-format
msgid ""
"If you have not created an account yet, then please\n"
"<a href=\"%(signup_url)s\">sign up</a> first."
msgstr ""

#: templates/account/login.html:42
msgid "Forgot Password?"
msgstr ""

#: templates/account/login.html:47
msgid "InvenTree demo instance"
msgstr ""

#: templates/account/login.html:47
msgid "Click here for login details"
msgstr ""

#: templates/account/login.html:55
msgid "or use SSO"
msgstr ""

#: templates/account/logout.html:5 templates/account/logout.html:8
#: templates/account/logout.html:20
msgid "Sign Out"
msgstr ""

#: templates/account/logout.html:10
msgid "Are you sure you want to sign out?"
msgstr ""

#: templates/account/logout.html:19
msgid "Back to Site"
msgstr ""

#: templates/account/password_reset.html:5
#: templates/account/password_reset.html:12
msgid "Password Reset"
msgstr ""

#: templates/account/password_reset.html:18
msgid "Forgotten your password? Enter your email address below, and we'll send you an email allowing you to reset it."
msgstr ""

#: templates/account/password_reset.html:23
msgid "Reset My Password"
msgstr ""

#: templates/account/password_reset.html:27 templates/account/signup.html:36
msgid "This function is currently disabled. Please contact an administrator."
msgstr ""

#: templates/account/password_reset_from_key.html:7
msgid "Bad Token"
msgstr ""

#: templates/account/password_reset_from_key.html:11
#, python-format
msgid "The password reset link was invalid, possibly because it has already been used.  Please request a <a href=\"%(passwd_reset_url)s\">new password reset</a>."
msgstr ""

#: templates/account/password_reset_from_key.html:18
msgid "Change password"
msgstr ""

#: templates/account/password_reset_from_key.html:22
msgid "Your password is now changed."
msgstr ""

#: templates/account/signup.html:11 templates/account/signup.html:22
msgid "Sign Up"
msgstr ""

#: templates/account/signup.html:13
#, python-format
msgid "Already have an account? Then please <a href=\"%(login_url)s\">sign in</a>."
msgstr ""

#: templates/account/signup.html:27
msgid "Or use a SSO-provider for signup"
msgstr ""

#: templates/admin_button.html:2
msgid "View in administration panel"
msgstr ""

#: templates/base.html:96
msgid "Server Restart Required"
msgstr ""

#: templates/base.html:99
msgid "A configuration option has been changed which requires a server restart"
msgstr ""

#: templates/base.html:99
msgid "Contact your system administrator for further information"
msgstr ""

#: templates/email/build_order_required_stock.html:7
msgid "Stock is required for the following build order"
msgstr ""

#: templates/email/build_order_required_stock.html:8
#, python-format
msgid "Build order %(build)s - building %(quantity)s x %(part)s"
msgstr ""

#: templates/email/build_order_required_stock.html:10
msgid "Click on the following link to view this build order"
msgstr ""

#: templates/email/build_order_required_stock.html:14
msgid "The following parts are low on required stock"
msgstr ""

#: templates/email/build_order_required_stock.html:18
#: templates/js/translated/bom.js:991
msgid "Required Quantity"
msgstr ""

#: templates/email/build_order_required_stock.html:19
#: templates/email/low_stock_notification.html:18
#: templates/js/translated/bom.js:467 templates/js/translated/build.js:1129
#: templates/js/translated/build.js:1749
msgid "Available"
msgstr ""

#: templates/email/build_order_required_stock.html:38
#: templates/email/low_stock_notification.html:31
msgid "You are receiving this email because you are subscribed to notifications for this part "
msgstr ""

#: templates/email/email.html:35
msgid "InvenTree version"
msgstr ""

#: templates/email/low_stock_notification.html:7
#, python-format
msgid " The available stock for %(part)s has fallen below the configured minimum level"
msgstr ""

#: templates/email/low_stock_notification.html:9
msgid "Click on the following link to view this part"
msgstr ""

#: templates/email/low_stock_notification.html:17
msgid "Total Stock"
msgstr ""

#: templates/email/low_stock_notification.html:19
msgid "Minimum Quantity"
msgstr ""

#: templates/image_download.html:8
msgid "Specify URL for downloading image"
msgstr ""

#: templates/image_download.html:11
msgid "Must be a valid image URL"
msgstr ""

#: templates/image_download.html:12
msgid "Remote server must be accessible"
msgstr ""

#: templates/image_download.html:13
msgid "Remote image must not exceed maximum allowable file size"
msgstr ""

#: templates/js/report.js:47 templates/js/translated/report.js:67
msgid "items selected"
msgstr ""

#: templates/js/report.js:55 templates/js/translated/report.js:75
msgid "Select Report Template"
msgstr ""

#: templates/js/report.js:70 templates/js/translated/report.js:90
msgid "Select Test Report Template"
msgstr ""

#: templates/js/report.js:98 templates/js/translated/label.js:29
#: templates/js/translated/report.js:118 templates/js/translated/stock.js:594
msgid "Select Stock Items"
msgstr ""

#: templates/js/report.js:99 templates/js/translated/report.js:119
msgid "Stock item(s) must be selected before printing reports"
msgstr ""

#: templates/js/report.js:116 templates/js/report.js:169
#: templates/js/report.js:223 templates/js/report.js:277
#: templates/js/report.js:331 templates/js/translated/report.js:136
#: templates/js/translated/report.js:189 templates/js/translated/report.js:243
#: templates/js/translated/report.js:297 templates/js/translated/report.js:351
msgid "No Reports Found"
msgstr ""

#: templates/js/report.js:117 templates/js/translated/report.js:137
msgid "No report templates found which match selected stock item(s)"
msgstr ""

#: templates/js/report.js:152 templates/js/translated/report.js:172
msgid "Select Builds"
msgstr ""

#: templates/js/report.js:153 templates/js/translated/report.js:173
msgid "Build(s) must be selected before printing reports"
msgstr ""

#: templates/js/report.js:170 templates/js/translated/report.js:190
msgid "No report templates found which match selected build(s)"
msgstr ""

#: templates/js/report.js:205 templates/js/translated/build.js:1333
#: templates/js/translated/label.js:134 templates/js/translated/report.js:225
msgid "Select Parts"
msgstr ""

#: templates/js/report.js:206 templates/js/translated/report.js:226
msgid "Part(s) must be selected before printing reports"
msgstr ""

#: templates/js/report.js:224 templates/js/translated/report.js:244
msgid "No report templates found which match selected part(s)"
msgstr ""

#: templates/js/report.js:259 templates/js/translated/report.js:279
msgid "Select Purchase Orders"
msgstr ""

#: templates/js/report.js:260 templates/js/translated/report.js:280
msgid "Purchase Order(s) must be selected before printing report"
msgstr ""

#: templates/js/report.js:278 templates/js/report.js:332
#: templates/js/translated/report.js:298 templates/js/translated/report.js:352
msgid "No report templates found which match selected orders"
msgstr ""

#: templates/js/report.js:313 templates/js/translated/report.js:333
msgid "Select Sales Orders"
msgstr ""

#: templates/js/report.js:314 templates/js/translated/report.js:334
msgid "Sales Order(s) must be selected before printing report"
msgstr ""

#: templates/js/translated/api.js:184 templates/js/translated/modals.js:1034
msgid "No Response"
msgstr ""

#: templates/js/translated/api.js:185 templates/js/translated/modals.js:1035
msgid "No response from the InvenTree server"
msgstr ""

#: templates/js/translated/api.js:191
msgid "Error 400: Bad request"
msgstr ""

#: templates/js/translated/api.js:192
msgid "API request returned error code 400"
msgstr ""

#: templates/js/translated/api.js:196 templates/js/translated/modals.js:1044
msgid "Error 401: Not Authenticated"
msgstr ""

#: templates/js/translated/api.js:197 templates/js/translated/modals.js:1045
msgid "Authentication credentials not supplied"
msgstr ""

#: templates/js/translated/api.js:201 templates/js/translated/modals.js:1049
msgid "Error 403: Permission Denied"
msgstr ""

#: templates/js/translated/api.js:202 templates/js/translated/modals.js:1050
msgid "You do not have the required permissions to access this function"
msgstr ""

#: templates/js/translated/api.js:206 templates/js/translated/modals.js:1054
msgid "Error 404: Resource Not Found"
msgstr ""

#: templates/js/translated/api.js:207 templates/js/translated/modals.js:1055
msgid "The requested resource could not be located on the server"
msgstr ""

#: templates/js/translated/api.js:211 templates/js/translated/modals.js:1059
msgid "Error 408: Timeout"
msgstr ""

#: templates/js/translated/api.js:212 templates/js/translated/modals.js:1060
msgid "Connection timeout while requesting data from server"
msgstr ""

#: templates/js/translated/api.js:215
msgid "Unhandled Error Code"
msgstr ""

#: templates/js/translated/api.js:216
msgid "Error code"
msgstr ""

#: templates/js/translated/attachment.js:27
msgid "No attachments found"
msgstr ""

#: templates/js/translated/attachment.js:95
msgid "Upload Date"
msgstr ""

#: templates/js/translated/attachment.js:108
msgid "Edit attachment"
msgstr ""

#: templates/js/translated/attachment.js:115
msgid "Delete attachment"
msgstr ""

#: templates/js/translated/barcode.js:29
msgid "Scan barcode data here using wedge scanner"
msgstr ""

#: templates/js/translated/barcode.js:31
msgid "Enter barcode data"
msgstr ""

#: templates/js/translated/barcode.js:35
msgid "Barcode"
msgstr ""

#: templates/js/translated/barcode.js:53
msgid "Enter optional notes for stock transfer"
msgstr ""

#: templates/js/translated/barcode.js:54
msgid "Enter notes"
msgstr ""

#: templates/js/translated/barcode.js:92
msgid "Server error"
msgstr ""

#: templates/js/translated/barcode.js:113
msgid "Unknown response from server"
msgstr ""

#: templates/js/translated/barcode.js:140
#: templates/js/translated/modals.js:1024
msgid "Invalid server response"
msgstr ""

#: templates/js/translated/barcode.js:233
msgid "Scan barcode data below"
msgstr ""

#: templates/js/translated/barcode.js:280 templates/navbar.html:69
msgid "Scan Barcode"
msgstr ""

#: templates/js/translated/barcode.js:291
msgid "No URL in response"
msgstr ""

#: templates/js/translated/barcode.js:309
msgid "Link Barcode to Stock Item"
msgstr ""

#: templates/js/translated/barcode.js:332
msgid "This will remove the association between this stock item and the barcode"
msgstr ""

#: templates/js/translated/barcode.js:338
msgid "Unlink"
msgstr ""

#: templates/js/translated/barcode.js:397 templates/js/translated/stock.js:570
msgid "Remove stock item"
msgstr ""

#: templates/js/translated/barcode.js:439
msgid "Check Stock Items into Location"
msgstr ""

#: templates/js/translated/barcode.js:443
#: templates/js/translated/barcode.js:573
msgid "Check In"
msgstr ""

#: templates/js/translated/barcode.js:485
#: templates/js/translated/barcode.js:612
msgid "Error transferring stock"
msgstr ""

#: templates/js/translated/barcode.js:507
msgid "Stock Item already scanned"
msgstr ""

#: templates/js/translated/barcode.js:511
msgid "Stock Item already in this location"
msgstr ""

#: templates/js/translated/barcode.js:518
msgid "Added stock item"
msgstr ""

#: templates/js/translated/barcode.js:525
msgid "Barcode does not match Stock Item"
msgstr ""

#: templates/js/translated/barcode.js:568
msgid "Check Into Location"
msgstr ""

#: templates/js/translated/barcode.js:633
msgid "Barcode does not match a valid location"
msgstr ""

#: templates/js/translated/bom.js:184
msgid "Remove substitute part"
msgstr ""

#: templates/js/translated/bom.js:228
msgid "Select and add a new variant item using the input below"
msgstr ""

#: templates/js/translated/bom.js:239
msgid "Are you sure you wish to remove this substitute part link?"
msgstr ""

#: templates/js/translated/bom.js:245
msgid "Remove Substitute Part"
msgstr ""

#: templates/js/translated/bom.js:284
msgid "Add Substitute"
msgstr ""

#: templates/js/translated/bom.js:285
msgid "Edit BOM Item Substitutes"
msgstr ""

#: templates/js/translated/bom.js:404
msgid "Substitutes Available"
msgstr ""

#: templates/js/translated/bom.js:408 templates/js/translated/build.js:1111
msgid "Variant stock allowed"
msgstr ""

#: templates/js/translated/bom.js:413
msgid "Open subassembly"
msgstr ""

#: templates/js/translated/bom.js:485
msgid "Substitutes"
msgstr ""

#: templates/js/translated/bom.js:500
msgid "Purchase Price Range"
msgstr ""

#: templates/js/translated/bom.js:507
msgid "Purchase Price Average"
msgstr ""

#: templates/js/translated/bom.js:556 templates/js/translated/bom.js:645
msgid "View BOM"
msgstr ""

#: templates/js/translated/bom.js:608 templates/js/translated/build.js:1183
#: templates/js/translated/order.js:1298
msgid "Actions"
msgstr ""

#: templates/js/translated/bom.js:616
msgid "Validate BOM Item"
msgstr ""

#: templates/js/translated/bom.js:618
msgid "This line has been validated"
msgstr ""

#: templates/js/translated/bom.js:620
msgid "Edit substitute parts"
msgstr ""

#: templates/js/translated/bom.js:622 templates/js/translated/bom.js:796
msgid "Edit BOM Item"
msgstr ""

#: templates/js/translated/bom.js:624 templates/js/translated/bom.js:779
msgid "Delete BOM Item"
msgstr ""

#: templates/js/translated/bom.js:718 templates/js/translated/build.js:855
msgid "No BOM items found"
msgstr ""

#: templates/js/translated/bom.js:774
msgid "Are you sure you want to delete this BOM item?"
msgstr ""

#: templates/js/translated/bom.js:974 templates/js/translated/build.js:1095
msgid "Required Part"
msgstr ""

#: templates/js/translated/bom.js:996
msgid "Inherited from parent BOM"
msgstr ""

#: templates/js/translated/build.js:78
msgid "Edit Build Order"
msgstr ""

#: templates/js/translated/build.js:112
msgid "Create Build Order"
msgstr ""

#: templates/js/translated/build.js:133
msgid "Allocate stock items to this build output"
msgstr ""

#: templates/js/translated/build.js:144
msgid "Unallocate stock from build output"
msgstr ""

#: templates/js/translated/build.js:153
msgid "Complete build output"
msgstr ""

#: templates/js/translated/build.js:161
msgid "Delete build output"
msgstr ""

#: templates/js/translated/build.js:184
msgid "Are you sure you wish to unallocate stock items from this build?"
msgstr ""

#: templates/js/translated/build.js:202
msgid "Unallocate Stock Items"
msgstr ""

#: templates/js/translated/build.js:220
msgid "Select Build Outputs"
msgstr ""

#: templates/js/translated/build.js:221
msgid "At least one build output must be selected"
msgstr ""

#: templates/js/translated/build.js:275
msgid "Output"
msgstr ""

#: templates/js/translated/build.js:291
msgid "Complete Build Outputs"
msgstr ""

#: templates/js/translated/build.js:386
msgid "No build order allocations found"
msgstr ""

#: templates/js/translated/build.js:424 templates/js/translated/order.js:1172
msgid "Location not specified"
msgstr ""

#: templates/js/translated/build.js:603
msgid "No active build outputs found"
msgstr ""

#: templates/js/translated/build.js:1052 templates/js/translated/build.js:1760
#: templates/js/translated/order.js:1305
msgid "Edit stock allocation"
msgstr ""

#: templates/js/translated/build.js:1054 templates/js/translated/build.js:1761
#: templates/js/translated/order.js:1306
msgid "Delete stock allocation"
msgstr ""

#: templates/js/translated/build.js:1072
msgid "Edit Allocation"
msgstr ""

#: templates/js/translated/build.js:1082
msgid "Remove Allocation"
msgstr ""

#: templates/js/translated/build.js:1107
msgid "Substitute parts available"
msgstr ""

#: templates/js/translated/build.js:1124
msgid "Quantity Per"
msgstr ""

#: templates/js/translated/build.js:1134 templates/js/translated/build.js:1360
#: templates/js/translated/build.js:1756 templates/js/translated/order.js:1535
msgid "Allocated"
msgstr ""

#: templates/js/translated/build.js:1190 templates/js/translated/order.js:1589
msgid "Build stock"
msgstr ""

#: templates/js/translated/build.js:1194 templates/stock_table.html:52
msgid "Order stock"
msgstr ""

#: templates/js/translated/build.js:1197 templates/js/translated/order.js:1582
msgid "Allocate stock"
msgstr ""

#: templates/js/translated/build.js:1262
msgid "Specify stock allocation quantity"
msgstr ""

#: templates/js/translated/build.js:1334
msgid "You must select at least one part to allocate"
msgstr ""

#: templates/js/translated/build.js:1348
msgid "Select source location (leave blank to take from all locations)"
msgstr ""

#: templates/js/translated/build.js:1377
msgid "Confirm stock allocation"
msgstr ""

#: templates/js/translated/build.js:1378
msgid "Allocate Stock Items to Build Order"
msgstr ""

#: templates/js/translated/build.js:1389
msgid "No matching stock locations"
msgstr ""

#: templates/js/translated/build.js:1451
msgid "No matching stock items"
msgstr ""

#: templates/js/translated/build.js:1576
msgid "No builds matching query"
msgstr ""

#: templates/js/translated/build.js:1593 templates/js/translated/part.js:966
#: templates/js/translated/part.js:1377 templates/js/translated/stock.js:1064
#: templates/js/translated/stock.js:1841
msgid "Select"
msgstr ""

#: templates/js/translated/build.js:1613
msgid "Build order is overdue"
msgstr ""

#: templates/js/translated/build.js:1674 templates/js/translated/stock.js:2060
msgid "No user information"
msgstr ""

#: templates/js/translated/build.js:1686
msgid "No information"
msgstr ""

#: templates/js/translated/build.js:1737
msgid "No parts allocated for"
msgstr ""

#: templates/js/translated/company.js:65
msgid "Add Manufacturer"
msgstr ""

#: templates/js/translated/company.js:78 templates/js/translated/company.js:177
msgid "Add Manufacturer Part"
msgstr ""

#: templates/js/translated/company.js:99
msgid "Edit Manufacturer Part"
msgstr ""

#: templates/js/translated/company.js:108
msgid "Delete Manufacturer Part"
msgstr ""

#: templates/js/translated/company.js:165 templates/js/translated/order.js:90
msgid "Add Supplier"
msgstr ""

#: templates/js/translated/company.js:193
msgid "Add Supplier Part"
msgstr ""

#: templates/js/translated/company.js:208
msgid "Edit Supplier Part"
msgstr ""

#: templates/js/translated/company.js:218
msgid "Delete Supplier Part"
msgstr ""

#: templates/js/translated/company.js:265
msgid "Edit Company"
msgstr ""

#: templates/js/translated/company.js:286
msgid "Add new Company"
msgstr ""

#: templates/js/translated/company.js:363
msgid "Parts Supplied"
msgstr ""

#: templates/js/translated/company.js:372
msgid "Parts Manufactured"
msgstr ""

#: templates/js/translated/company.js:386
msgid "No company information found"
msgstr ""

#: templates/js/translated/company.js:405
msgid "The following manufacturer parts will be deleted"
msgstr ""

#: templates/js/translated/company.js:422
msgid "Delete Manufacturer Parts"
msgstr ""

#: templates/js/translated/company.js:477
msgid "No manufacturer parts found"
msgstr ""

#: templates/js/translated/company.js:497
#: templates/js/translated/company.js:754 templates/js/translated/part.js:449
#: templates/js/translated/part.js:534
msgid "Template part"
msgstr ""

#: templates/js/translated/company.js:501
#: templates/js/translated/company.js:758 templates/js/translated/part.js:453
#: templates/js/translated/part.js:538
msgid "Assembled part"
msgstr ""

#: templates/js/translated/company.js:628 templates/js/translated/part.js:626
msgid "No parameters found"
msgstr ""

#: templates/js/translated/company.js:665 templates/js/translated/part.js:668
msgid "Edit parameter"
msgstr ""

#: templates/js/translated/company.js:666 templates/js/translated/part.js:669
msgid "Delete parameter"
msgstr ""

#: templates/js/translated/company.js:685 templates/js/translated/part.js:686
msgid "Edit Parameter"
msgstr ""

#: templates/js/translated/company.js:696 templates/js/translated/part.js:698
msgid "Delete Parameter"
msgstr ""

#: templates/js/translated/company.js:734
msgid "No supplier parts found"
msgstr ""

#: templates/js/translated/filters.js:178
#: templates/js/translated/filters.js:420
msgid "true"
msgstr ""

#: templates/js/translated/filters.js:182
#: templates/js/translated/filters.js:421
msgid "false"
msgstr ""

#: templates/js/translated/filters.js:204
msgid "Select filter"
msgstr ""

#: templates/js/translated/filters.js:286
msgid "Reload data"
msgstr ""

#: templates/js/translated/filters.js:290
msgid "Add new filter"
msgstr ""

#: templates/js/translated/filters.js:293
msgid "Clear all filters"
msgstr ""

#: templates/js/translated/filters.js:329
msgid "Create filter"
msgstr ""

#: templates/js/translated/forms.js:349 templates/js/translated/forms.js:364
#: templates/js/translated/forms.js:378 templates/js/translated/forms.js:392
msgid "Action Prohibited"
msgstr ""

#: templates/js/translated/forms.js:351
msgid "Create operation not allowed"
msgstr ""

#: templates/js/translated/forms.js:366
msgid "Update operation not allowed"
msgstr ""

#: templates/js/translated/forms.js:380
msgid "Delete operation not allowed"
msgstr ""

#: templates/js/translated/forms.js:394
msgid "View operation not allowed"
msgstr ""

#: templates/js/translated/forms.js:679
msgid "Enter a valid number"
msgstr ""

#: templates/js/translated/forms.js:1071 templates/modals.html:19
#: templates/modals.html:43
msgid "Form errors exist"
msgstr ""

#: templates/js/translated/forms.js:1457
msgid "No results found"
msgstr ""

#: templates/js/translated/forms.js:1661
msgid "Searching"
msgstr ""

#: templates/js/translated/forms.js:1878
msgid "Clear input"
msgstr ""

#: templates/js/translated/helpers.js:19
msgid "YES"
msgstr ""

#: templates/js/translated/helpers.js:21
msgid "NO"
msgstr ""

#: templates/js/translated/label.js:30
msgid "Stock item(s) must be selected before printing labels"
msgstr ""

#: templates/js/translated/label.js:48 templates/js/translated/label.js:98
#: templates/js/translated/label.js:153
msgid "No Labels Found"
msgstr ""

#: templates/js/translated/label.js:49
msgid "No labels found which match selected stock item(s)"
msgstr ""

#: templates/js/translated/label.js:80
msgid "Select Stock Locations"
msgstr ""

#: templates/js/translated/label.js:81
msgid "Stock location(s) must be selected before printing labels"
msgstr ""

#: templates/js/translated/label.js:99
msgid "No labels found which match selected stock location(s)"
msgstr ""

#: templates/js/translated/label.js:135
msgid "Part(s) must be selected before printing labels"
msgstr ""

#: templates/js/translated/label.js:154
msgid "No labels found which match the selected part(s)"
msgstr ""

#: templates/js/translated/label.js:228
msgid "stock items selected"
msgstr ""

#: templates/js/translated/label.js:236
msgid "Select Label"
msgstr ""

#: templates/js/translated/label.js:251
msgid "Select Label Template"
msgstr ""

#: templates/js/translated/modals.js:75 templates/js/translated/modals.js:119
#: templates/js/translated/modals.js:593
msgid "Cancel"
msgstr ""

#: templates/js/translated/modals.js:76 templates/js/translated/modals.js:118
#: templates/js/translated/modals.js:660 templates/js/translated/modals.js:963
#: templates/modals.html:28 templates/modals.html:51
msgid "Submit"
msgstr ""

#: templates/js/translated/modals.js:117
msgid "Form Title"
msgstr ""

#: templates/js/translated/modals.js:380
msgid "Waiting for server..."
msgstr ""

#: templates/js/translated/modals.js:539
msgid "Show Error Information"
msgstr ""

#: templates/js/translated/modals.js:592
msgid "Accept"
msgstr ""

#: templates/js/translated/modals.js:649
msgid "Loading Data"
msgstr ""

#: templates/js/translated/modals.js:915
msgid "Invalid response from server"
msgstr ""

#: templates/js/translated/modals.js:915
msgid "Form data missing from server response"
msgstr ""

#: templates/js/translated/modals.js:927
msgid "Error posting form data"
msgstr ""

#: templates/js/translated/modals.js:1024
msgid "JSON response missing form data"
msgstr ""

#: templates/js/translated/modals.js:1039
msgid "Error 400: Bad Request"
msgstr ""

#: templates/js/translated/modals.js:1040
msgid "Server returned error code 400"
msgstr ""

#: templates/js/translated/modals.js:1063
msgid "Error requesting form data"
msgstr ""

#: templates/js/translated/model_renderers.js:40
msgid "Company ID"
msgstr ""

#: templates/js/translated/model_renderers.js:77
msgid "Stock ID"
msgstr ""

#: templates/js/translated/model_renderers.js:130
msgid "Location ID"
msgstr ""

#: templates/js/translated/model_renderers.js:147
msgid "Build ID"
msgstr ""

#: templates/js/translated/model_renderers.js:182
msgid "Part ID"
msgstr ""

#: templates/js/translated/model_renderers.js:236
msgid "Order ID"
msgstr ""

#: templates/js/translated/model_renderers.js:256
msgid "Category ID"
msgstr ""

#: templates/js/translated/model_renderers.js:293
msgid "Manufacturer Part ID"
msgstr ""

#: templates/js/translated/model_renderers.js:322
msgid "Supplier Part ID"
msgstr ""

#: templates/js/translated/order.js:48
msgid "Add Customer"
msgstr ""

#: templates/js/translated/order.js:73
msgid "Create Sales Order"
msgstr ""

#: templates/js/translated/order.js:208
msgid "Export Order"
msgstr ""

#: templates/js/translated/order.js:211 templates/js/translated/stock.js:393
msgid "Format"
msgstr ""

#: templates/js/translated/order.js:212 templates/js/translated/stock.js:394
msgid "Select file format"
msgstr ""

#: templates/js/translated/order.js:300
msgid "Select Line Items"
msgstr ""

#: templates/js/translated/order.js:301
msgid "At least one line item must be selected"
msgstr ""

#: templates/js/translated/order.js:326
msgid "Quantity to receive"
msgstr ""

#: templates/js/translated/order.js:360 templates/js/translated/stock.js:1643
msgid "Stock Status"
msgstr ""

#: templates/js/translated/order.js:427
msgid "Order Code"
msgstr ""

#: templates/js/translated/order.js:428
msgid "Ordered"
msgstr ""

#: templates/js/translated/order.js:430
msgid "Receive"
msgstr ""

#: templates/js/translated/order.js:449
msgid "Confirm receipt of items"
msgstr ""

#: templates/js/translated/order.js:450
msgid "Receive Purchase Order Items"
msgstr ""

#: templates/js/translated/order.js:627
msgid "No purchase orders found"
msgstr ""

#: templates/js/translated/order.js:652 templates/js/translated/order.js:1041
msgid "Order is overdue"
msgstr ""

#: templates/js/translated/order.js:750 templates/js/translated/order.js:1624
msgid "Edit Line Item"
msgstr ""

#: templates/js/translated/order.js:762 templates/js/translated/order.js:1635
msgid "Delete Line Item"
msgstr ""

#: templates/js/translated/order.js:801
msgid "No line items found"
msgstr ""

#: templates/js/translated/order.js:828 templates/js/translated/order.js:1445
msgid "Total"
msgstr ""

#: templates/js/translated/order.js:882 templates/js/translated/order.js:1470
#: templates/js/translated/part.js:1594 templates/js/translated/part.js:1805
msgid "Unit Price"
msgstr ""

#: templates/js/translated/order.js:897 templates/js/translated/order.js:1486
msgid "Total Price"
msgstr ""

#: templates/js/translated/order.js:975 templates/js/translated/order.js:1595
msgid "Edit line item"
msgstr ""

#: templates/js/translated/order.js:976
msgid "Delete line item"
msgstr ""

#: templates/js/translated/order.js:980
msgid "Receive line item"
msgstr ""

#: templates/js/translated/order.js:1017
msgid "No sales orders found"
msgstr ""

#: templates/js/translated/order.js:1055
msgid "Invalid Customer"
msgstr ""

#: templates/js/translated/order.js:1133
msgid "No sales order allocations found"
msgstr ""

#: templates/js/translated/order.js:1226
msgid "Edit Stock Allocation"
msgstr ""

#: templates/js/translated/order.js:1244
msgid "Delete Stock Allocation"
msgstr ""

#: templates/js/translated/order.js:1286
msgid "Stock location not specified"
msgstr ""

#: templates/js/translated/order.js:1535
msgid "Fulfilled"
msgstr ""

#: templates/js/translated/order.js:1579
msgid "Allocate serial numbers"
msgstr ""

#: templates/js/translated/order.js:1585
msgid "Purchase stock"
msgstr ""

#: templates/js/translated/order.js:1592 templates/js/translated/order.js:1771
msgid "Calculate price"
msgstr ""

#: templates/js/translated/order.js:1596
msgid "Delete line item "
msgstr ""

#: templates/js/translated/order.js:1719
msgid "Allocate Stock Item"
msgstr ""

#: templates/js/translated/order.js:1779
msgid "Update Unit Price"
msgstr ""

#: templates/js/translated/order.js:1793
msgid "No matching line items"
msgstr ""

#: templates/js/translated/part.js:51
msgid "Part Attributes"
msgstr ""

#: templates/js/translated/part.js:55
msgid "Part Creation Options"
msgstr ""

#: templates/js/translated/part.js:59
msgid "Part Duplication Options"
msgstr ""

#: templates/js/translated/part.js:63
msgid "Supplier Options"
msgstr ""

#: templates/js/translated/part.js:77
msgid "Add Part Category"
msgstr ""

#: templates/js/translated/part.js:166
msgid "Create Initial Stock"
msgstr ""

#: templates/js/translated/part.js:167
msgid "Create an initial stock item for this part"
msgstr ""

#: templates/js/translated/part.js:174
msgid "Initial Stock Quantity"
msgstr ""

#: templates/js/translated/part.js:175
msgid "Specify initial stock quantity for this part"
msgstr ""

#: templates/js/translated/part.js:182
msgid "Select destination stock location"
msgstr ""

#: templates/js/translated/part.js:193
msgid "Copy Category Parameters"
msgstr ""

#: templates/js/translated/part.js:194
msgid "Copy parameter templates from selected part category"
msgstr ""

#: templates/js/translated/part.js:202
msgid "Add Supplier Data"
msgstr ""

#: templates/js/translated/part.js:203
msgid "Create initial supplier data for this part"
msgstr ""

#: templates/js/translated/part.js:259
msgid "Copy Image"
msgstr ""

#: templates/js/translated/part.js:260
msgid "Copy image from original part"
msgstr ""

#: templates/js/translated/part.js:268
msgid "Copy bill of materials from original part"
msgstr ""

#: templates/js/translated/part.js:275
msgid "Copy Parameters"
msgstr ""

#: templates/js/translated/part.js:276
msgid "Copy parameter data from original part"
msgstr ""

#: templates/js/translated/part.js:289
msgid "Parent part category"
msgstr ""

#: templates/js/translated/part.js:333
msgid "Edit Part"
msgstr ""

#: templates/js/translated/part.js:335
msgid "Part edited"
msgstr ""

#: templates/js/translated/part.js:403
msgid "You are subscribed to notifications for this item"
msgstr ""

#: templates/js/translated/part.js:405
msgid "You have subscribed to notifications for this item"
msgstr ""

#: templates/js/translated/part.js:410
msgid "Subscribe to notifications for this item"
msgstr ""

#: templates/js/translated/part.js:412
msgid "You have unsubscribed to notifications for this item"
msgstr ""

#: templates/js/translated/part.js:441 templates/js/translated/part.js:526
msgid "Trackable part"
msgstr ""

#: templates/js/translated/part.js:445 templates/js/translated/part.js:530
msgid "Virtual part"
msgstr ""

#: templates/js/translated/part.js:457
msgid "Subscribed part"
msgstr ""

#: templates/js/translated/part.js:461
msgid "Salable part"
msgstr ""

#: templates/js/translated/part.js:576
msgid "No variants found"
msgstr ""

#: templates/js/translated/part.js:765
msgid "Delete part relationship"
msgstr ""

#: templates/js/translated/part.js:789
msgid "Delete Part Relationship"
msgstr ""

#: templates/js/translated/part.js:856 templates/js/translated/part.js:1116
msgid "No parts found"
msgstr ""

#: templates/js/translated/part.js:1026
msgid "No category"
msgstr ""

#: templates/js/translated/part.js:1049
#: templates/js/translated/table_filters.js:381
msgid "Low stock"
msgstr ""

#: templates/js/translated/part.js:1140 templates/js/translated/part.js:1312
#: templates/js/translated/stock.js:1802
msgid "Display as list"
msgstr ""

#: templates/js/translated/part.js:1156
msgid "Display as grid"
msgstr ""

#: templates/js/translated/part.js:1331 templates/js/translated/stock.js:1821
msgid "Display as tree"
msgstr ""

#: templates/js/translated/part.js:1395
msgid "Subscribed category"
msgstr ""

#: templates/js/translated/part.js:1409 templates/js/translated/stock.js:1865
msgid "Path"
msgstr ""

#: templates/js/translated/part.js:1453
msgid "No test templates matching query"
msgstr ""

#: templates/js/translated/part.js:1504 templates/js/translated/stock.js:786
msgid "Edit test result"
msgstr ""

#: templates/js/translated/part.js:1505 templates/js/translated/stock.js:787
msgid "Delete test result"
msgstr ""

#: templates/js/translated/part.js:1511
msgid "This test is defined for a parent part"
msgstr ""

#: templates/js/translated/part.js:1533
msgid "Edit Test Result Template"
msgstr ""

#: templates/js/translated/part.js:1547
msgid "Delete Test Result Template"
msgstr ""

#: templates/js/translated/part.js:1572
#, python-brace-format
msgid "No ${human_name} information found"
msgstr ""

#: templates/js/translated/part.js:1627
#, python-brace-format
msgid "Edit ${human_name}"
msgstr ""

#: templates/js/translated/part.js:1628
#, python-brace-format
msgid "Delete ${human_name}"
msgstr ""

#: templates/js/translated/part.js:1729
msgid "Single Price"
msgstr ""

#: templates/js/translated/part.js:1748
msgid "Single Price Difference"
msgstr ""

#: templates/js/translated/stock.js:70
msgid "Serialize Stock Item"
msgstr ""

#: templates/js/translated/stock.js:90
msgid "Parent stock location"
msgstr ""

#: templates/js/translated/stock.js:126
msgid "New Stock Location"
msgstr ""

#: templates/js/translated/stock.js:189
msgid "Enter initial quantity for this stock item"
msgstr ""

#: templates/js/translated/stock.js:195
msgid "Enter serial numbers for new stock (or leave blank)"
msgstr ""

#: templates/js/translated/stock.js:338
msgid "Created new stock item"
msgstr ""

#: templates/js/translated/stock.js:351
msgid "Created multiple stock items"
msgstr ""

#: templates/js/translated/stock.js:390
msgid "Export Stock"
msgstr ""

#: templates/js/translated/stock.js:401
msgid "Include Sublocations"
msgstr ""

#: templates/js/translated/stock.js:402
msgid "Include stock items in sublocations"
msgstr ""

#: templates/js/translated/stock.js:444
msgid "Transfer Stock"
msgstr ""

#: templates/js/translated/stock.js:445
msgid "Move"
msgstr ""

#: templates/js/translated/stock.js:451
msgid "Count Stock"
msgstr ""

#: templates/js/translated/stock.js:452
msgid "Count"
msgstr ""

#: templates/js/translated/stock.js:456
msgid "Remove Stock"
msgstr ""

#: templates/js/translated/stock.js:457
msgid "Take"
msgstr ""

#: templates/js/translated/stock.js:461
msgid "Add Stock"
msgstr ""

#: templates/js/translated/stock.js:462 users/models.py:200
msgid "Add"
msgstr ""

#: templates/js/translated/stock.js:466 templates/stock_table.html:56
msgid "Delete Stock"
msgstr ""

#: templates/js/translated/stock.js:555
msgid "Quantity cannot be adjusted for serialized stock"
msgstr ""

#: templates/js/translated/stock.js:555
msgid "Specify stock quantity"
msgstr ""

#: templates/js/translated/stock.js:595
msgid "You must select at least one available stock item"
msgstr ""

#: templates/js/translated/stock.js:753
msgid "PASS"
msgstr ""

#: templates/js/translated/stock.js:755
msgid "FAIL"
msgstr ""

#: templates/js/translated/stock.js:760
msgid "NO RESULT"
msgstr ""

#: templates/js/translated/stock.js:782
msgid "Add test result"
msgstr ""

#: templates/js/translated/stock.js:808
msgid "No test results found"
msgstr ""

#: templates/js/translated/stock.js:865
msgid "Test Date"
msgstr ""

#: templates/js/translated/stock.js:972
msgid "In production"
msgstr ""

#: templates/js/translated/stock.js:976
msgid "Installed in Stock Item"
msgstr ""

#: templates/js/translated/stock.js:980
msgid "Shipped to customer"
msgstr ""

#: templates/js/translated/stock.js:984
msgid "Assigned to Sales Order"
msgstr ""

#: templates/js/translated/stock.js:990
msgid "No stock location set"
msgstr ""

#: templates/js/translated/stock.js:1148
msgid "Stock item is in production"
msgstr ""

#: templates/js/translated/stock.js:1153
msgid "Stock item assigned to sales order"
msgstr ""

#: templates/js/translated/stock.js:1156
msgid "Stock item assigned to customer"
msgstr ""

#: templates/js/translated/stock.js:1160
msgid "Stock item has expired"
msgstr ""

#: templates/js/translated/stock.js:1162
msgid "Stock item will expire soon"
msgstr ""

#: templates/js/translated/stock.js:1166
msgid "Stock item has been allocated"
msgstr ""

#: templates/js/translated/stock.js:1170
msgid "Stock item has been installed in another item"
msgstr ""

#: templates/js/translated/stock.js:1177
msgid "Stock item has been rejected"
msgstr ""

#: templates/js/translated/stock.js:1179
msgid "Stock item is lost"
msgstr ""

#: templates/js/translated/stock.js:1181
msgid "Stock item is destroyed"
msgstr ""

#: templates/js/translated/stock.js:1185
#: templates/js/translated/table_filters.js:183
msgid "Depleted"
msgstr ""

#: templates/js/translated/stock.js:1235
msgid "Stocktake"
msgstr ""

#: templates/js/translated/stock.js:1308
msgid "Supplier part not specified"
msgstr ""

#: templates/js/translated/stock.js:1346
msgid "No stock items matching query"
msgstr ""

#: templates/js/translated/stock.js:1367 templates/js/translated/stock.js:1415
msgid "items"
msgstr ""

#: templates/js/translated/stock.js:1455
msgid "batches"
msgstr ""

#: templates/js/translated/stock.js:1482
msgid "locations"
msgstr ""

#: templates/js/translated/stock.js:1484
msgid "Undefined location"
msgstr ""

#: templates/js/translated/stock.js:1658
msgid "Set Stock Status"
msgstr ""

#: templates/js/translated/stock.js:1672
msgid "Select Status Code"
msgstr ""

#: templates/js/translated/stock.js:1673
msgid "Status code must be selected"
msgstr ""

#: templates/js/translated/stock.js:1897
msgid "Invalid date"
msgstr ""

#: templates/js/translated/stock.js:1944
msgid "Location no longer exists"
msgstr ""

#: templates/js/translated/stock.js:1963
msgid "Purchase order no longer exists"
msgstr ""

#: templates/js/translated/stock.js:1982
msgid "Customer no longer exists"
msgstr ""

#: templates/js/translated/stock.js:2000
msgid "Stock item no longer exists"
msgstr ""

#: templates/js/translated/stock.js:2023
msgid "Added"
msgstr ""

#: templates/js/translated/stock.js:2031
msgid "Removed"
msgstr ""

#: templates/js/translated/stock.js:2072
msgid "Edit tracking entry"
msgstr ""

#: templates/js/translated/stock.js:2073
msgid "Delete tracking entry"
msgstr ""

#: templates/js/translated/stock.js:2124
msgid "No installed items"
msgstr ""

#: templates/js/translated/stock.js:2147
msgid "Serial"
msgstr ""

#: templates/js/translated/stock.js:2175
msgid "Uninstall Stock Item"
msgstr ""

#: templates/js/translated/table_filters.js:56
msgid "Trackable Part"
msgstr ""

#: templates/js/translated/table_filters.js:60
msgid "Assembled Part"
msgstr ""

#: templates/js/translated/table_filters.js:64
msgid "Validated"
msgstr ""

#: templates/js/translated/table_filters.js:72
msgid "Allow Variant Stock"
msgstr ""

#: templates/js/translated/table_filters.js:110
#: templates/js/translated/table_filters.js:178
msgid "Include sublocations"
msgstr ""

#: templates/js/translated/table_filters.js:111
msgid "Include locations"
msgstr ""

#: templates/js/translated/table_filters.js:121
#: templates/js/translated/table_filters.js:122
#: templates/js/translated/table_filters.js:358
msgid "Include subcategories"
msgstr ""

#: templates/js/translated/table_filters.js:126
#: templates/js/translated/table_filters.js:393
msgid "Subscribed"
msgstr ""

#: templates/js/translated/table_filters.js:136
#: templates/js/translated/table_filters.js:213
msgid "Is Serialized"
msgstr ""

#: templates/js/translated/table_filters.js:139
#: templates/js/translated/table_filters.js:220
msgid "Serial number GTE"
msgstr ""

#: templates/js/translated/table_filters.js:140
#: templates/js/translated/table_filters.js:221
msgid "Serial number greater than or equal to"
msgstr ""

#: templates/js/translated/table_filters.js:143
#: templates/js/translated/table_filters.js:224
msgid "Serial number LTE"
msgstr ""

#: templates/js/translated/table_filters.js:144
#: templates/js/translated/table_filters.js:225
msgid "Serial number less than or equal to"
msgstr ""

#: templates/js/translated/table_filters.js:147
#: templates/js/translated/table_filters.js:148
#: templates/js/translated/table_filters.js:216
#: templates/js/translated/table_filters.js:217
msgid "Serial number"
msgstr ""

#: templates/js/translated/table_filters.js:152
#: templates/js/translated/table_filters.js:234
msgid "Batch code"
msgstr ""

#: templates/js/translated/table_filters.js:163
#: templates/js/translated/table_filters.js:348
msgid "Active parts"
msgstr ""

#: templates/js/translated/table_filters.js:164
msgid "Show stock for active parts"
msgstr ""

#: templates/js/translated/table_filters.js:169
msgid "Part is an assembly"
msgstr ""

#: templates/js/translated/table_filters.js:173
msgid "Is allocated"
msgstr ""

#: templates/js/translated/table_filters.js:174
msgid "Item has been allocated"
msgstr ""

#: templates/js/translated/table_filters.js:179
msgid "Include stock in sublocations"
msgstr ""

#: templates/js/translated/table_filters.js:184
msgid "Show stock items which are depleted"
msgstr ""

#: templates/js/translated/table_filters.js:189
msgid "Show items which are in stock"
msgstr ""

#: templates/js/translated/table_filters.js:193
msgid "In Production"
msgstr ""

#: templates/js/translated/table_filters.js:194
msgid "Show items which are in production"
msgstr ""

#: templates/js/translated/table_filters.js:198
msgid "Include Variants"
msgstr ""

#: templates/js/translated/table_filters.js:199
msgid "Include stock items for variant parts"
msgstr ""

#: templates/js/translated/table_filters.js:203
msgid "Installed"
msgstr ""

#: templates/js/translated/table_filters.js:204
msgid "Show stock items which are installed in another item"
msgstr ""

#: templates/js/translated/table_filters.js:209
msgid "Show items which have been assigned to a customer"
msgstr ""

#: templates/js/translated/table_filters.js:229
#: templates/js/translated/table_filters.js:230
msgid "Stock status"
msgstr ""

#: templates/js/translated/table_filters.js:238
msgid "Has purchase price"
msgstr ""

#: templates/js/translated/table_filters.js:239
msgid "Show stock items which have a purchase price set"
msgstr ""

#: templates/js/translated/table_filters.js:248
msgid "Show stock items which have expired"
msgstr ""

#: templates/js/translated/table_filters.js:254
msgid "Show stock which is close to expiring"
msgstr ""

#: templates/js/translated/table_filters.js:285
msgid "Build status"
msgstr ""

#: templates/js/translated/table_filters.js:313
#: templates/js/translated/table_filters.js:330
msgid "Order status"
msgstr ""

#: templates/js/translated/table_filters.js:318
#: templates/js/translated/table_filters.js:335
msgid "Outstanding"
msgstr ""

#: templates/js/translated/table_filters.js:359
msgid "Include parts in subcategories"
msgstr ""

#: templates/js/translated/table_filters.js:363
msgid "Has IPN"
msgstr ""

#: templates/js/translated/table_filters.js:364
msgid "Part has internal part number"
msgstr ""

#: templates/js/translated/table_filters.js:369
msgid "Show active parts"
msgstr ""

#: templates/js/translated/table_filters.js:377
msgid "Stock available"
msgstr ""

#: templates/js/translated/table_filters.js:405
msgid "Purchasable"
msgstr ""

#: templates/js/translated/tables.js:368
msgid "Loading data"
msgstr ""

#: templates/js/translated/tables.js:371
msgid "rows per page"
msgstr ""

#: templates/js/translated/tables.js:374
msgid "Showing"
msgstr ""

#: templates/js/translated/tables.js:374
msgid "to"
msgstr ""

#: templates/js/translated/tables.js:374
msgid "of"
msgstr ""

#: templates/js/translated/tables.js:374
msgid "rows"
msgstr ""

#: templates/js/translated/tables.js:377 templates/search_form.html:6
#: templates/search_form.html:7
msgid "Search"
msgstr ""

#: templates/js/translated/tables.js:380
msgid "No matching results"
msgstr ""

#: templates/js/translated/tables.js:383
msgid "Hide/Show pagination"
msgstr ""

#: templates/js/translated/tables.js:386
msgid "Refresh"
msgstr ""

#: templates/js/translated/tables.js:389
msgid "Toggle"
msgstr ""

#: templates/js/translated/tables.js:392
msgid "Columns"
msgstr ""

#: templates/js/translated/tables.js:395
msgid "All"
msgstr ""

#: templates/navbar.html:40
msgid "Buy"
msgstr ""

#: templates/navbar.html:52
msgid "Sell"
msgstr ""

#: templates/navbar.html:86 users/models.py:39
msgid "Admin"
msgstr ""

#: templates/navbar.html:88
msgid "Logout"
msgstr ""

#: templates/navbar.html:90
msgid "Login"
msgstr ""

#: templates/navbar.html:111
msgid "About InvenTree"
msgstr ""

#: templates/navbar_demo.html:5
msgid "InvenTree demo mode"
msgstr ""

#: templates/qr_code.html:11
msgid "QR data not provided"
msgstr ""

#: templates/registration/logged_out.html:6
msgid "You were logged out successfully."
msgstr ""

#: templates/registration/logged_out.html:8
msgid "Log in again"
msgstr ""

#: templates/stats.html:9
msgid "Server"
msgstr ""

#: templates/stats.html:13
msgid "Instance Name"
msgstr ""

#: templates/stats.html:18
msgid "Database"
msgstr ""

#: templates/stats.html:26
msgid "Server is running in debug mode"
msgstr ""

#: templates/stats.html:33
msgid "Docker Mode"
msgstr ""

#: templates/stats.html:34
msgid "Server is deployed using docker"
msgstr ""

#: templates/stats.html:40
msgid "Server status"
msgstr ""

#: templates/stats.html:43
msgid "Healthy"
msgstr ""

#: templates/stats.html:45
msgid "Issues detected"
msgstr ""

#: templates/stats.html:52
msgid "Background Worker"
msgstr ""

#: templates/stats.html:55
msgid "Background worker not running"
msgstr ""

#: templates/stats.html:63
msgid "Email Settings"
msgstr ""

#: templates/stats.html:66
msgid "Email settings not configured"
msgstr ""

#: templates/stock_table.html:14
msgid "Export Stock Information"
msgstr ""

#: templates/stock_table.html:20
msgid "Barcode Actions"
msgstr ""

#: templates/stock_table.html:36
msgid "Print test reports"
msgstr ""

#: templates/stock_table.html:43
msgid "Stock Options"
msgstr ""

#: templates/stock_table.html:48
msgid "Add to selected stock items"
msgstr ""

#: templates/stock_table.html:49
msgid "Remove from selected stock items"
msgstr ""

#: templates/stock_table.html:50
msgid "Stocktake selected stock items"
msgstr ""

#: templates/stock_table.html:51
msgid "Move selected stock items"
msgstr ""

#: templates/stock_table.html:51
msgid "Move stock"
msgstr ""

#: templates/stock_table.html:52
msgid "Order selected items"
msgstr ""

#: templates/stock_table.html:53
msgid "Change status"
msgstr ""

#: templates/stock_table.html:53
msgid "Change stock status"
msgstr ""

#: templates/stock_table.html:56
msgid "Delete selected items"
msgstr ""

#: templates/yesnolabel.html:4
msgid "Yes"
msgstr ""

#: templates/yesnolabel.html:6
msgid "No"
msgstr ""

#: users/admin.py:64
msgid "Users"
msgstr ""

#: users/admin.py:65
msgid "Select which users are assigned to this group"
msgstr ""

#: users/admin.py:187
msgid "The following users are members of multiple groups:"
msgstr ""

#: users/admin.py:210
msgid "Personal info"
msgstr ""

#: users/admin.py:211
msgid "Permissions"
msgstr ""

#: users/admin.py:214
msgid "Important dates"
msgstr ""

#: users/models.py:187
msgid "Permission set"
msgstr ""

#: users/models.py:195
msgid "Group"
msgstr ""

#: users/models.py:198
msgid "View"
msgstr ""

#: users/models.py:198
msgid "Permission to view items"
msgstr ""

#: users/models.py:200
msgid "Permission to add items"
msgstr ""

#: users/models.py:202
msgid "Change"
msgstr ""

#: users/models.py:202
msgid "Permissions to edit items"
msgstr ""

#: users/models.py:204
msgid "Permission to delete items"
msgstr ""<|MERGE_RESOLUTION|>--- conflicted
+++ resolved
@@ -3,11 +3,7 @@
 "Project-Id-Version: inventree\n"
 "Report-Msgid-Bugs-To: \n"
 "POT-Creation-Date: 2021-11-25 04:46+0000\n"
-<<<<<<< HEAD
-"PO-Revision-Date: 2021-11-20 08:33\n"
-=======
 "PO-Revision-Date: 2021-11-25 05:07\n"
->>>>>>> 3b79309e
 "Last-Translator: \n"
 "Language-Team: Thai\n"
 "Language: th_TH\n"
@@ -4868,8 +4864,7 @@
 
 #: part/templates/part/partial_delete.html:9
 #, python-format
-msgid ""
-"Part '<strong>%(full_name)s</strong>' cannot be deleted as it is still marked as <strong>active</strong>.\n"
+msgid "Part '<strong>%(full_name)s</strong>' cannot be deleted as it is still marked as <strong>active</strong>.\n"
 "    <br>Disable the \"Active\" part attribute and re-try.\n"
 "    "
 msgstr ""
@@ -6533,16 +6528,14 @@
 
 #: templates/account/login.html:21
 #, python-format
-msgid ""
-"Please sign in with one\n"
+msgid "Please sign in with one\n"
 "of your existing third party accounts or  <a class=\"btn btn-primary btn-small\" href=\"%(signup_url)s\">sign up</a>\n"
 "for a account and sign in below:"
 msgstr ""
 
 #: templates/account/login.html:25
 #, python-format
-msgid ""
-"If you have not created an account yet, then please\n"
+msgid "If you have not created an account yet, then please\n"
 "<a href=\"%(signup_url)s\">sign up</a> first."
 msgstr ""
 
@@ -8616,4 +8609,4 @@
 
 #: users/models.py:204
 msgid "Permission to delete items"
-msgstr ""+msgstr ""
