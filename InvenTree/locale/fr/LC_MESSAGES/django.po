--- conflicted
+++ resolved
@@ -2,13 +2,8 @@
 msgstr ""
 "Project-Id-Version: inventree\n"
 "Report-Msgid-Bugs-To: \n"
-<<<<<<< HEAD
-"POT-Creation-Date: 2021-10-11 07:56+0000\n"
-"PO-Revision-Date: 2021-09-12 13:44\n"
-=======
 "POT-Creation-Date: 2021-10-11 06:21+0000\n"
 "PO-Revision-Date: 2021-10-11 06:28\n"
->>>>>>> 62ce278f
 "Last-Translator: \n"
 "Language-Team: French\n"
 "Language: fr_FR\n"
@@ -926,15 +921,8 @@
 msgstr ""
 
 #: build/models.py:1191
-<<<<<<< HEAD
-#, fuzzy
-#| msgid "Selected stock item not found in BOM for part '{p}'"
 msgid "Selected stock item not found in BOM"
-msgstr "L'article en stock sélectionné n'a pas été trouvé dans la BOM pour la pièce '{p}'"
-=======
-msgid "Selected stock item not found in BOM"
-msgstr ""
->>>>>>> 62ce278f
+msgstr ""
 
 #: build/models.py:1251 stock/templates/stock/item_base.html:331
 #: templates/InvenTree/search.html:169 templates/js/translated/build.js:1195
@@ -989,7 +977,6 @@
 #: build/serializers.py:171 order/models.py:313 order/serializers.py:231
 #: stock/models.py:351 stock/models.py:1072
 msgid "Quantity must be greater than zero"
-<<<<<<< HEAD
 msgstr ""
 
 #: build/serializers.py:180
@@ -1005,23 +992,6 @@
 msgid "Build output must be specified for allocation of tracked parts"
 msgstr ""
 
-=======
-msgstr ""
-
-#: build/serializers.py:180
-msgid "Build Output"
-msgstr ""
-
-#: build/serializers.py:213
-#, python-brace-format
-msgid "Available quantity ({q}) exceeded"
-msgstr ""
-
-#: build/serializers.py:219
-msgid "Build output must be specified for allocation of tracked parts"
-msgstr ""
-
->>>>>>> 62ce278f
 #: build/serializers.py:226
 msgid "Build output cannot be specified for allocation of untracked parts"
 msgstr ""
@@ -1407,15 +1377,8 @@
 msgstr ""
 
 #: build/templates/build/detail.html:443
-<<<<<<< HEAD
-#, fuzzy
-#| msgid "Location of completed parts"
 msgid "Allocation Complete"
-msgstr "Emplacement des pièces terminées"
-=======
-msgid "Allocation Complete"
-msgstr ""
->>>>>>> 62ce278f
+msgstr ""
 
 #: build/templates/build/detail.html:444
 msgid "All untracked stock items have been allocated"
@@ -2006,15 +1969,8 @@
 msgstr ""
 
 #: common/models.py:836
-<<<<<<< HEAD
-#, fuzzy
-#| msgid "Enter password"
 msgid "Enable password forgot"
-msgstr "Entrer le mot de passe"
-=======
-msgid "Enable password forgot"
-msgstr ""
->>>>>>> 62ce278f
+msgstr ""
 
 #: common/models.py:837
 msgid "Enable password forgot function on the login-pages"
@@ -3624,15 +3580,8 @@
 msgstr ""
 
 #: order/templates/order/purchase_order_detail.html:31
-<<<<<<< HEAD
-#, fuzzy
-#| msgid "Delete Item"
 msgid "Receive Items"
-msgstr "Supprimer cet élément"
-=======
-msgid "Receive Items"
-msgstr ""
->>>>>>> 62ce278f
+msgstr ""
 
 #: order/templates/order/purchase_order_detail.html:67
 #: order/templates/order/sales_order_detail.html:54
@@ -4968,8 +4917,7 @@
 
 #: part/templates/part/partial_delete.html:9
 #, python-format
-msgid ""
-"Part '<strong>%(full_name)s</strong>' cannot be deleted as it is still marked as <strong>active</strong>.\n"
+msgid "Part '<strong>%(full_name)s</strong>' cannot be deleted as it is still marked as <strong>active</strong>.\n"
 "    <br>Disable the \"Active\" part attribute and re-try.\n"
 "    "
 msgstr ""
@@ -5605,15 +5553,8 @@
 msgstr ""
 
 #: stock/serializers.py:554
-<<<<<<< HEAD
-#, fuzzy
-#| msgid "No matching action found"
 msgid "Destination stock location"
-msgstr "Aucune action correspondante trouvée"
-=======
-msgid "Destination stock location"
-msgstr ""
->>>>>>> 62ce278f
+msgstr ""
 
 #: stock/templates/stock/item.html:17
 msgid "Stock Tracking Information"
@@ -6495,15 +6436,8 @@
 msgstr ""
 
 #: templates/InvenTree/settings/user.html:100
-<<<<<<< HEAD
-#, fuzzy
-#| msgid "Stock counted"
 msgid "Social Accounts"
-msgstr "Stock comptabilisé"
-=======
-msgid "Social Accounts"
-msgstr ""
->>>>>>> 62ce278f
+msgstr ""
 
 #: templates/InvenTree/settings/user.html:105
 msgid "You can sign in to your account using any of the following third party accounts:"
@@ -6668,37 +6602,20 @@
 
 #: templates/account/login.html:19
 #, python-format
-<<<<<<< HEAD
-msgid ""
-"Please sign in with one\n"
-=======
 msgid "Please sign in with one\n"
->>>>>>> 62ce278f
 "of your existing third party accounts or  <a class=\"btn btn-primary btn-small\" href=\"%(signup_url)s\">sign up</a>\n"
 "for a account and sign in below:"
 msgstr ""
 
 #: templates/account/login.html:23
 #, python-format
-<<<<<<< HEAD
-msgid ""
-"If you have not created an account yet, then please\n"
-=======
 msgid "If you have not created an account yet, then please\n"
->>>>>>> 62ce278f
 "<a href=\"%(signup_url)s\">sign up</a> first."
 msgstr ""
 
 #: templates/account/login.html:38
-<<<<<<< HEAD
-#, fuzzy
-#| msgid "Confirm password"
 msgid "Forgot Password?"
-msgstr "Confirmez le mot de passe"
-=======
-msgid "Forgot Password?"
-msgstr ""
->>>>>>> 62ce278f
+msgstr ""
 
 #: templates/account/login.html:45
 msgid "or use SSO"
@@ -6740,15 +6657,8 @@
 msgstr ""
 
 #: templates/account/password_reset_from_key.html:17
-<<<<<<< HEAD
-#, fuzzy
-#| msgid "Enter password"
 msgid "change password"
-msgstr "Entrer le mot de passe"
-=======
-msgid "change password"
-msgstr ""
->>>>>>> 62ce278f
+msgstr ""
 
 #: templates/account/password_reset_from_key.html:20
 msgid "Your password is now changed."
@@ -7120,23 +7030,12 @@
 #: templates/js/translated/build.js:677 templates/js/translated/build.js:1357
 #: templates/js/translated/order.js:1293
 msgid "Delete stock allocation"
-<<<<<<< HEAD
-msgstr ""
-
-#: templates/js/translated/build.js:695
-#, fuzzy
-#| msgid "Edit User Information"
-msgid "Edit Allocation"
-msgstr "Modifier les informations utilisateur"
-
-=======
 msgstr ""
 
 #: templates/js/translated/build.js:695
 msgid "Edit Allocation"
 msgstr ""
 
->>>>>>> 62ce278f
 #: templates/js/translated/build.js:705
 msgid "Remove Allocation"
 msgstr ""
@@ -7169,15 +7068,8 @@
 msgstr ""
 
 #: templates/js/translated/build.js:880
-<<<<<<< HEAD
-#, fuzzy
-#| msgid "Legacy stock tracking entry"
 msgid "Specify stock allocation quantity"
-msgstr "Ancienne entrée de suivi de stock"
-=======
-msgid "Specify stock allocation quantity"
-msgstr ""
->>>>>>> 62ce278f
+msgstr ""
 
 #: templates/js/translated/build.js:949
 msgid "You must select at least one part to allocate"
@@ -7196,25 +7088,12 @@
 msgstr ""
 
 #: templates/js/translated/build.js:1004
-<<<<<<< HEAD
-#, fuzzy
-#| msgid "No matching action found"
-msgid "No matching stock locations"
-msgstr "Aucune action correspondante trouvée"
-
-#: templates/js/translated/build.js:1048
-#, fuzzy
-#| msgid "No matching action found"
-msgid "No matching stock items"
-msgstr "Aucune action correspondante trouvée"
-=======
 msgid "No matching stock locations"
 msgstr ""
 
 #: templates/js/translated/build.js:1048
 msgid "No matching stock items"
 msgstr ""
->>>>>>> 62ce278f
 
 #: templates/js/translated/build.js:1172
 msgid "No builds matching query"
@@ -7399,15 +7278,8 @@
 msgstr ""
 
 #: templates/js/translated/forms.js:1323
-<<<<<<< HEAD
-#, fuzzy
-#| msgid "No serial numbers found"
 msgid "No results found"
-msgstr "Aucun numéro de série trouvé"
-=======
-msgid "No results found"
-msgstr ""
->>>>>>> 62ce278f
+msgstr ""
 
 #: templates/js/translated/forms.js:1525
 msgid "Searching"
@@ -7550,15 +7422,8 @@
 msgstr ""
 
 #: templates/js/translated/model_renderers.js:231
-<<<<<<< HEAD
-#, fuzzy
-#| msgid "Order Parts"
 msgid "Order ID"
-msgstr "Commander des pièces"
-=======
-msgid "Order ID"
-msgstr ""
->>>>>>> 62ce278f
+msgstr ""
 
 #: templates/js/translated/model_renderers.js:251
 msgid "Category ID"
@@ -7593,15 +7458,8 @@
 msgstr ""
 
 #: templates/js/translated/order.js:299
-<<<<<<< HEAD
-#, fuzzy
-#| msgid "Delete Item"
 msgid "Select Line Items"
-msgstr "Supprimer cet élément"
-=======
-msgid "Select Line Items"
-msgstr ""
->>>>>>> 62ce278f
+msgstr ""
 
 #: templates/js/translated/order.js:300
 msgid "At least one line item must be selected"
@@ -7628,25 +7486,12 @@
 msgstr ""
 
 #: templates/js/translated/order.js:448
-<<<<<<< HEAD
-#, fuzzy
-#| msgid "Confirm delete"
-msgid "Confirm receipt of items"
-msgstr "Confirmer la suppression"
-
-#: templates/js/translated/order.js:449
-#, fuzzy
-#| msgid "Received against purchase order"
-msgid "Receive Purchase Order Items"
-msgstr "Reçu contre bon de commande"
-=======
 msgid "Confirm receipt of items"
 msgstr ""
 
 #: templates/js/translated/order.js:449
 msgid "Receive Purchase Order Items"
 msgstr ""
->>>>>>> 62ce278f
 
 #: templates/js/translated/order.js:626
 msgid "No purchase orders found"
@@ -7706,24 +7551,6 @@
 msgstr ""
 
 #: templates/js/translated/order.js:1213
-<<<<<<< HEAD
-#, fuzzy
-#| msgid "Edit User Information"
-msgid "Edit Stock Allocation"
-msgstr "Modifier les informations utilisateur"
-
-#: templates/js/translated/order.js:1231
-#, fuzzy
-#| msgid "No matching action found"
-msgid "Delete Stock Allocation"
-msgstr "Aucune action correspondante trouvée"
-
-#: templates/js/translated/order.js:1273
-#, fuzzy
-#| msgid "No action specified"
-msgid "Stock location not specified"
-msgstr "Aucune action spécifiée"
-=======
 msgid "Edit Stock Allocation"
 msgstr ""
 
@@ -7734,7 +7561,6 @@
 #: templates/js/translated/order.js:1273
 msgid "Stock location not specified"
 msgstr ""
->>>>>>> 62ce278f
 
 #: templates/js/translated/order.js:1514
 msgid "Fulfilled"
@@ -7757,15 +7583,8 @@
 msgstr ""
 
 #: templates/js/translated/order.js:1673
-<<<<<<< HEAD
-#, fuzzy
-#| msgid "Edited stock item"
 msgid "Allocate Stock Item"
-msgstr "Article de stock modifié"
-=======
-msgid "Allocate Stock Item"
-msgstr ""
->>>>>>> 62ce278f
+msgstr ""
 
 #: templates/js/translated/order.js:1733
 msgid "Update Unit Price"
@@ -8630,4 +8449,4 @@
 
 #: users/models.py:199
 msgid "Permission to delete items"
-msgstr ""+msgstr ""
