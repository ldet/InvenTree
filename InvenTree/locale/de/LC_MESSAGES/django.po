msgid ""
msgstr ""
"Project-Id-Version: inventree\n"
"Report-Msgid-Bugs-To: \n"
"POT-Creation-Date: 2021-08-10 14:30+0000\n"
<<<<<<< HEAD
"PO-Revision-Date: 2021-08-07 15:30\n"
=======
"PO-Revision-Date: 2021-08-10 22:02\n"
>>>>>>> cb96a338
"Last-Translator: \n"
"Language-Team: German\n"
"Language: de_DE\n"
"MIME-Version: 1.0\n"
"Content-Type: text/plain; charset=UTF-8\n"
"Content-Transfer-Encoding: 8bit\n"
"Plural-Forms: nplurals=2; plural=(n != 1);\n"
"X-Crowdin-Project: inventree\n"
"X-Crowdin-Project-ID: 452300\n"
"X-Crowdin-Language: de\n"
"X-Crowdin-File: /[inventree.InvenTree] l10/InvenTree/locale/en/LC_MESSAGES/django.po\n"
"X-Crowdin-File-ID: 138\n"

#: InvenTree/api.py:64
msgid "API endpoint not found"
msgstr "API-Endpunkt nicht gefunden"

#: InvenTree/api.py:110
msgid "No action specified"
msgstr "Keine Aktion angegeben"

#: InvenTree/api.py:124
msgid "No matching action found"
msgstr "Keine passende Aktion gefunden"

#: InvenTree/fields.py:100
msgid "Enter date"
msgstr "Datum eingeben"

#: InvenTree/forms.py:111 build/forms.py:102 build/forms.py:123
#: build/forms.py:145 build/forms.py:169 build/forms.py:185 build/forms.py:227
#: order/forms.py:30 order/forms.py:41 order/forms.py:52 order/forms.py:63
#: order/forms.py:74 part/forms.py:108 templates/js/translated/forms.js:545
msgid "Confirm"
msgstr "Bestätigen"

#: InvenTree/forms.py:127
msgid "Confirm delete"
msgstr "Löschung bestätigen"

#: InvenTree/forms.py:128
msgid "Confirm item deletion"
msgstr "Löschung von Position bestätigen"

#: InvenTree/forms.py:160 templates/registration/login.html:76
msgid "Enter password"
msgstr "Passwort eingeben"

#: InvenTree/forms.py:161
msgid "Enter new password"
msgstr "Neues Passwort eingeben"

#: InvenTree/forms.py:168
msgid "Confirm password"
msgstr "Passwort wiederholen"

#: InvenTree/forms.py:169
msgid "Confirm new password"
msgstr "Neues Passwort bestätigen"

#: InvenTree/forms.py:201
msgid "Select Category"
msgstr "Kategorie auswählen"

#: InvenTree/helpers.py:401
#, python-brace-format
msgid "Duplicate serial: {n}"
msgstr "Doppelte Seriennummer: {n}"

#: InvenTree/helpers.py:408 order/models.py:315 order/models.py:425
#: stock/views.py:1363
msgid "Invalid quantity provided"
msgstr "Keine gültige Menge"

#: InvenTree/helpers.py:411
msgid "Empty serial number string"
msgstr "Keine Seriennummer angegeben"

#: InvenTree/helpers.py:433 InvenTree/helpers.py:436 InvenTree/helpers.py:439
#: InvenTree/helpers.py:464
#, python-brace-format
msgid "Invalid group: {g}"
msgstr "Ungültige Gruppe: {g}"

#: InvenTree/helpers.py:469
#, python-brace-format
msgid "Duplicate serial: {g}"
msgstr "Doppelte Seriennummer: {g}"

#: InvenTree/helpers.py:477
msgid "No serial numbers found"
msgstr "Keine Seriennummern gefunden"

#: InvenTree/helpers.py:481
#, python-brace-format
msgid "Number of unique serial number ({s}) must match quantity ({q})"
msgstr "Anzahl der eindeutigen Seriennummern ({s}) muss mit der Anzahl ({q}) übereinstimmen"

#: InvenTree/models.py:61 stock/models.py:1815
msgid "Attachment"
msgstr "Anhang"

#: InvenTree/models.py:62
msgid "Select file to attach"
msgstr "Datei zum Anhängen auswählen"

#: InvenTree/models.py:64 templates/js/translated/attachment.js:52
msgid "Comment"
msgstr "Kommentar"

#: InvenTree/models.py:64
msgid "File comment"
msgstr "Datei-Kommentar"

#: InvenTree/models.py:70 InvenTree/models.py:71 common/models.py:969
#: common/models.py:970 part/models.py:2035
#: report/templates/report/inventree_test_report_base.html:91
#: templates/js/translated/stock.js:1552
msgid "User"
msgstr "Benutzer"

#: InvenTree/models.py:74
msgid "upload date"
msgstr "Hochladedatum"

#: InvenTree/models.py:113
msgid "Invalid choice"
msgstr "Ungültige Auswahl"

#: InvenTree/models.py:129 InvenTree/models.py:130 company/models.py:414
#: label/models.py:112 part/models.py:656 part/models.py:2196
#: part/templates/part/part_base.html:234 report/models.py:181
#: templates/InvenTree/search.html:137 templates/InvenTree/search.html:289
#: templates/js/translated/company.js:592 templates/js/translated/part.js:338
#: templates/js/translated/part.js:471 templates/js/translated/part.js:963
#: templates/js/translated/stock.js:1345
msgid "Name"
msgstr "Name"

#: InvenTree/models.py:136 build/models.py:187
#: build/templates/build/detail.html:24 company/models.py:353
#: company/models.py:541 company/templates/company/manufacturer_part.html:76
#: company/templates/company/supplier_part.html:75 label/models.py:119
#: order/models.py:158 order/templates/order/purchase_order_detail.html:312
#: part/models.py:679 part/templates/part/part_base.html:239
#: part/templates/part/set_category.html:14 report/models.py:194
#: report/models.py:551 report/models.py:590
#: report/templates/report/inventree_build_order_base.html:118
#: templates/InvenTree/search.html:144 templates/InvenTree/search.html:224
#: templates/InvenTree/search.html:296
#: templates/InvenTree/settings/header.html:9
#: templates/js/translated/bom.js:210 templates/js/translated/build.js:868
#: templates/js/translated/build.js:1162 templates/js/translated/company.js:308
#: templates/js/translated/company.js:506
#: templates/js/translated/company.js:788 templates/js/translated/order.js:267
#: templates/js/translated/order.js:369 templates/js/translated/part.js:397
#: templates/js/translated/part.js:581 templates/js/translated/part.js:758
#: templates/js/translated/part.js:975 templates/js/translated/part.js:1043
#: templates/js/translated/stock.js:929 templates/js/translated/stock.js:1357
#: templates/js/translated/stock.js:1402
msgid "Description"
msgstr "Beschreibung"

#: InvenTree/models.py:137
msgid "Description (optional)"
msgstr "Beschreibung (optional)"

#: InvenTree/models.py:145
msgid "parent"
msgstr "Eltern"

#: InvenTree/serializers.py:52 part/models.py:2438
msgid "Must be a valid number"
msgstr "Muss eine gültige Nummer sein"

#: InvenTree/settings.py:518
msgid "German"
msgstr "Deutsch"

#: InvenTree/settings.py:519
msgid "Greek"
msgstr "Griechisch"

#: InvenTree/settings.py:520
msgid "English"
msgstr "Englisch"

#: InvenTree/settings.py:521
msgid "Spanish"
msgstr "Spanisch"

#: InvenTree/settings.py:522
msgid "French"
msgstr "Französisch"

#: InvenTree/settings.py:523
msgid "Hebrew"
msgstr "Hebräisch"

#: InvenTree/settings.py:524
msgid "Italian"
msgstr "Italienisch"

#: InvenTree/settings.py:525
msgid "Japanese"
msgstr "Japanisch"

#: InvenTree/settings.py:526
msgid "Korean"
msgstr "Koreanisch"

#: InvenTree/settings.py:527
msgid "Dutch"
msgstr "Niederländisch"

#: InvenTree/settings.py:528
msgid "Norwegian"
msgstr "Norwegisch"

#: InvenTree/settings.py:529
msgid "Polish"
msgstr "Polnisch"

#: InvenTree/settings.py:530
msgid "Russian"
msgstr "Russisch"

#: InvenTree/settings.py:531
msgid "Swedish"
msgstr "Schwedisch"

#: InvenTree/settings.py:532
msgid "Thai"
msgstr "Thailändisch"

#: InvenTree/settings.py:533
msgid "Turkish"
msgstr "Türkisch"

#: InvenTree/settings.py:534
msgid "Vietnamese"
msgstr "Vietnamesisch"

#: InvenTree/settings.py:535
msgid "Chinese"
msgstr "Chinesisch"

#: InvenTree/status.py:94
msgid "Background worker check failed"
msgstr "Hintergrund-Prozess-Kontrolle fehlgeschlagen"

#: InvenTree/status.py:98
msgid "Email backend not configured"
msgstr "E-Mail-Backend nicht konfiguriert"

#: InvenTree/status.py:101
msgid "InvenTree system health checks failed"
msgstr "InvenTree Status-Überprüfung fehlgeschlagen"

#: InvenTree/status_codes.py:104 InvenTree/status_codes.py:145
#: InvenTree/status_codes.py:314
msgid "Pending"
msgstr "Ausstehend"

#: InvenTree/status_codes.py:105
msgid "Placed"
msgstr "Platziert"

#: InvenTree/status_codes.py:106 InvenTree/status_codes.py:317
msgid "Complete"
msgstr "Fertig"

#: InvenTree/status_codes.py:107 InvenTree/status_codes.py:147
#: InvenTree/status_codes.py:316
msgid "Cancelled"
msgstr "Storniert"

#: InvenTree/status_codes.py:108 InvenTree/status_codes.py:148
#: InvenTree/status_codes.py:190
msgid "Lost"
msgstr "Verloren"

#: InvenTree/status_codes.py:109 InvenTree/status_codes.py:149
#: InvenTree/status_codes.py:192
msgid "Returned"
msgstr "Zurückgegeben"

#: InvenTree/status_codes.py:146
#: order/templates/order/sales_order_base.html:126
msgid "Shipped"
msgstr "Versendet"

#: InvenTree/status_codes.py:186
msgid "OK"
msgstr "OK"

#: InvenTree/status_codes.py:187
msgid "Attention needed"
msgstr "erfordert Eingriff"

#: InvenTree/status_codes.py:188
msgid "Damaged"
msgstr "Beschädigt"

#: InvenTree/status_codes.py:189
msgid "Destroyed"
msgstr "Zerstört"

#: InvenTree/status_codes.py:191
msgid "Rejected"
msgstr "Zurückgewiesen"

#: InvenTree/status_codes.py:272
msgid "Legacy stock tracking entry"
msgstr "Alter Lagerbestands-Tracking-Eintrag"

#: InvenTree/status_codes.py:274
msgid "Stock item created"
msgstr "Lagerbestand erstellt"

#: InvenTree/status_codes.py:276
msgid "Edited stock item"
msgstr "Lagerbestand bearbeitet"

#: InvenTree/status_codes.py:277
msgid "Assigned serial number"
msgstr "Seriennummer hinzugefügt"

#: InvenTree/status_codes.py:279
msgid "Stock counted"
msgstr "Lagerbestand gezählt"

#: InvenTree/status_codes.py:280
msgid "Stock manually added"
msgstr "Lagerbestand manuell hinzugefügt"

#: InvenTree/status_codes.py:281
msgid "Stock manually removed"
msgstr "Lagerbestand manuell entfernt"

#: InvenTree/status_codes.py:283
msgid "Location changed"
msgstr "Standort geändert"

#: InvenTree/status_codes.py:285
msgid "Installed into assembly"
msgstr "In Baugruppe installiert"

#: InvenTree/status_codes.py:286
msgid "Removed from assembly"
msgstr "Aus Baugruppe entfernt"

#: InvenTree/status_codes.py:288
msgid "Installed component item"
msgstr "Komponente installiert"

#: InvenTree/status_codes.py:289
msgid "Removed component item"
msgstr "Komponente entfernt"

#: InvenTree/status_codes.py:291
msgid "Split from parent item"
msgstr "Vom übergeordneten Element geteilt"

#: InvenTree/status_codes.py:292
msgid "Split child item"
msgstr "Unterobjekt geteilt"

#: InvenTree/status_codes.py:294 templates/js/translated/table_filters.js:173
msgid "Sent to customer"
msgstr "Zum Kunden geschickt"

#: InvenTree/status_codes.py:295
msgid "Returned from customer"
msgstr "Rücksendung vom Kunden"

#: InvenTree/status_codes.py:297
msgid "Build order output created"
msgstr "Endprodukt erstellt"

#: InvenTree/status_codes.py:298
msgid "Build order output completed"
msgstr "Endprodukt fertiggestellt"

#: InvenTree/status_codes.py:300
msgid "Received against purchase order"
msgstr "Gegen Bestellung empfangen"

#: InvenTree/status_codes.py:315
msgid "Production"
msgstr "in Arbeit"

#: InvenTree/validators.py:22
msgid "Not a valid currency code"
msgstr "Kein gültiger Währungscode"

#: InvenTree/validators.py:50
msgid "Invalid character in part name"
msgstr "Ungültiger Buchstabe im Teilenamen"

#: InvenTree/validators.py:63
#, python-brace-format
msgid "IPN must match regex pattern {pat}"
msgstr "IPN muss zu Regex-Muster  {pat} passen"

#: InvenTree/validators.py:77 InvenTree/validators.py:91
#: InvenTree/validators.py:105
#, python-brace-format
msgid "Reference must match pattern {pattern}"
msgstr "Referenz muss zu Regex-Muster {pattern} passen"

#: InvenTree/validators.py:113
#, python-brace-format
msgid "Illegal character in name ({x})"
msgstr "Ungültiges Zeichen im Namen ({x})"

#: InvenTree/validators.py:132 InvenTree/validators.py:148
msgid "Overage value must not be negative"
msgstr "Überschuss-Wert darf nicht negativ sein"

#: InvenTree/validators.py:150
msgid "Overage must not exceed 100%"
msgstr "Überschuss darf 100% nicht überschreiten"

#: InvenTree/validators.py:157
msgid "Overage must be an integer value or a percentage"
msgstr "Überschuss muss eine Ganzzahl oder ein Prozentwert sein"

#: InvenTree/views.py:610
msgid "Delete Item"
msgstr "Element löschen"

#: InvenTree/views.py:659
msgid "Check box to confirm item deletion"
msgstr "Häkchen setzen um Löschung von Objekt zu bestätigen"

#: InvenTree/views.py:674 templates/InvenTree/settings/user.html:14
msgid "Edit User Information"
msgstr "Benutzerinformationen bearbeiten"

#: InvenTree/views.py:685 templates/InvenTree/settings/user.html:18
msgid "Set Password"
msgstr "Passwort eingeben"

#: InvenTree/views.py:704
msgid "Password fields must match"
msgstr "Passwörter stimmen nicht überein"

#: InvenTree/views.py:910 templates/navbar.html:95
msgid "System Information"
msgstr "Systeminformationen"

#: barcodes/api.py:53 barcodes/api.py:150
msgid "Must provide barcode_data parameter"
msgstr "barcode_data Parameter angeben"

#: barcodes/api.py:126
msgid "No match found for barcode data"
msgstr "Keine Treffer für Barcode"

#: barcodes/api.py:128
msgid "Match found for barcode data"
msgstr "Treffer für Barcode gefunden"

#: barcodes/api.py:153
msgid "Must provide stockitem parameter"
msgstr "BestandsObjekt-Parameter muss angegeben werden"

#: barcodes/api.py:160
msgid "No matching stock item found"
msgstr "Keine passende BestandsObjekt gefunden"

#: barcodes/api.py:190
msgid "Barcode already matches StockItem object"
msgstr "Barcode entspricht bereits BestandsObjekt"

#: barcodes/api.py:194
msgid "Barcode already matches StockLocation object"
msgstr "Barcode entspricht bereits Bestandslagerort"

#: barcodes/api.py:198
msgid "Barcode already matches Part object"
msgstr "Barcode entspricht bereits Teil"

#: barcodes/api.py:204 barcodes/api.py:216
msgid "Barcode hash already matches StockItem object"
msgstr "Barcode ist bereits BestandsObjekt zugeordnet"

#: barcodes/api.py:222
msgid "Barcode associated with StockItem"
msgstr "Barcode zugeordnet zu BestandsObjekt"

#: build/forms.py:37
msgid "Build Order reference"
msgstr "Bauauftrags-Referenz"

#: build/forms.py:38
msgid "Order target date"
msgstr "geplantes Bestelldatum"

#: build/forms.py:42 build/templates/build/build_base.html:146
#: build/templates/build/detail.html:124
#: order/templates/order/order_base.html:124
#: order/templates/order/sales_order_base.html:119
#: report/templates/report/inventree_build_order_base.html:126
#: templates/js/translated/build.js:945 templates/js/translated/order.js:284
#: templates/js/translated/order.js:387
msgid "Target Date"
msgstr "Zieldatum"

#: build/forms.py:43 build/models.py:277
msgid "Target date for build completion. Build will be overdue after this date."
msgstr "Zieldatum für Bauauftrag-Fertigstellung."

#: build/forms.py:48 build/forms.py:90 build/forms.py:266 build/models.py:1402
#: build/templates/build/allocation_card.html:23
#: build/templates/build/auto_allocate.html:17
#: build/templates/build/build_base.html:133
#: build/templates/build/detail.html:34 common/models.py:1001
#: company/forms.py:42 company/templates/company/supplier_part.html:226
#: order/forms.py:120 order/forms.py:142 order/forms.py:159 order/models.py:706
#: order/models.py:952 order/templates/order/order_wizard/match_parts.html:30
#: order/templates/order/order_wizard/select_parts.html:34
#: order/templates/order/purchase_order_detail.html:348
#: order/templates/order/sales_order_detail.html:200
#: order/templates/order/sales_order_detail.html:207
#: order/templates/order/sales_order_detail.html:292
#: order/templates/order/sales_order_detail.html:364 part/forms.py:249
#: part/forms.py:265 part/forms.py:281 part/models.py:2340
#: part/templates/part/bom_upload/match_parts.html:31
#: part/templates/part/detail.html:972 part/templates/part/detail.html:1058
#: part/templates/part/part_pricing.html:16
#: report/templates/report/inventree_build_order_base.html:114
#: report/templates/report/inventree_po_report.html:91
#: report/templates/report/inventree_so_report.html:91
#: report/templates/report/inventree_test_report_base.html:77
#: stock/forms.py:140 stock/templates/stock/item_base.html:269
#: stock/templates/stock/stock_adjust.html:18
#: templates/js/translated/barcode.js:364 templates/js/translated/bom.js:225
#: templates/js/translated/build.js:271 templates/js/translated/build.js:606
#: templates/js/translated/build.js:1172
#: templates/js/translated/model_renderers.js:56
#: templates/js/translated/order.js:482 templates/js/translated/part.js:1149
#: templates/js/translated/part.js:1272 templates/js/translated/part.js:1328
#: templates/js/translated/stock.js:1537 templates/js/translated/stock.js:1735
msgid "Quantity"
msgstr "Anzahl"

#: build/forms.py:49
msgid "Number of items to build"
msgstr "Anzahl der zu bauenden Teile"

#: build/forms.py:91
msgid "Enter quantity for build output"
msgstr "Menge der Endprodukte angeben"

#: build/forms.py:95 order/forms.py:114 stock/forms.py:83
msgid "Serial Numbers"
msgstr "Seriennummer"

#: build/forms.py:97
msgid "Enter serial numbers for build outputs"
msgstr "Seriennummer für dieses Endprodukt eingeben"

#: build/forms.py:103
msgid "Confirm creation of build output"
msgstr "Anlage von Endprodukt(en) bestätigen"

#: build/forms.py:124
msgid "Confirm deletion of build output"
msgstr "Löschen des Endprodukt bestätigen"

#: build/forms.py:145
msgid "Confirm unallocation of stock"
msgstr "Aufhebung der BestandsZuordnung bestätigen"

#: build/forms.py:169
msgid "Confirm stock allocation"
msgstr "Bestandszuordnung bestätigen"

#: build/forms.py:186
msgid "Mark build as complete"
msgstr "Bauauftrag als vollständig markieren"

#: build/forms.py:210 build/templates/build/auto_allocate.html:18
#: stock/forms.py:280 stock/templates/stock/item_base.html:299
#: stock/templates/stock/stock_adjust.html:17
#: templates/InvenTree/search.html:260 templates/js/translated/barcode.js:363
#: templates/js/translated/barcode.js:531 templates/js/translated/build.js:256
#: templates/js/translated/build.js:620 templates/js/translated/order.js:467
#: templates/js/translated/stock.js:134 templates/js/translated/stock.js:260
#: templates/js/translated/stock.js:1015 templates/js/translated/stock.js:1429
msgid "Location"
msgstr "Lagerort"

#: build/forms.py:211
msgid "Location of completed parts"
msgstr "Lagerort der Endprodukte"

#: build/forms.py:215 build/templates/build/build_base.html:138
#: build/templates/build/detail.html:62 order/models.py:549
#: order/templates/order/receive_parts.html:24
#: stock/templates/stock/item_base.html:422 templates/InvenTree/search.html:252
#: templates/js/translated/barcode.js:119 templates/js/translated/build.js:902
#: templates/js/translated/order.js:271 templates/js/translated/order.js:374
#: templates/js/translated/stock.js:1002 templates/js/translated/stock.js:1506
#: templates/js/translated/stock.js:1751
msgid "Status"
msgstr "Status"

#: build/forms.py:216
msgid "Build output stock status"
msgstr "Bestands-Status der Endprodukte"

#: build/forms.py:223
msgid "Confirm incomplete"
msgstr "Bauauftrag nicht fertiggestellt"

#: build/forms.py:224
msgid "Confirm completion with incomplete stock allocation"
msgstr "Fertigstellung mit nicht kompletter Bestandszuordnung bestätigen"

#: build/forms.py:227
msgid "Confirm build completion"
msgstr "Bauauftrag-Fertigstellung bestätigen"

#: build/forms.py:252
msgid "Confirm cancel"
msgstr "Abbruch bestätigen"

#: build/forms.py:252 build/views.py:65
msgid "Confirm build cancellation"
msgstr "Bauabbruch bestätigen"

#: build/forms.py:266
msgid "Select quantity of stock to allocate"
msgstr "Menge der BestandsObjekte für Zuordnung auswählen"

#: build/models.py:113
msgid "Invalid choice for parent build"
msgstr "Ungültige Wahl für übergeordneten Bauauftrag"

#: build/models.py:117 build/templates/build/build_base.html:9
#: build/templates/build/build_base.html:73
#: report/templates/report/inventree_build_order_base.html:106
#: templates/js/translated/build.js:233
msgid "Build Order"
msgstr "Bauauftrag"

#: build/models.py:118 build/templates/build/index.html:8
#: build/templates/build/index.html:15
#: order/templates/order/sales_order_detail.html:34
#: order/templates/order/so_navbar.html:19
#: order/templates/order/so_navbar.html:22 part/templates/part/navbar.html:42
#: part/templates/part/navbar.html:45 templates/InvenTree/index.html:229
#: templates/InvenTree/search.html:185
#: templates/InvenTree/settings/navbar.html:101
#: templates/InvenTree/settings/navbar.html:103 users/models.py:44
msgid "Build Orders"
msgstr "Bauaufträge"

#: build/models.py:178
msgid "Build Order Reference"
msgstr "Bauauftragsreferenz"

#: build/models.py:179 order/models.py:246 order/models.py:533
#: order/models.py:713 order/templates/order/purchase_order_detail.html:343
#: order/templates/order/sales_order_detail.html:359 part/models.py:2349
#: part/templates/part/bom_upload/match_parts.html:30
#: report/templates/report/inventree_po_report.html:92
#: report/templates/report/inventree_so_report.html:92
#: templates/js/translated/bom.js:217 templates/js/translated/build.js:695
#: templates/js/translated/build.js:1166
msgid "Reference"
msgstr "Referenz"

#: build/models.py:190
msgid "Brief description of the build"
msgstr "Kurze Beschreibung des Baus"

#: build/models.py:199 build/templates/build/build_base.html:163
#: build/templates/build/detail.html:80
msgid "Parent Build"
msgstr "Eltern-Bauauftrag"

#: build/models.py:200
msgid "BuildOrder to which this build is allocated"
msgstr "Bauauftrag, zu dem dieser Bauauftrag zugwiesen ist"

#: build/models.py:205 build/templates/build/auto_allocate.html:16
#: build/templates/build/build_base.html:128
#: build/templates/build/detail.html:29 company/models.py:676
#: order/models.py:766 order/models.py:825
#: order/templates/order/order_wizard/select_parts.html:32
#: order/templates/order/purchase_order_detail.html:297
#: order/templates/order/receive_parts.html:19
#: order/templates/order/sales_order_detail.html:344 part/models.py:295
#: part/models.py:1980 part/models.py:1996 part/models.py:2015
#: part/models.py:2033 part/models.py:2112 part/models.py:2234
#: part/models.py:2324 part/templates/part/detail.html:199
#: part/templates/part/part_app_base.html:8
#: part/templates/part/part_pricing.html:12
#: part/templates/part/set_category.html:13
#: report/templates/report/inventree_build_order_base.html:110
#: report/templates/report/inventree_po_report.html:90
#: report/templates/report/inventree_so_report.html:90
#: templates/InvenTree/search.html:112 templates/InvenTree/search.html:210
#: templates/js/translated/barcode.js:362 templates/js/translated/bom.js:183
#: templates/js/translated/build.js:586 templates/js/translated/build.js:873
#: templates/js/translated/build.js:1139 templates/js/translated/company.js:447
#: templates/js/translated/company.js:697 templates/js/translated/part.js:562
#: templates/js/translated/part.js:725 templates/js/translated/stock.js:132
#: templates/js/translated/stock.js:898 templates/js/translated/stock.js:1723
msgid "Part"
msgstr "Teil"

#: build/models.py:213
msgid "Select part to build"
msgstr "Teil für den Bauauftrag wählen"

#: build/models.py:218
msgid "Sales Order Reference"
msgstr "Auftrag Referenz"

#: build/models.py:222
msgid "SalesOrder to which this build is allocated"
msgstr "Bestellung, die diesem Bauauftrag zugewiesen ist"

#: build/models.py:227
msgid "Source Location"
msgstr "Quell-Lagerort"

#: build/models.py:231
msgid "Select location to take stock from for this build (leave blank to take from any stock location)"
msgstr "Entnahme-Lagerort für diesen Bauauftrag wählen (oder leer lassen für einen beliebigen Lagerort)"

#: build/models.py:236
msgid "Destination Location"
msgstr "Ziel-Lagerort"

#: build/models.py:240
msgid "Select location where the completed items will be stored"
msgstr "Lagerort an dem fertige Objekte gelagert werden auswählen"

#: build/models.py:244
msgid "Build Quantity"
msgstr "Bau-Anzahl"

#: build/models.py:247
msgid "Number of stock items to build"
msgstr "Anzahl der zu bauenden BestandsObjekt"

#: build/models.py:251
msgid "Completed items"
msgstr "Fertiggestellte Teile"

#: build/models.py:253
msgid "Number of stock items which have been completed"
msgstr "Anzahl der fertigen BestandsObjekte"

#: build/models.py:257 part/templates/part/part_base.html:191
msgid "Build Status"
msgstr "Bauauftrags-Status"

#: build/models.py:261
msgid "Build status code"
msgstr "Bau-Statuscode"

#: build/models.py:265 stock/models.py:507
msgid "Batch Code"
msgstr "Losnummer"

#: build/models.py:269
msgid "Batch code for this build output"
msgstr "Losnummer für dieses Endprodukt"

#: build/models.py:272 order/models.py:162 part/models.py:851
#: part/templates/part/part_base.html:265 templates/js/translated/order.js:382
msgid "Creation Date"
msgstr "Erstelldatum"

#: build/models.py:276 order/models.py:555
msgid "Target completion date"
msgstr "geplantes Fertigstellungsdatum"

#: build/models.py:280 order/models.py:288 templates/js/translated/build.js:950
msgid "Completion Date"
msgstr "Fertigstellungsdatum"

#: build/models.py:286
msgid "completed by"
msgstr "Fertiggestellt von"

#: build/models.py:294 templates/js/translated/build.js:915
msgid "Issued by"
msgstr "Aufgegeben von"

#: build/models.py:295
msgid "User who issued this build order"
msgstr "Nutzer der diesen Bauauftrag erstellt hat"

#: build/models.py:303 build/templates/build/build_base.html:184
#: build/templates/build/detail.html:108 order/models.py:176
#: order/templates/order/order_base.html:138
#: order/templates/order/sales_order_base.html:140 part/models.py:855
#: report/templates/report/inventree_build_order_base.html:159
#: templates/js/translated/build.js:930
msgid "Responsible"
msgstr "Verantwortlicher Benutzer"

#: build/models.py:304
msgid "User responsible for this build order"
msgstr "Nutzer der für diesen Bauauftrag zuständig ist"

#: build/models.py:309 build/templates/build/detail.html:94
#: company/templates/company/manufacturer_part.html:83
#: company/templates/company/supplier_part.html:82
#: part/templates/part/part_base.html:259 stock/models.py:501
#: stock/templates/stock/item_base.html:359
msgid "External Link"
msgstr "Externer Link"

#: build/models.py:310 part/models.py:713 stock/models.py:503
msgid "Link to external URL"
msgstr "Link zu einer externen URL"

#: build/models.py:314 build/templates/build/navbar.html:52
#: company/models.py:141 company/models.py:548
#: company/templates/company/navbar.html:63
#: company/templates/company/navbar.html:66 order/models.py:180
#: order/models.py:715 order/templates/order/po_navbar.html:38
#: order/templates/order/po_navbar.html:41
#: order/templates/order/purchase_order_detail.html:419
#: order/templates/order/sales_order_detail.html:439
#: order/templates/order/so_navbar.html:33
#: order/templates/order/so_navbar.html:36 part/models.py:840
#: part/templates/part/detail.html:105 part/templates/part/navbar.html:108
#: part/templates/part/navbar.html:111
#: report/templates/report/inventree_build_order_base.html:173
#: stock/forms.py:138 stock/forms.py:250 stock/forms.py:282 stock/models.py:573
#: stock/models.py:1715 stock/models.py:1821
#: stock/templates/stock/navbar.html:57 templates/js/translated/barcode.js:37
#: templates/js/translated/bom.js:369 templates/js/translated/company.js:793
#: templates/js/translated/stock.js:269 templates/js/translated/stock.js:511
#: templates/js/translated/stock.js:1093
msgid "Notes"
msgstr "Notizen"

#: build/models.py:315
msgid "Extra build notes"
msgstr "Extranotizen für den Bauauftrag"

#: build/models.py:792
msgid "No build output specified"
msgstr "kein Endprodukt angegeben"

#: build/models.py:795
msgid "Build output is already completed"
msgstr "Endprodukt bereits hergstellt"

#: build/models.py:798
msgid "Build output does not match Build Order"
msgstr "Endprodukt stimmt nicht mit dem Bauauftrag überein"

#: build/models.py:1208
msgid "BuildItem must be unique for build, stock_item and install_into"
msgstr "Bauauftrags-Objekt muss für Bauauftrag, Lager-Objekt und installiert_in eindeutig sein"

#: build/models.py:1233
msgid "Build item must specify a build output, as master part is marked as trackable"
msgstr "Bauauftragsposition muss ein Endprodukt festlegen, da der übergeordnete Teil verfolgbar ist"

#: build/models.py:1237
#, python-brace-format
msgid "Allocated quantity ({n}) must not exceed available quantity ({q})"
msgstr "Reserviermenge ({n}) muss kleiner Bestandsmenge ({q}) sein. Zugewiesene Anzahl ({n}) darf nicht die verfügbare ({q}) Anzahl überschreiten"

#: build/models.py:1244 order/models.py:926
msgid "StockItem is over-allocated"
msgstr "Zu viele BestandsObjekt zugewiesen"

#: build/models.py:1248 order/models.py:929
msgid "Allocation quantity must be greater than zero"
msgstr "Reserviermenge muss größer null sein"

#: build/models.py:1252
msgid "Quantity must be 1 for serialized stock"
msgstr "Anzahl muss 1 für Objekte mit Seriennummer sein"

#: build/models.py:1312
#, python-brace-format
msgid "Selected stock item not found in BOM for part '{p}'"
msgstr "Ausgewähltes BestandsObjekt nicht Stückliste für Teil '{p}' gefunden"

#: build/models.py:1372 stock/templates/stock/item_base.html:331
#: templates/InvenTree/search.html:183 templates/js/translated/build.js:846
#: templates/navbar.html:29
msgid "Build"
msgstr "Bauauftrag"

#: build/models.py:1373
msgid "Build to allocate parts"
msgstr "Bauauftrag starten um Teile zuzuweisen"

#: build/models.py:1389 stock/templates/stock/item_base.html:8
#: stock/templates/stock/item_base.html:31
#: stock/templates/stock/item_base.html:353
#: stock/templates/stock/stock_adjust.html:16
#: templates/js/translated/build.js:244 templates/js/translated/build.js:249
#: templates/js/translated/build.js:993 templates/js/translated/order.js:455
#: templates/js/translated/order.js:460 templates/js/translated/stock.js:1488
msgid "Stock Item"
msgstr "BestandsObjekt"

#: build/models.py:1390
msgid "Source stock item"
msgstr "Quell-BestandsObjekt"

#: build/models.py:1403
msgid "Stock quantity to allocate to build"
msgstr "BestandsObjekt-Anzahl dem Bauauftrag zuweisen"

#: build/models.py:1411
msgid "Install into"
msgstr "Installiere in"

#: build/models.py:1412
msgid "Destination stock item"
msgstr "Ziel-BestandsObjekt"

#: build/templates/build/allocation_card.html:21
#: build/templates/build/complete_output.html:46
#: order/templates/order/sales_order_detail.html:205
#: order/templates/order/sales_order_detail.html:290
#: report/templates/report/inventree_test_report_base.html:75
#: stock/models.py:495 stock/templates/stock/item_base.html:251
#: templates/js/translated/build.js:604
#: templates/js/translated/model_renderers.js:54
msgid "Serial Number"
msgstr "Seriennummer"

#: build/templates/build/auto_allocate.html:9
msgid "Automatically Allocate Stock"
msgstr "Lagerbestand automatisch zuweisen"

#: build/templates/build/auto_allocate.html:10
msgid "The following stock items will be allocated to the specified build output"
msgstr "Die folgenden BestandsObjekte werden den ausgewählten Endprodukten zugeordnet"

#: build/templates/build/auto_allocate.html:37
msgid "No stock items found that can be automatically allocated to this build"
msgstr "Keine BestandsObjekte gefunden, die diesem Endprodukt automatisch zugewiesen werden können"

#: build/templates/build/auto_allocate.html:39
msgid "Stock items will have to be manually allocated"
msgstr "BestandsObjekte müssen manuell zugewiesen werden"

#: build/templates/build/build_base.html:18
#, python-format
msgid "This Build Order is allocated to Sales Order %(link)s"
msgstr "Dieser Bauauftrag ist dem Auftrag %(link)s zugeordnet"

#: build/templates/build/build_base.html:25
#, python-format
msgid "This Build Order is a child of Build Order %(link)s"
msgstr "Dieser Bauauftrag ist dem Bauauftrag %(link)s untergeordnet"

#: build/templates/build/build_base.html:32
msgid "Build Order is ready to mark as completed"
msgstr "Bauauftrag ist bereit abgeschlossen zu werden"

#: build/templates/build/build_base.html:37
msgid "Build Order cannot be completed as outstanding outputs remain"
msgstr "Bauauftrag kann nicht abgeschlossen werden, da es noch ausstehende Endprodukte gibt"

#: build/templates/build/build_base.html:42
msgid "Required build quantity has not yet been completed"
msgstr "Benötigte Teil-Anzahl wurde noch nicht fertiggestellt"

#: build/templates/build/build_base.html:47
msgid "Stock has not been fully allocated to this Build Order"
msgstr "Lagerbestand wurde Bauauftrag noch nicht vollständig zugewiesen"

#: build/templates/build/build_base.html:75
#: company/templates/company/company_base.html:40
#: company/templates/company/manufacturer_part.html:29
#: company/templates/company/supplier_part.html:30
#: order/templates/order/order_base.html:26
#: order/templates/order/sales_order_base.html:37
#: part/templates/part/category.html:27 part/templates/part/part_base.html:25
#: stock/templates/stock/item_base.html:62
#: stock/templates/stock/location.html:31
msgid "Admin view"
msgstr "Admin"

#: build/templates/build/build_base.html:81
#: build/templates/build/build_base.html:150
#: order/templates/order/order_base.html:32
#: order/templates/order/order_base.html:86
#: order/templates/order/sales_order_base.html:43
#: order/templates/order/sales_order_base.html:88
#: templates/js/translated/table_filters.js:259
#: templates/js/translated/table_filters.js:278
#: templates/js/translated/table_filters.js:295
msgid "Overdue"
msgstr "Überfällig"

#: build/templates/build/build_base.html:90
msgid "Print actions"
msgstr "Aktionen drucken"

#: build/templates/build/build_base.html:94
msgid "Print Build Order"
msgstr "Bauauftrag drucken"

#: build/templates/build/build_base.html:100
#: build/templates/build/build_base.html:222
msgid "Complete Build"
msgstr "Bauauftrag fertigstellen"

#: build/templates/build/build_base.html:105
msgid "Build actions"
msgstr "Bau-Auftrag Aktionen"

#: build/templates/build/build_base.html:109
msgid "Edit Build"
msgstr "Bauauftrag bearbeiten"

#: build/templates/build/build_base.html:111
#: build/templates/build/build_base.html:206 build/views.py:56
msgid "Cancel Build"
msgstr "Bauauftrag abbrechen"

#: build/templates/build/build_base.html:114
msgid "Delete Build"
msgstr ""

#: build/templates/build/build_base.html:124
#: build/templates/build/detail.html:15
msgid "Build Details"
msgstr "Bau-Status"

#: build/templates/build/build_base.html:150
#, python-format
msgid "This build was due on %(target)s"
msgstr "Bauauftrag war fällig am %(target)s"

#: build/templates/build/build_base.html:157
#: build/templates/build/detail.html:67
msgid "Progress"
msgstr "Fortschritt"

#: build/templates/build/build_base.html:170
#: build/templates/build/detail.html:87 order/models.py:823
#: order/templates/order/sales_order_base.html:9
#: order/templates/order/sales_order_base.html:35
#: order/templates/order/sales_order_ship.html:25
#: report/templates/report/inventree_build_order_base.html:136
#: report/templates/report/inventree_so_report.html:77
#: stock/templates/stock/item_base.html:293
#: templates/js/translated/order.js:329
msgid "Sales Order"
msgstr "Auftrag"

#: build/templates/build/build_base.html:177
#: build/templates/build/detail.html:101
#: report/templates/report/inventree_build_order_base.html:153
msgid "Issued By"
msgstr "Aufgegeben von"

#: build/templates/build/build_base.html:214
msgid "Incomplete Outputs"
msgstr "Unfertige Endprodukte"

#: build/templates/build/build_base.html:215
msgid "Build Order cannot be completed as incomplete build outputs remain"
msgstr "Bauauftrag kann nicht abgeschlossen werden, da es noch unvollständige Endprodukte gibt"

#: build/templates/build/build_output_create.html:7
msgid "The Bill of Materials contains trackable parts"
msgstr "Die Stückliste enthält verfolgbare Teile"

#: build/templates/build/build_output_create.html:8
msgid "Build outputs must be generated individually."
msgstr "Endprodukte müssen individuell angelegt werden."

#: build/templates/build/build_output_create.html:9
msgid "Multiple build outputs will be created based on the quantity specified."
msgstr "Mehrere Endprodukte werden anhand der gegebenen Anzahl angelegt werden."

#: build/templates/build/build_output_create.html:15
msgid "Trackable parts can have serial numbers specified"
msgstr "Nachverfolgbare Teile können Seriennummern haben"

#: build/templates/build/build_output_create.html:16
msgid "Enter serial numbers to generate multiple single build outputs"
msgstr "Seriennummeren für mehrere einzelne Endprodukte angeben"

#: build/templates/build/cancel.html:5
msgid "Are you sure you wish to cancel this build?"
msgstr "Sind Sie sicher, dass sie diesen Bauauftrag abbrechen möchten?"

#: build/templates/build/complete.html:8
msgid "Build Order is complete"
msgstr "Bauauftrag ist vollständig"

#: build/templates/build/complete.html:12
msgid "Build Order is incomplete"
msgstr "Bauauftrag ist unvollständig"

#: build/templates/build/complete.html:15
msgid "Incompleted build outputs remain"
msgstr "unfertige Endprodukte vorhanden"

#: build/templates/build/complete.html:18
msgid "Required build quantity has not been completed"
msgstr "Benötigte Teil-Anzahl wurde noch nicht fertiggestellt"

#: build/templates/build/complete.html:21
msgid "Required stock has not been fully allocated"
msgstr "Benötigter Bestand wurde nicht vollständig zugewiesen"

#: build/templates/build/complete_output.html:10
msgid "Stock allocation is complete for this output"
msgstr "Lagerzuordnung für dieses Endprodukt ist vollständig"

#: build/templates/build/complete_output.html:14
msgid "Stock allocation is incomplete"
msgstr "Bestandszuordnung ist nicht vollständig"

#: build/templates/build/complete_output.html:20
msgid "tracked parts have not been fully allocated"
msgstr "verfolgte Teile wurden nicht vollständig zugewiesen"

#: build/templates/build/complete_output.html:41
msgid "The following items will be created"
msgstr "Die folgenden Objekte werden erstellt"

#: build/templates/build/create_build_item.html:7
msgid "Select a stock item to allocate to the selected build output"
msgstr "BestandsObjekt zur Zuordnung zum ausgewählten Endprodukt auswählen"

#: build/templates/build/create_build_item.html:11
#, python-format
msgid "The allocated stock will be installed into the following build output:<br><i>%(output)s</i>"
msgstr "Der zugeordnete Bestand wird in den folgenden Endprodukten verbaut werden:<br><i>%(output)s</i>"

#: build/templates/build/create_build_item.html:17
#, python-format
msgid "No stock available for %(part)s"
msgstr "Kein Bestand verfügbar für %(part)s"

#: build/templates/build/delete_build_item.html:8
msgid "Are you sure you want to unallocate this stock?"
msgstr "Sind Sie sicher, dass sie die folgenden Bestands-Zuordnung entfernen möchten?"

#: build/templates/build/delete_build_item.html:11
msgid "The selected stock will be unallocated from the build output"
msgstr "Der ausgeählte Bestand wird von den Endprodukten zurückgenommen werden"

#: build/templates/build/detail.html:38
msgid "Stock Source"
msgstr "Ausgangs-Lager"

#: build/templates/build/detail.html:43
msgid "Stock can be taken from any available location."
msgstr "Bestand kann jedem verfügbaren Lagerort entnommen werden."

#: build/templates/build/detail.html:49 order/forms.py:88 order/models.py:782
#: order/templates/order/purchase_order_detail.html:408
#: order/templates/order/receive_parts.html:25 stock/forms.py:134
msgid "Destination"
msgstr "Ziel-Lager"

#: build/templates/build/detail.html:56
msgid "Destination location not specified"
msgstr "Ziel-Lagerort nicht angegeben"

#: build/templates/build/detail.html:73
#: stock/templates/stock/item_base.html:317
#: templates/js/translated/stock.js:1010 templates/js/translated/stock.js:1758
#: templates/js/translated/table_filters.js:116
#: templates/js/translated/table_filters.js:198
msgid "Batch"
msgstr "Losnummer"

#: build/templates/build/detail.html:119
#: order/templates/order/order_base.html:111
#: order/templates/order/sales_order_base.html:113
#: templates/js/translated/build.js:910
msgid "Created"
msgstr "Erstellt"

#: build/templates/build/detail.html:130
msgid "No target date set"
msgstr "Kein Ziel-Datum gesetzt"

#: build/templates/build/detail.html:135 templates/js/translated/build.js:888
msgid "Completed"
msgstr "Fertig"

#: build/templates/build/detail.html:139
msgid "Build not complete"
msgstr "Bauauftrag ist nicht vollständig"

#: build/templates/build/detail.html:150 build/templates/build/navbar.html:35
msgid "Child Build Orders"
msgstr "Unter-Bauaufträge"

#: build/templates/build/detail.html:166
msgid "Allocate Stock to Build"
msgstr "Lagerbestand Bauauftrag zuweisen"

#: build/templates/build/detail.html:172
msgid "Allocate stock to build"
msgstr "Lagerbestand Bauauftrag zuweisen"

#: build/templates/build/detail.html:173
msgid "Auto Allocate"
msgstr "Automatisch zuweisen"

#: build/templates/build/detail.html:175 templates/js/translated/build.js:778
msgid "Unallocate stock"
msgstr "Bestandszuordnung aufheben"

#: build/templates/build/detail.html:176 build/views.py:318 build/views.py:638
msgid "Unallocate Stock"
msgstr "Bestandszuordnung aufheben"

#: build/templates/build/detail.html:179
msgid "Order required parts"
msgstr "Benötigte Teile bestellen"

#: build/templates/build/detail.html:180
#: company/templates/company/detail.html:33
#: company/templates/company/detail.html:75 order/views.py:679
#: part/templates/part/category.html:140
msgid "Order Parts"
msgstr "Teile bestellen"

#: build/templates/build/detail.html:186
msgid "Untracked stock has been fully allocated for this Build Order"
msgstr "Nicht verfolgter Lagerbestand wurde Bauauftrag vollständig zugewiesen"

#: build/templates/build/detail.html:190
msgid "Untracked stock has not been fully allocated for this Build Order"
msgstr "Nicht verfolgter Lagerbestand wurde Bauauftrag noch nicht vollständig zugewiesen"

#: build/templates/build/detail.html:197
msgid "This Build Order does not have any associated untracked BOM items"
msgstr "Dieser Bauauftrag hat keine zugeordneten Stücklisten-Einträge"

#: build/templates/build/detail.html:206
msgid "Incomplete Build Outputs"
msgstr "Unfertige Endprodukte"

#: build/templates/build/detail.html:211
msgid "Create new build output"
msgstr "Neues Endprodukt anlegen"

#: build/templates/build/detail.html:212
msgid "Create New Output"
msgstr "Neues Endprodukt anlegen"

#: build/templates/build/detail.html:225
msgid "Create a new build output"
msgstr "Neues Endprodukt anlegen"

#: build/templates/build/detail.html:226
msgid "No incomplete build outputs remain."
msgstr "Keine unfertigen Endprodukte verbleibend."

#: build/templates/build/detail.html:227
msgid "Create a new build output using the button above"
msgstr "Neues Endprodukt mit der Schaltfläche oberhalb anlegen"

#: build/templates/build/detail.html:235
msgid "Completed Build Outputs"
msgstr "Fertiggestellte Endprodukte"

#: build/templates/build/detail.html:246 build/templates/build/navbar.html:42
#: build/templates/build/navbar.html:45 order/templates/order/po_navbar.html:35
#: order/templates/order/sales_order_detail.html:43
#: order/templates/order/so_navbar.html:29 part/templates/part/detail.html:173
#: part/templates/part/navbar.html:102 part/templates/part/navbar.html:105
#: stock/templates/stock/item.html:88 stock/templates/stock/navbar.html:47
#: stock/templates/stock/navbar.html:50
msgid "Attachments"
msgstr "Anhänge"

#: build/templates/build/detail.html:257
msgid "Build Notes"
msgstr "Bauauftrags-Notizen"

#: build/templates/build/detail.html:261 build/templates/build/detail.html:397
#: company/templates/company/detail.html:173
#: company/templates/company/detail.html:200
#: order/templates/order/purchase_order_detail.html:62
#: order/templates/order/purchase_order_detail.html:95
#: order/templates/order/sales_order_detail.html:58
#: order/templates/order/sales_order_detail.html:85
#: part/templates/part/detail.html:109 stock/templates/stock/item.html:103
#: stock/templates/stock/item.html:188
msgid "Edit Notes"
msgstr "Anmerkungen bearbeiten"

#: build/templates/build/detail.html:357
#: order/templates/order/po_attachments.html:79
#: order/templates/order/purchase_order_detail.html:156
#: order/templates/order/sales_order_detail.html:145
#: part/templates/part/detail.html:919 stock/templates/stock/item.html:252
#: templates/attachment_table.html:6
msgid "Add Attachment"
msgstr "Anhang hinzufügen"

#: build/templates/build/detail.html:375
#: order/templates/order/po_attachments.html:51
#: order/templates/order/purchase_order_detail.html:128
#: order/templates/order/sales_order_detail.html:118
#: part/templates/part/detail.html:873 stock/templates/stock/item.html:220
msgid "Edit Attachment"
msgstr "Anhang bearbeiten"

#: build/templates/build/detail.html:382
#: order/templates/order/po_attachments.html:58
#: order/templates/order/purchase_order_detail.html:135
#: order/templates/order/sales_order_detail.html:124
#: part/templates/part/detail.html:882 stock/templates/stock/item.html:229
msgid "Confirm Delete Operation"
msgstr "Löschvorgang bestätigen"

#: build/templates/build/detail.html:383
#: order/templates/order/po_attachments.html:59
#: order/templates/order/purchase_order_detail.html:136
#: order/templates/order/sales_order_detail.html:125
#: part/templates/part/detail.html:883 stock/templates/stock/item.html:230
msgid "Delete Attachment"
msgstr "Anhang löschen"

#: build/templates/build/edit_build_item.html:7
msgid "Alter the quantity of stock allocated to the build output"
msgstr "Anzahl des zugeordneten Bestands für die Endprodukte ändern"

#: build/templates/build/index.html:28
msgid "New Build Order"
msgstr "Neuer Bauauftrag"

#: build/templates/build/index.html:37 build/templates/build/index.html:38
msgid "Print Build Orders"
msgstr "Bauaufträge ausdrucken"

#: build/templates/build/index.html:43
#: order/templates/order/purchase_orders.html:27
#: order/templates/order/sales_orders.html:27
msgid "Display calendar view"
msgstr "Kalender-Ansicht"

#: build/templates/build/index.html:46
#: order/templates/order/purchase_orders.html:30
#: order/templates/order/sales_orders.html:30
msgid "Display list view"
msgstr "Listen-Ansicht"

#: build/templates/build/navbar.html:12
msgid "Build Order Details"
msgstr "Bauauftrag-details"

#: build/templates/build/navbar.html:15 order/templates/order/po_navbar.html:15
#: templates/js/translated/stock.js:1417
msgid "Details"
msgstr "Details"

#: build/templates/build/navbar.html:20 build/templates/build/navbar.html:23
#: build/views.py:90
msgid "Allocate Stock"
msgstr "Lagerbestand zuweisen"

#: build/templates/build/navbar.html:28 build/templates/build/navbar.html:31
msgid "Build Outputs"
msgstr "Endprodukte"

#: build/templates/build/navbar.html:38
msgid "Child Builds"
msgstr "Unter-Endprodukte"

#: build/templates/build/navbar.html:49
msgid "Build Order Notes"
msgstr "Bauauftrag-Notizen"

#: build/templates/build/unallocate.html:10
msgid "Are you sure you wish to unallocate all stock for this build?"
msgstr "Sind Sie sicher, dass sie alle BestandsObjekt von diesem Bauauftrag entfernen möchten?"

#: build/templates/build/unallocate.html:12
msgid "All incomplete stock allocations will be removed from the build"
msgstr "Alle unvollständigen Bestandszuordnungen werden vom Endprodukt entfernt"

#: build/views.py:76
msgid "Build was cancelled"
msgstr "Bauauftrag wurde abgebrochen"

#: build/views.py:137
msgid "Allocated stock to build output"
msgstr "Bestand dem Endprodukt zuweisen"

#: build/views.py:149
msgid "Create Build Output"
msgstr "Endprodukt anlegen"

#: build/views.py:167
msgid "Maximum output quantity is "
msgstr "Maximale Endproduktmenge ist "

#: build/views.py:183 stock/views.py:1389
msgid "Serial numbers already exist"
msgstr "Seriennummern existieren bereits"

#: build/views.py:192
msgid "Serial numbers required for trackable build output"
msgstr "Seriennummern für verfolgbare Endprodukte benötigt"

#: build/views.py:258
msgid "Delete Build Output"
msgstr "Endprodukt entfernen"

#: build/views.py:279 build/views.py:369
msgid "Confirm unallocation of build stock"
msgstr "Entfernung von Bestands-Zuordnung bestätigen"

#: build/views.py:280 build/views.py:370 stock/views.py:404
msgid "Check the confirmation box"
msgstr "Bestätigungsbox bestätigen"

#: build/views.py:292
msgid "Build output does not match build"
msgstr "Endprodukt stimmt nicht mit Bauauftrag überein"

#: build/views.py:294 build/views.py:495
msgid "Build output must be specified"
msgstr "Endprodukt muss angegeben sein"

#: build/views.py:306
msgid "Build output deleted"
msgstr "Endprodukt gelöscht"

#: build/views.py:404
msgid "Complete Build Order"
msgstr "Bauauftrag fertigstellen"

#: build/views.py:410
msgid "Build order cannot be completed - incomplete outputs remain"
msgstr "Bauauftrag kann nicht abgeschlossen werden, es gibt noch unvollständige Endprodukte"

#: build/views.py:421
msgid "Completed build order"
msgstr "Bauauftrag fertiggestellt"

#: build/views.py:437
msgid "Complete Build Output"
msgstr "Endprodukt fertigstellen"

#: build/views.py:479
msgid "Invalid stock status value selected"
msgstr "Ungültiger Lagerbestands-Status ausgewählt"

#: build/views.py:486
msgid "Quantity to complete cannot exceed build output quantity"
msgstr "Fertigzustellende Anzahl darf nicht die geplante Endprodukt-Anzahl überschreiten"

#: build/views.py:492
msgid "Confirm completion of incomplete build"
msgstr "Endprodukt-Fertigstellung bestätigen"

#: build/views.py:591
msgid "Build output completed"
msgstr "Endprodukt fertiggestellt"

#: build/views.py:628
msgid "Delete Build Order"
msgstr "Bauauftrag löschen"

#: build/views.py:643
msgid "Removed parts from build allocation"
msgstr "Teile von Bauzuordnung entfernt"

#: build/views.py:655
msgid "Allocate stock to build output"
msgstr "Bestand dem Endprodukt zuweisen"

#: build/views.py:698
msgid "Item must be currently in stock"
msgstr "Teil muss aktuell im Bestand sein"

#: build/views.py:704
msgid "Stock item is over-allocated"
msgstr "BestandObjekt ist zu oft zugewiesen"

#: build/views.py:705 templates/js/translated/bom.js:250
#: templates/js/translated/build.js:705 templates/js/translated/build.js:1000
#: templates/js/translated/build.js:1179
msgid "Available"
msgstr "Verfügbar"

#: build/views.py:707
msgid "Stock item must be selected"
msgstr "BestandsObjekt muss ausgewählt sein"

#: build/views.py:870
msgid "Edit Stock Allocation"
msgstr "Bestandszuordnung bearbeiten"

#: build/views.py:874
msgid "Updated Build Item"
msgstr "Bauobjekt aktualisiert"

#: common/files.py:67
msgid "Unsupported file format: {ext.upper()}"
msgstr "Dateiformat nicht unterstützt: {ext.upper()}"

#: common/files.py:69
msgid "Error reading file (invalid encoding)"
msgstr "Fehler beim Lesen der Datei (ungültige Kodierung)"

#: common/files.py:74
msgid "Error reading file (invalid format)"
msgstr "Fehler beim Lesen der Datei (ungültiges Format)"

#: common/files.py:76
msgid "Error reading file (incorrect dimension)"
msgstr "Fehler beim Lesen der Datei (falsche Größe)"

#: common/files.py:78
msgid "Error reading file (data could be corrupted)"
msgstr "Fehler beim Lesen der Datei (Daten könnten beschädigt sein)"

#: common/forms.py:34 templates/js/translated/attachment.js:42
msgid "File"
msgstr "Datei"

#: common/forms.py:35
msgid "Select file to upload"
msgstr "Datei zum Hochladen auswählen"

#: common/forms.py:50
msgid "{name.title()} File"
msgstr "{name.title()} Datei"

#: common/forms.py:51
#, python-brace-format
msgid "Select {name} file to upload"
msgstr "{name} Datei zum Hochladen auswählen"

#: common/models.py:322 common/models.py:815 common/models.py:962
msgid "Settings key (must be unique - case insensitive"
msgstr "Einstellungs-Schlüssel (muss einzigartig sein, Groß-/ Kleinschreibung wird nicht beachtet)"

#: common/models.py:324
msgid "Settings value"
msgstr "Einstellungs-Wert"

#: common/models.py:359
msgid "Must be an integer value"
msgstr "Nur Ganzzahl eingeben"

#: common/models.py:382
msgid "Value must be a boolean value"
msgstr "Wahrheitswert erforderlich"

#: common/models.py:393
msgid "Value must be an integer value"
msgstr "Nur Ganzzahl eingeben"

#: common/models.py:416
msgid "Key string must be unique"
msgstr "Schlüsseltext muss eindeutig sein"

#: common/models.py:523
msgid "InvenTree Instance Name"
msgstr "InvenTree Instanzname"

#: common/models.py:525
msgid "String descriptor for the server instance"
msgstr "Kurze Beschreibung der Instanz"

#: common/models.py:529
msgid "Use instance name"
msgstr "Name der Instanz verwenden"

#: common/models.py:530
msgid "Use the instance name in the title-bar"
msgstr "Den Namen der Instanz in der Titelleiste verwenden"

#: common/models.py:536 company/models.py:99 company/models.py:100
msgid "Company name"
msgstr "Firmenname"

#: common/models.py:537
msgid "Internal company name"
msgstr "interner Firmenname"

#: common/models.py:542
msgid "Base URL"
msgstr "Basis-URL"

#: common/models.py:543
msgid "Base URL for server instance"
msgstr "Basis-URL für dieses Instanz"

#: common/models.py:549
msgid "Default Currency"
msgstr "Standardwährung"

#: common/models.py:550
msgid "Default currency"
msgstr "Standardwährung"

#: common/models.py:556
msgid "Download from URL"
msgstr "Von URL herunterladen"

#: common/models.py:557
msgid "Allow download of remote images and files from external URL"
msgstr "Herunterladen von externen Bildern und Dateien von URLs erlaubt"

#: common/models.py:563
msgid "Barcode Support"
msgstr "Bacode-Feature verwenden"

#: common/models.py:564
msgid "Enable barcode scanner support"
msgstr "Barcode-Scanner Unterstützung"

#: common/models.py:570
msgid "IPN Regex"
msgstr "IPN Regex"

#: common/models.py:571
msgid "Regular expression pattern for matching Part IPN"
msgstr "RegEx Muster für die Zuordnung von Teil-IPN"

#: common/models.py:575
msgid "Allow Duplicate IPN"
msgstr "Mehrere Artikel mit gleicher IPN erlaubt"

#: common/models.py:576
msgid "Allow multiple parts to share the same IPN"
msgstr "Mehrere Artikel mit gleicher IPN erlaubt"

#: common/models.py:582
msgid "Allow Editing IPN"
msgstr "Ändern von IPN erlaubt"

#: common/models.py:583
msgid "Allow changing the IPN value while editing a part"
msgstr "Ändern der IPN während des Bearbeiten eines Teils erlaubt"

#: common/models.py:589
msgid "Copy Part BOM Data"
msgstr "Teil-Stückliste kopieren"

#: common/models.py:590
msgid "Copy BOM data by default when duplicating a part"
msgstr "Stückliste von Teil kopieren wenn das Teil dupliziert wird "

#: common/models.py:596
msgid "Copy Part Parameter Data"
msgstr "Teil-Parameter kopieren"

#: common/models.py:597
msgid "Copy parameter data by default when duplicating a part"
msgstr "Parameter-Daten für dieses Teil kopieren wenn das Teil dupliziert wird"

#: common/models.py:603
msgid "Copy Part Test Data"
msgstr "Teil-Testdaten kopieren"

#: common/models.py:604
msgid "Copy test data by default when duplicating a part"
msgstr "Test-Daten für dieses Teil kopieren wenn das Teil dupliziert wird"

#: common/models.py:610
msgid "Copy Category Parameter Templates"
msgstr "Kategorie-Parametervorlage kopieren"

#: common/models.py:611
msgid "Copy category parameter templates when creating a part"
msgstr "Kategorie-Parameter Vorlagen kopieren wenn ein Teil angelegt wird"

#: common/models.py:617 part/models.py:2236 report/models.py:187
#: stock/forms.py:224 templates/js/translated/table_filters.js:25
#: templates/js/translated/table_filters.js:329
msgid "Template"
msgstr "Vorlage"

#: common/models.py:618
msgid "Parts are templates by default"
msgstr "Teile sind standardmäßig Vorlagen"

#: common/models.py:624 part/models.py:803
#: templates/js/translated/table_filters.js:133
#: templates/js/translated/table_filters.js:341
msgid "Assembly"
msgstr "Baugruppe"

#: common/models.py:625
msgid "Parts can be assembled from other components by default"
msgstr "Teile können standardmäßig aus anderen Teilen angefertigt werden"

#: common/models.py:631 part/models.py:809
#: templates/js/translated/table_filters.js:345
msgid "Component"
msgstr "Komponente"

#: common/models.py:632
msgid "Parts can be used as sub-components by default"
msgstr "Teile können standardmäßig in Baugruppen benutzt werden"

#: common/models.py:638 part/models.py:820
msgid "Purchaseable"
msgstr "Kaufbar"

#: common/models.py:639
msgid "Parts are purchaseable by default"
msgstr "Artikel sind grundsätzlich kaufbar"

#: common/models.py:645 part/models.py:825
#: templates/js/translated/table_filters.js:353
msgid "Salable"
msgstr "Verkäuflich"

#: common/models.py:646
msgid "Parts are salable by default"
msgstr "Artikel sind grundsätzlich verkaufbar"

#: common/models.py:652 part/models.py:815
#: templates/js/translated/table_filters.js:33
#: templates/js/translated/table_filters.js:357
msgid "Trackable"
msgstr "Nachverfolgbar"

#: common/models.py:653
msgid "Parts are trackable by default"
msgstr "Artikel sind grundsätzlich verfolgbar"

#: common/models.py:659 part/models.py:835
#: part/templates/part/part_base.html:61
#: templates/js/translated/table_filters.js:29
msgid "Virtual"
msgstr "Virtuell"

#: common/models.py:660
msgid "Parts are virtual by default"
msgstr "Teile sind grundsätzlich virtuell"

#: common/models.py:667
msgid "Show Quantity in Forms"
msgstr "zeige Bestand in Eingabemasken"

#: common/models.py:668
msgid "Display available part quantity in some forms"
msgstr "Zeige den verfügbaren Bestand in einigen Eingabemasken"

#: common/models.py:674
msgid "Show Import in Views"
msgstr "Import in Ansichten anzeigen"

#: common/models.py:675
msgid "Display the import wizard in some part views"
msgstr "Importassistent in einigen Teil-Ansichten anzeigen"

#: common/models.py:681
msgid "Show Price in Forms"
msgstr "Preis in Formularen anzeigen"

#: common/models.py:682
msgid "Display part price in some forms"
msgstr "Teilpreis in einigen Formularen anzeigen"

#: common/models.py:688
msgid "Show related parts"
msgstr "Verwandte Teile anzeigen"

#: common/models.py:689
msgid "Display related parts for a part"
msgstr "Verwandte Teile eines Teils anzeigen"

#: common/models.py:695
msgid "Create initial stock"
msgstr "Ausgangsbestand erstellen"

#: common/models.py:696
msgid "Create initial stock on part creation"
msgstr "Ausgangsbestand beim Erstellen von Teilen erstellen"

#: common/models.py:702
msgid "Internal Prices"
msgstr "Interne Preise"

#: common/models.py:703
msgid "Enable internal prices for parts"
msgstr "Interne Preise für Teile aktivieren"

#: common/models.py:709
msgid "Internal Price as BOM-Price"
msgstr "Interner Preis als Stückliste-Preis"

#: common/models.py:710
msgid "Use the internal price (if set) in BOM-price calculations"
msgstr "Interner Preis (falls vorhanden) in Stücklisten-Preisberechnungen verwenden"

#: common/models.py:716 templates/stats.html:25
msgid "Debug Mode"
msgstr "Entwickler-Modus"

#: common/models.py:717
msgid "Generate reports in debug mode (HTML output)"
msgstr "Berichte im Entwickler-Modus generieren (als HTML)"

#: common/models.py:723
msgid "Page Size"
msgstr "Seitengröße"

#: common/models.py:724
msgid "Default page size for PDF reports"
msgstr "Standardseitenformat für PDF-Bericht"

#: common/models.py:734
msgid "Test Reports"
msgstr "Test-Berichte"

#: common/models.py:735
msgid "Enable generation of test reports"
msgstr "Erstellung von Test-Berichten aktivieren"

#: common/models.py:741
msgid "Stock Expiry"
msgstr "Bestands-Ablauf"

#: common/models.py:742
msgid "Enable stock expiry functionality"
msgstr "Ablaufen von Bestand ermöglichen"

#: common/models.py:748
msgid "Sell Expired Stock"
msgstr "Abgelaufenen Bestand verkaufen"

#: common/models.py:749
msgid "Allow sale of expired stock"
msgstr "Verkauf von abgelaufenem Bestand erlaubt"

#: common/models.py:755
msgid "Stock Stale Time"
msgstr "Bestands-Stehzeit"

#: common/models.py:756
msgid "Number of days stock items are considered stale before expiring"
msgstr "Anzahl an Tagen, an denen Bestand als abgestanden markiert wird, bevor sie ablaufen"

#: common/models.py:758
msgid "days"
msgstr "Tage"

#: common/models.py:763
msgid "Build Expired Stock"
msgstr "Abgelaufenen Bestand verbauen"

#: common/models.py:764
msgid "Allow building with expired stock"
msgstr "Verbauen von abgelaufenen Bestand erlaubt"

#: common/models.py:770
msgid "Stock Ownership Control"
msgstr "Bestands-Eigentümerkontrolle"

#: common/models.py:771
msgid "Enable ownership control over stock locations and items"
msgstr "Eigentümerkontrolle für Lagerorte und Teile aktivieren"

#: common/models.py:777
msgid "Group by Part"
msgstr "Gruppieren nach Teil"

#: common/models.py:778
msgid "Group stock items by part reference in table views"
msgstr "Bestand in Tabellen anhand von Teil-Referenz gruppieren"

#: common/models.py:784
msgid "Build Order Reference Prefix"
msgstr "Bauauftrag-Referenz Präfix"

#: common/models.py:785
msgid "Prefix value for build order reference"
msgstr "Präfix für Bauauftrag-Referenz"

#: common/models.py:790
msgid "Build Order Reference Regex"
msgstr "Bauauftrag-Referenz RegEx"

#: common/models.py:791
msgid "Regular expression pattern for matching build order reference"
msgstr "RegEx Muster für die Zuordnung von Bauauftrag-Referenzen"

#: common/models.py:795
msgid "Sales Order Reference Prefix"
msgstr "Auftrags-Referenz Präfix"

#: common/models.py:796
msgid "Prefix value for sales order reference"
msgstr "Präfix für Auftrags-Referenz"

#: common/models.py:801
msgid "Purchase Order Reference Prefix"
msgstr "Bestellungs-Referenz Präfix"

#: common/models.py:802
msgid "Prefix value for purchase order reference"
msgstr "Präfix für Bestellungs-Referenz"

#: common/models.py:826
msgid "Show starred parts"
msgstr "Markierte Teile anzeigen"

#: common/models.py:827
msgid "Show starred parts on the homepage"
msgstr "Zeige markierte Teile auf der Startseite"

#: common/models.py:832
msgid "Show latest parts"
msgstr "Neueste Teile anzeigen"

#: common/models.py:833
msgid "Show latest parts on the homepage"
msgstr "Zeige neueste Teile auf der Startseite"

#: common/models.py:838
msgid "Recent Part Count"
msgstr "Aktuelle Teile-Stände"

#: common/models.py:839
msgid "Number of recent parts to display on index page"
msgstr "Anzahl der neusten Teile auf der Startseite"

#: common/models.py:845
msgid "Show unvalidated BOMs"
msgstr "Nicht validierte Stücklisten anzeigen"

#: common/models.py:846
msgid "Show BOMs that await validation on the homepage"
msgstr ""

#: common/models.py:851
msgid "Show recent stock changes"
msgstr "Neueste Lagerbestand Änderungen anzeigen"

#: common/models.py:852
msgid "Show recently changed stock items on the homepage"
msgstr "Zeige zuletzt geänderte Lagerbestände auf der Startseite"

#: common/models.py:857
msgid "Recent Stock Count"
msgstr "aktueller Bestand"

#: common/models.py:858
msgid "Number of recent stock items to display on index page"
msgstr "Anzahl des geänderten Bestands auf der Startseite"

#: common/models.py:863
msgid "Show low stock"
msgstr "Niedrigen Bestand anzeigen"

#: common/models.py:864
msgid "Show low stock items on the homepage"
msgstr "Zeige geringen Lagerbestand auf der Startseite"

#: common/models.py:869
msgid "Show depleted stock"
msgstr ""

#: common/models.py:870
msgid "Show depleted stock items on the homepage"
msgstr ""

#: common/models.py:875
msgid "Show needed stock"
msgstr "Benötigten Bestand anzeigen"

#: common/models.py:876
msgid "Show stock items needed for builds on the homepage"
msgstr "Zeige Bestand für Bauaufträge auf der Startseite"

#: common/models.py:881
msgid "Show expired stock"
msgstr "Abgelaufenen Bestand anzeigen"

#: common/models.py:882
msgid "Show expired stock items on the homepage"
msgstr "Zeige Abgelaufene Lagerbestände auf der Startseite"

#: common/models.py:887
msgid "Show stale stock"
msgstr ""

#: common/models.py:888
msgid "Show stale stock items on the homepage"
msgstr ""

#: common/models.py:893
msgid "Show pending builds"
msgstr "Ausstehende Bauaufträge anzeigen"

#: common/models.py:894
msgid "Show pending builds on the homepage"
msgstr "Zeige ausstehende Bauaufträge auf der Startseite"

#: common/models.py:899
msgid "Show overdue builds"
msgstr "Zeige überfällige Bauaufträge"

#: common/models.py:900
msgid "Show overdue builds on the homepage"
msgstr "Zeige überfällige Bauaufträge auf der Startseite"

#: common/models.py:905
msgid "Show outstanding POs"
msgstr "Ausstehende POs anzeigen"

#: common/models.py:906
msgid "Show outstanding POs on the homepage"
msgstr "Ausstehende POs auf der Startseite anzeigen"

#: common/models.py:911
msgid "Show overdue POs"
msgstr "Überfällige POs anzeigen"

#: common/models.py:912
msgid "Show overdue POs on the homepage"
msgstr "Überfällige POs auf der Startseite anzeigen"

#: common/models.py:917
msgid "Show outstanding SOs"
msgstr "Ausstehende SOs anzeigen"

#: common/models.py:918
msgid "Show outstanding SOs on the homepage"
msgstr "Ausstehende SOs auf der Startseite anzeigen"

#: common/models.py:923
msgid "Show overdue SOs"
msgstr "Überfällige SOs anzeigen"

#: common/models.py:924
msgid "Show overdue SOs on the homepage"
msgstr "Überfällige SOs auf der Startseite anzeigen"

#: common/models.py:930
msgid "Inline label display"
msgstr ""

#: common/models.py:931
msgid "Display PDF labels in the browser, instead of downloading as a file"
msgstr ""

#: common/models.py:937
msgid "Inline report display"
msgstr ""

#: common/models.py:938
msgid "Display PDF reports in the browser, instead of downloading as a file"
msgstr ""

#: common/models.py:944
msgid "Search Preview Results"
msgstr "Anzahl Suchergebnisse"

#: common/models.py:945
msgid "Number of results to show in search preview window"
msgstr "Anzahl der Ergebnisse, die in der Vorschau angezeigt werden sollen"

#: common/models.py:1002 company/forms.py:43
msgid "Price break quantity"
msgstr "Preisstaffelungs Anzahl"

#: common/models.py:1009 company/templates/company/supplier_part.html:231
#: templates/js/translated/part.js:1154
msgid "Price"
msgstr "Preis"

#: common/models.py:1010
msgid "Unit price at specified quantity"
msgstr "Stückpreis für die angegebene Anzahl"

#: common/models.py:1103
msgid "Default"
msgstr "Standard"

#: common/templates/common/edit_setting.html:11
msgid "Current value"
msgstr "Aktueller Wert"

#: common/views.py:33
msgid "Change Setting"
msgstr "Einstellungen ändern"

#: common/views.py:119
msgid "Supplied value is not allowed"
msgstr "Angegebener Wert nicht erlaubt"

#: common/views.py:128
msgid "Supplied value must be a boolean"
msgstr "Angegebener Wert muss ein Wahrheitswert sein"

#: common/views.py:138
msgid "Change User Setting"
msgstr "Benutzereinstellungen ändern"

#: common/views.py:213 order/templates/order/order_wizard/po_upload.html:42
#: order/templates/order/po_navbar.html:19
#: order/templates/order/po_navbar.html:22
#: order/templates/order/purchase_order_detail.html:26 order/views.py:290
#: part/templates/part/bom_upload/upload_file.html:65
#: part/templates/part/import_wizard/part_upload.html:45 part/views.py:268
#: part/views.py:882
msgid "Upload File"
msgstr "Datei hochgeladen"

#: common/views.py:214 order/templates/order/order_wizard/match_fields.html:52
#: order/views.py:291 part/templates/part/bom_upload/match_fields.html:52
#: part/templates/part/import_wizard/ajax_match_fields.html:45
#: part/templates/part/import_wizard/match_fields.html:52 part/views.py:269
#: part/views.py:883
msgid "Match Fields"
msgstr "Übereinstimmende Felder"

#: common/views.py:215
msgid "Match Items"
msgstr "Positionen zuordnen"

#: common/views.py:560
msgid "Fields matching failed"
msgstr "Felder zuteilen fehlgeschlagen"

#: common/views.py:615
msgid "Parts imported"
msgstr "Teile importiert"

#: common/views.py:637 order/templates/order/order_wizard/match_fields.html:27
#: order/templates/order/order_wizard/match_parts.html:19
#: order/templates/order/order_wizard/po_upload.html:40
#: part/templates/part/bom_upload/match_fields.html:27
#: part/templates/part/bom_upload/match_parts.html:19
#: part/templates/part/bom_upload/upload_file.html:63
#: part/templates/part/import_wizard/match_fields.html:27
#: part/templates/part/import_wizard/match_references.html:19
#: part/templates/part/import_wizard/part_upload.html:43
msgid "Previous Step"
msgstr "Vorheriger Schritt"

#: company/forms.py:24 part/forms.py:46
msgid "URL"
msgstr "URL"

#: company/forms.py:25 part/forms.py:47
msgid "Image URL"
msgstr "Bild-URL"

#: company/models.py:104
msgid "Company description"
msgstr "Firmenbeschreibung"

#: company/models.py:105
msgid "Description of the company"
msgstr "Firmenbeschreibung"

#: company/models.py:111 company/templates/company/company_base.html:70
#: templates/js/translated/company.js:312
msgid "Website"
msgstr "Website"

#: company/models.py:112
msgid "Company website URL"
msgstr "Firmenwebsite Adresse/URL"

#: company/models.py:116 company/templates/company/company_base.html:88
msgid "Address"
msgstr "Adresse"

#: company/models.py:117
msgid "Company address"
msgstr "Firmenadresse"

#: company/models.py:120
msgid "Phone number"
msgstr "Kontakt-Tel."

#: company/models.py:121
msgid "Contact phone number"
msgstr "Kontakt-Telefon"

#: company/models.py:124 company/templates/company/company_base.html:102
msgid "Email"
msgstr "Email"

#: company/models.py:124
msgid "Contact email address"
msgstr "Kontakt-Email"

#: company/models.py:127 company/templates/company/company_base.html:109
msgid "Contact"
msgstr "Kontakt"

#: company/models.py:128
msgid "Point of contact"
msgstr "Anlaufstelle"

#: company/models.py:130 company/models.py:347 company/models.py:535
#: order/models.py:160 part/models.py:712
#: report/templates/report/inventree_build_order_base.html:165
#: templates/js/translated/company.js:495
#: templates/js/translated/company.js:777 templates/js/translated/part.js:819
msgid "Link"
msgstr "Link"

#: company/models.py:130
msgid "Link to external company information"
msgstr "Link auf externe Firmeninformation"

#: company/models.py:138 part/models.py:722
msgid "Image"
msgstr "Bild"

#: company/models.py:143
msgid "is customer"
msgstr "ist Kunde"

#: company/models.py:143
msgid "Do you sell items to this company?"
msgstr "Verkaufen Sie Teile an diese Firma?"

#: company/models.py:145
msgid "is supplier"
msgstr "ist Zulieferer"

#: company/models.py:145
msgid "Do you purchase items from this company?"
msgstr "Kaufen Sie Teile von dieser Firma?"

#: company/models.py:147
msgid "is manufacturer"
msgstr "ist Hersteller"

#: company/models.py:147
msgid "Does this company manufacture parts?"
msgstr "Produziert diese Firma Teile?"

#: company/models.py:151 company/serializers.py:245
#: company/templates/company/company_base.html:76
msgid "Currency"
msgstr "Währung"

#: company/models.py:154
msgid "Default currency used for this company"
msgstr "Standard-Währung für diese Firma"

#: company/models.py:319 company/models.py:506 stock/models.py:448
#: stock/templates/stock/item_base.html:237
msgid "Base Part"
msgstr "Basisteil"

#: company/models.py:323 company/models.py:510 order/views.py:1082
msgid "Select part"
msgstr "Teil auswählen"

#: company/models.py:334 company/templates/company/company_base.html:116
#: company/templates/company/manufacturer_part.html:89
#: company/templates/company/supplier_part.html:98 part/bom.py:170
#: part/bom.py:241 stock/templates/stock/item_base.html:366
#: templates/js/translated/company.js:296
#: templates/js/translated/company.js:472
#: templates/js/translated/company.js:748
msgid "Manufacturer"
msgstr "Hersteller"

#: company/models.py:335
msgid "Select manufacturer"
msgstr "Hersteller auswählen"

#: company/models.py:341 company/templates/company/manufacturer_part.html:93
#: company/templates/company/supplier_part.html:106
#: order/templates/order/purchase_order_detail.html:331 part/bom.py:171
#: part/bom.py:242 templates/js/translated/company.js:488
#: templates/js/translated/company.js:766
msgid "MPN"
msgstr "MPN"

#: company/models.py:342
msgid "Manufacturer Part Number"
msgstr "Hersteller-Teilenummer"

#: company/models.py:348
msgid "URL for external manufacturer part link"
msgstr "Externe URL für das Herstellerteil"

#: company/models.py:354
msgid "Manufacturer part description"
msgstr "Teilbeschreibung des Herstellers"

#: company/models.py:408 company/models.py:529
#: company/templates/company/manufacturer_part.html:6
#: company/templates/company/manufacturer_part.html:23
#: stock/templates/stock/item_base.html:376
msgid "Manufacturer Part"
msgstr "Herstellerteil"

#: company/models.py:415
msgid "Parameter name"
msgstr "Parametername"

#: company/models.py:421
#: report/templates/report/inventree_test_report_base.html:90
#: stock/models.py:1808 templates/InvenTree/settings/header.html:8
#: templates/js/translated/company.js:598 templates/js/translated/part.js:480
#: templates/js/translated/stock.js:507
msgid "Value"
msgstr "Wert"

#: company/models.py:422
msgid "Parameter value"
msgstr "Parameterwert"

#: company/models.py:428 part/models.py:797 part/models.py:2204
#: templates/js/translated/company.js:604 templates/js/translated/part.js:486
msgid "Units"
msgstr "Einheiten"

#: company/models.py:429
msgid "Parameter units"
msgstr "Parametereinheit"

#: company/models.py:501
msgid "Linked manufacturer part must reference the same base part"
msgstr ""

#: company/models.py:516 company/templates/company/company_base.html:121
#: company/templates/company/supplier_part.html:88 order/models.py:260
#: order/templates/order/order_base.html:92
#: order/templates/order/order_wizard/select_pos.html:30 part/bom.py:175
#: part/bom.py:286 stock/templates/stock/item_base.html:383
#: templates/js/translated/company.js:300
#: templates/js/translated/company.js:722 templates/js/translated/order.js:254
msgid "Supplier"
msgstr "Zulieferer"

#: company/models.py:517
msgid "Select supplier"
msgstr "Zulieferer auswählen"

#: company/models.py:522 company/templates/company/supplier_part.html:92
#: order/templates/order/purchase_order_detail.html:318 part/bom.py:176
#: part/bom.py:287
msgid "SKU"
msgstr "SKU (Lagerbestandseinheit)"

#: company/models.py:523
msgid "Supplier stock keeping unit"
msgstr "Lagerbestandseinheit (SKU) des Zulieferers"

#: company/models.py:530
msgid "Select manufacturer part"
msgstr "Herstellerteil auswählen"

#: company/models.py:536
msgid "URL for external supplier part link"
msgstr "Teil-URL des Zulieferers"

#: company/models.py:542
msgid "Supplier part description"
msgstr "Zuliefererbeschreibung des Teils"

#: company/models.py:547 company/templates/company/supplier_part.html:120
#: part/models.py:2352 report/templates/report/inventree_po_report.html:93
#: report/templates/report/inventree_so_report.html:93
msgid "Note"
msgstr "Notiz"

#: company/models.py:551 part/models.py:1590
msgid "base cost"
msgstr "Basiskosten"

#: company/models.py:551 part/models.py:1590
msgid "Minimum charge (e.g. stocking fee)"
msgstr "Mindestpreis"

#: company/models.py:553 company/templates/company/supplier_part.html:113
#: stock/models.py:472 stock/templates/stock/item_base.html:324
#: templates/js/translated/company.js:798 templates/js/translated/stock.js:1089
msgid "Packaging"
msgstr "Verpackungen"

#: company/models.py:553
msgid "Part packaging"
msgstr "Teile-Verpackungen"

#: company/models.py:555 part/models.py:1592
msgid "multiple"
msgstr "Vielfache"

#: company/models.py:555
msgid "Order multiple"
msgstr "Mehrere bestellen"

#: company/serializers.py:68
msgid "Default currency used for this supplier"
msgstr "Standard-Währung für diesen Zulieferer"

#: company/serializers.py:69
msgid "Currency Code"
msgstr "Währungscode"

#: company/templates/company/company_base.html:9
#: company/templates/company/company_base.html:35
#: templates/InvenTree/search.html:304 templates/js/translated/company.js:285
msgid "Company"
msgstr "Firma"

#: company/templates/company/company_base.html:25
#: part/templates/part/part_thumb.html:21
msgid "Upload new image"
msgstr "Neues Bild hochladen"

#: company/templates/company/company_base.html:27
#: part/templates/part/part_thumb.html:23
msgid "Download image from URL"
msgstr "Bild von URL herunterladen"

#: company/templates/company/company_base.html:46
#: templates/js/translated/order.js:83
msgid "Create Purchase Order"
msgstr "Bestellung anlegen"

#: company/templates/company/company_base.html:51
msgid "Edit company information"
msgstr "Firmeninformation bearbeiten"

#: company/templates/company/company_base.html:56
#: company/templates/company/company_base.html:153
msgid "Delete Company"
msgstr "Firma löschen"

#: company/templates/company/company_base.html:64
msgid "Company Details"
msgstr "Firmendetails"

#: company/templates/company/company_base.html:81
msgid "Uses default currency"
msgstr "verwendet Standard-Währung"

#: company/templates/company/company_base.html:95
msgid "Phone"
msgstr "Telefon"

#: company/templates/company/company_base.html:126 order/models.py:544
#: order/templates/order/sales_order_base.html:94 stock/models.py:490
#: stock/models.py:491 stock/templates/stock/item_base.html:276
#: templates/js/translated/company.js:292 templates/js/translated/order.js:351
#: templates/js/translated/stock.js:1470
msgid "Customer"
msgstr "Kunde"

#: company/templates/company/company_base.html:193
#: part/templates/part/part_base.html:411
msgid "Upload Image"
msgstr "Bild hochladen"

#: company/templates/company/detail.html:14
#: company/templates/company/manufacturer_part_navbar.html:18
#: templates/InvenTree/search.html:164
msgid "Supplier Parts"
msgstr "Zuliefererteile"

#: company/templates/company/detail.html:22
#: order/templates/order/order_wizard/select_parts.html:44
msgid "Create new supplier part"
msgstr "Neues Zuliefererteil anlegen"

#: company/templates/company/detail.html:23
#: company/templates/company/manufacturer_part.html:109
#: part/templates/part/detail.html:289
msgid "New Supplier Part"
msgstr "Neues Zuliefererteil"

#: company/templates/company/detail.html:28
#: company/templates/company/detail.html:70
#: company/templates/company/manufacturer_part.html:112
#: company/templates/company/manufacturer_part.html:136
#: part/templates/part/category.html:135 part/templates/part/detail.html:292
#: part/templates/part/detail.html:315
msgid "Options"
msgstr "Optionen"

#: company/templates/company/detail.html:33
#: company/templates/company/detail.html:75
#: part/templates/part/category.html:140
msgid "Order parts"
msgstr "Teile bestellen"

#: company/templates/company/detail.html:36
#: company/templates/company/detail.html:78
msgid "Delete parts"
msgstr "Teile löschen"

#: company/templates/company/detail.html:36
#: company/templates/company/detail.html:78
msgid "Delete Parts"
msgstr "Teile löschen"

#: company/templates/company/detail.html:56 templates/InvenTree/search.html:149
msgid "Manufacturer Parts"
msgstr "Herstellerteile"

#: company/templates/company/detail.html:64
msgid "Create new manufacturer part"
msgstr "Neues Herstellerteil anlegen"

#: company/templates/company/detail.html:65 part/templates/part/detail.html:312
msgid "New Manufacturer Part"
msgstr "Neues Herstellerteil"

#: company/templates/company/detail.html:97
msgid "Supplier Stock"
msgstr "Zulieferer-Bestand"

#: company/templates/company/detail.html:106
#: company/templates/company/navbar.html:40
#: company/templates/company/navbar.html:43
#: order/templates/order/purchase_orders.html:8
#: order/templates/order/purchase_orders.html:13
#: part/templates/part/detail.html:50 part/templates/part/navbar.html:71
#: part/templates/part/navbar.html:74 templates/InvenTree/index.html:260
#: templates/InvenTree/search.html:325
#: templates/InvenTree/settings/navbar.html:107
#: templates/InvenTree/settings/navbar.html:109 templates/navbar.html:37
#: users/models.py:45
msgid "Purchase Orders"
msgstr "Bestellungen"

#: company/templates/company/detail.html:112
#: order/templates/order/purchase_orders.html:20
msgid "Create new purchase order"
msgstr "Neue Bestellung anlegen"

#: company/templates/company/detail.html:113
#: order/templates/order/purchase_orders.html:21
msgid "New Purchase Order"
msgstr "Neue Bestellung"

#: company/templates/company/detail.html:128
#: company/templates/company/navbar.html:49
#: company/templates/company/navbar.html:52
#: order/templates/order/sales_orders.html:8
#: order/templates/order/sales_orders.html:13
#: part/templates/part/detail.html:71 part/templates/part/navbar.html:79
#: part/templates/part/navbar.html:82 templates/InvenTree/index.html:291
#: templates/InvenTree/search.html:345
#: templates/InvenTree/settings/navbar.html:113
#: templates/InvenTree/settings/navbar.html:115 templates/navbar.html:46
#: users/models.py:46
msgid "Sales Orders"
msgstr "Aufträge"

#: company/templates/company/detail.html:134
#: order/templates/order/sales_orders.html:20
msgid "Create new sales order"
msgstr "Neuen Auftrag anlegen"

#: company/templates/company/detail.html:135
#: order/templates/order/sales_orders.html:21
msgid "New Sales Order"
msgstr "Neuer Auftrag"

#: company/templates/company/detail.html:151
#: company/templates/company/navbar.html:55
#: company/templates/company/navbar.html:58
#: templates/js/translated/build.js:597
msgid "Assigned Stock"
msgstr "Zugeordneter Bestand"

#: company/templates/company/detail.html:169
msgid "Company Notes"
msgstr "Firmenbemerkungen"

#: company/templates/company/detail.html:364
#: company/templates/company/manufacturer_part.html:200
#: part/templates/part/detail.html:357
msgid "Delete Supplier Parts?"
msgstr "Zuliefererteil entfernen?"

#: company/templates/company/detail.html:365
#: company/templates/company/manufacturer_part.html:201
#: part/templates/part/detail.html:358
msgid "All selected supplier parts will be deleted"
msgstr "Alle ausgewählten Zulieferteile werden gelöscht"

#: company/templates/company/index.html:8
msgid "Supplier List"
msgstr "Zulieferer-Liste"

#: company/templates/company/manufacturer_part.html:40
#: company/templates/company/supplier_part.html:40
#: company/templates/company/supplier_part.html:146
#: part/templates/part/detail.html:55 part/templates/part/part_base.html:109
msgid "Order part"
msgstr "Teil bestellen"

#: company/templates/company/manufacturer_part.html:45
#: templates/js/translated/company.js:520
msgid "Edit manufacturer part"
msgstr "Herstellerteil bearbeiten"

#: company/templates/company/manufacturer_part.html:49
#: templates/js/translated/company.js:521
msgid "Delete manufacturer part"
msgstr "Herstellerteil löschen"

#: company/templates/company/manufacturer_part.html:61
msgid "Manufacturer Part Details"
msgstr "Herstellerteil-Details"

#: company/templates/company/manufacturer_part.html:66
#: company/templates/company/supplier_part.html:65
msgid "Internal Part"
msgstr "Internes Teil"

#: company/templates/company/manufacturer_part.html:103
#: company/templates/company/manufacturer_part_navbar.html:21
#: company/views.py:49 part/templates/part/navbar.html:65
#: part/templates/part/navbar.html:68 part/templates/part/prices.html:144
#: templates/InvenTree/search.html:316 templates/navbar.html:35
msgid "Suppliers"
msgstr "Zulieferer"

#: company/templates/company/manufacturer_part.html:114
#: part/templates/part/detail.html:294
msgid "Delete supplier parts"
msgstr "Zuliefererteil entfernen"

#: company/templates/company/manufacturer_part.html:114
#: company/templates/company/manufacturer_part.html:138
#: company/templates/company/manufacturer_part.html:239
#: part/templates/part/detail.html:214 part/templates/part/detail.html:294
#: part/templates/part/detail.html:317 templates/js/translated/company.js:386
#: users/models.py:194
msgid "Delete"
msgstr "Löschen"

#: company/templates/company/manufacturer_part.html:127
#: company/templates/company/manufacturer_part_navbar.html:11
#: company/templates/company/manufacturer_part_navbar.html:14
#: part/templates/part/category_navbar.html:38
#: part/templates/part/category_navbar.html:41
#: part/templates/part/detail.html:155 part/templates/part/navbar.html:14
#: part/templates/part/navbar.html:17
msgid "Parameters"
msgstr "Parameter"

#: company/templates/company/manufacturer_part.html:133
#: part/templates/part/detail.html:162
#: templates/InvenTree/settings/category.html:26
#: templates/InvenTree/settings/part.html:63
msgid "New Parameter"
msgstr "Neuer Parameter"

#: company/templates/company/manufacturer_part.html:138
msgid "Delete parameters"
msgstr "Parameter löschen"

#: company/templates/company/manufacturer_part.html:176
#: part/templates/part/detail.html:834
msgid "Add Parameter"
msgstr "Parameter hinzufügen"

#: company/templates/company/manufacturer_part.html:224
msgid "Selected parameters will be deleted"
msgstr "Ausgewählte Parameter werden gelöscht"

#: company/templates/company/manufacturer_part.html:236
msgid "Delete Parameters"
msgstr "Parameter löschen"

#: company/templates/company/manufacturer_part_navbar.html:26
msgid "Manufacturer Part Stock"
msgstr "Herstellerteil-Bestand"

#: company/templates/company/manufacturer_part_navbar.html:29
#: company/templates/company/navbar.html:34
#: company/templates/company/supplier_part_navbar.html:15
#: part/templates/part/navbar.html:31 stock/api.py:53
#: stock/templates/stock/loc_link.html:7 stock/templates/stock/location.html:36
#: stock/templates/stock/stock_app_base.html:10
#: templates/InvenTree/index.html:150 templates/InvenTree/search.html:196
#: templates/InvenTree/search.html:232
#: templates/InvenTree/settings/navbar.html:95
#: templates/InvenTree/settings/navbar.html:97
#: templates/js/translated/part.js:401 templates/js/translated/part.js:626
#: templates/js/translated/part.js:786 templates/js/translated/stock.js:133
#: templates/js/translated/stock.js:938 templates/navbar.html:26
msgid "Stock"
msgstr "Lagerbestand"

#: company/templates/company/manufacturer_part_navbar.html:33
msgid "Manufacturer Part Orders"
msgstr "Herstellerteil-Bestellungen"

#: company/templates/company/manufacturer_part_navbar.html:36
#: company/templates/company/supplier_part_navbar.html:22
msgid "Orders"
msgstr "Bestellungen"

#: company/templates/company/navbar.html:13
#: company/templates/company/navbar.html:16
msgid "Manufactured Parts"
msgstr "Hergestellte Teile"

#: company/templates/company/navbar.html:22
#: company/templates/company/navbar.html:25
msgid "Supplied Parts"
msgstr "Zuliefererteile"

#: company/templates/company/navbar.html:31 part/templates/part/navbar.html:28
#: stock/templates/stock/location.html:119
#: stock/templates/stock/location.html:134
#: stock/templates/stock/location.html:148
#: stock/templates/stock/location_navbar.html:18
#: stock/templates/stock/location_navbar.html:21
#: templates/InvenTree/search.html:198 templates/js/translated/stock.js:1369
#: templates/stats.html:93 templates/stats.html:102 users/models.py:43
msgid "Stock Items"
msgstr "Teilbestand"

#: company/templates/company/supplier_part.html:7
#: company/templates/company/supplier_part.html:24 stock/models.py:457
#: stock/templates/stock/item_base.html:388
#: templates/js/translated/company.js:738 templates/js/translated/stock.js:1061
msgid "Supplier Part"
msgstr "Zuliefererteil"

#: company/templates/company/supplier_part.html:44
#: templates/js/translated/company.js:811
msgid "Edit supplier part"
msgstr "Zuliefererteil bearbeiten"

#: company/templates/company/supplier_part.html:48
#: templates/js/translated/company.js:812
msgid "Delete supplier part"
msgstr "Zuliefererteil entfernen"

#: company/templates/company/supplier_part.html:60
msgid "Supplier Part Details"
msgstr "Zuliefererteil Details"

#: company/templates/company/supplier_part.html:131
#: company/templates/company/supplier_part_navbar.html:12
msgid "Supplier Part Stock"
msgstr "Zulieferer-Bestand"

#: company/templates/company/supplier_part.html:140
#: company/templates/company/supplier_part_navbar.html:19
msgid "Supplier Part Orders"
msgstr "Zulieferer-Bestellungen"

#: company/templates/company/supplier_part.html:147
#: part/templates/part/detail.html:56
msgid "Order Part"
msgstr "Teil bestellen"

#: company/templates/company/supplier_part.html:158
#: part/templates/part/navbar.html:58 part/templates/part/prices.html:7
msgid "Pricing Information"
msgstr "Preisinformationen ansehen"

#: company/templates/company/supplier_part.html:164
#: company/templates/company/supplier_part.html:265
#: part/templates/part/prices.html:253 part/views.py:1722
msgid "Add Price Break"
msgstr "Preisstaffel hinzufügen"

#: company/templates/company/supplier_part.html:185
msgid "No price break information found"
msgstr "Keine Informationen zur Preisstaffel gefunden"

#: company/templates/company/supplier_part.html:199 part/views.py:1784
msgid "Delete Price Break"
msgstr "Preisstaffel löschen"

#: company/templates/company/supplier_part.html:213 part/views.py:1770
msgid "Edit Price Break"
msgstr "Preisstaffel bearbeiten"

#: company/templates/company/supplier_part.html:238
msgid "Edit price break"
msgstr "Preisstaffel bearbeiten"

#: company/templates/company/supplier_part.html:239
msgid "Delete price break"
msgstr "Preisstaffel löschen"

#: company/templates/company/supplier_part_navbar.html:26
msgid "Supplier Part Pricing"
msgstr "Zuliefererteil Bepreisung"

#: company/templates/company/supplier_part_navbar.html:29
msgid "Pricing"
msgstr "Bepreisung"

#: company/views.py:50
msgid "New Supplier"
msgstr "Neuer Zulieferer"

#: company/views.py:55 part/templates/part/prices.html:148
#: templates/InvenTree/search.html:306 templates/navbar.html:36
msgid "Manufacturers"
msgstr "Hersteller"

#: company/views.py:56
msgid "New Manufacturer"
msgstr "Neuer Hersteller"

#: company/views.py:61 templates/InvenTree/search.html:336
#: templates/navbar.html:45
msgid "Customers"
msgstr "Kunden"

#: company/views.py:62
msgid "New Customer"
msgstr "Neuer Kunde"

#: company/views.py:69
msgid "Companies"
msgstr "Firmen"

#: company/views.py:70
msgid "New Company"
msgstr "Neue Firma"

#: company/views.py:129 part/views.py:608
msgid "Download Image"
msgstr "Bild herunterladen"

#: company/views.py:158 part/views.py:640
msgid "Image size exceeds maximum allowable size for download"
msgstr "Bildgröße überschreitet maximal-erlaubte Größe für Downloads"

#: company/views.py:165 part/views.py:647
#, python-brace-format
msgid "Invalid response: {code}"
msgstr "Ungültige Antwort {code}"

#: company/views.py:174 part/views.py:656
msgid "Supplied URL is not a valid image file"
msgstr "Angegebene URL ist kein gültiges Bild"

#: label/api.py:57 report/api.py:201
msgid "No valid objects provided to template"
msgstr "Keine korrekten Objekte für Vorlage gegeben"

#: label/models.py:113
msgid "Label name"
msgstr "Label Name"

#: label/models.py:120
msgid "Label description"
msgstr "Label Beschreibung"

#: label/models.py:127 stock/forms.py:167
msgid "Label"
msgstr "Label"

#: label/models.py:128
msgid "Label template file"
msgstr "Label-Vorlage-Datei"

#: label/models.py:134 report/models.py:298
msgid "Enabled"
msgstr "Aktiviert"

#: label/models.py:135
msgid "Label template is enabled"
msgstr "Label-Vorlage ist aktiviert"

#: label/models.py:140
msgid "Width [mm]"
msgstr "Breite [mm]"

#: label/models.py:141
msgid "Label width, specified in mm"
msgstr "Label-Breite in mm"

#: label/models.py:147
msgid "Height [mm]"
msgstr "Höhe [mm]"

#: label/models.py:148
msgid "Label height, specified in mm"
msgstr "Label-Höhe in mm"

#: label/models.py:154 report/models.py:291
msgid "Filename Pattern"
msgstr "Dateinamen-Muster"

#: label/models.py:155
msgid "Pattern for generating label filenames"
msgstr "Muster für die Erstellung von Label-Dateinamen"

#: label/models.py:258
msgid "Query filters (comma-separated list of key=value pairs),"
msgstr ""

#: label/models.py:259 label/models.py:319 label/models.py:366
#: report/models.py:322 report/models.py:457 report/models.py:495
msgid "Filters"
msgstr "Filter"

#: label/models.py:318
msgid "Query filters (comma-separated list of key=value pairs"
msgstr "Abfragefilter (kommagetrennte Liste mit Schlüssel=Wert-Paaren)"

#: label/models.py:365
msgid "Part query filters (comma-separated value of key=value pairs)"
msgstr ""

#: order/forms.py:30 order/templates/order/order_base.html:47
msgid "Place order"
msgstr "Bestellung aufgeben"

#: order/forms.py:41 order/templates/order/order_base.html:54
msgid "Mark order as complete"
msgstr "Bestellung als vollständig markieren"

#: order/forms.py:52 order/forms.py:63 order/templates/order/order_base.html:59
#: order/templates/order/sales_order_base.html:61
msgid "Cancel order"
msgstr "Bestellung stornieren"

#: order/forms.py:74 order/templates/order/sales_order_base.html:58
msgid "Ship order"
msgstr "Bestellung versenden"

#: order/forms.py:89
msgid "Set all received parts listed above to this location (if left blank, use \"Destination\" column value in above table)"
msgstr ""

#: order/forms.py:116
msgid "Enter stock item serial numbers"
msgstr "Seriennummern für BestandsObjekt eingeben"

#: order/forms.py:122
msgid "Enter quantity of stock items"
msgstr "Menge der BestandsObjekt eingeben"

#: order/models.py:158
msgid "Order description"
msgstr "Bestellungs-Beschreibung"

#: order/models.py:160
msgid "Link to external page"
msgstr "Link auf externe Seite"

#: order/models.py:168
msgid "Created By"
msgstr "Erstellt von"

#: order/models.py:175
msgid "User or group responsible for this order"
msgstr "Nutzer oder Gruppe der/die für diesen Auftrag zuständig ist/sind"

#: order/models.py:180
msgid "Order notes"
msgstr "Bestell-Notizen"

#: order/models.py:247 order/models.py:534
msgid "Order reference"
msgstr "Bestell-Referenz"

#: order/models.py:252 order/models.py:549
msgid "Purchase order status"
msgstr "Bestellungs-Status"

#: order/models.py:261
msgid "Company from which the items are being ordered"
msgstr "Firma bei der die Teile bestellt werden"

#: order/models.py:264 order/templates/order/order_base.html:98
#: templates/js/translated/order.js:263
msgid "Supplier Reference"
msgstr "Zulieferer-Referenz"

#: order/models.py:264
msgid "Supplier order reference code"
msgstr "Zulieferer Bestellreferenz"

#: order/models.py:271
msgid "received by"
msgstr "Empfangen von"

#: order/models.py:276
msgid "Issue Date"
msgstr "Aufgabedatum"

#: order/models.py:277
msgid "Date order was issued"
msgstr "Datum an dem die Bestellung aufgegeben wurde"

#: order/models.py:282
msgid "Target Delivery Date"
msgstr "Ziel-Versanddatum"

#: order/models.py:283
msgid "Expected date for order delivery. Order will be overdue after this date."
msgstr "Geplantes Lieferdatum für Auftrag."

#: order/models.py:289
msgid "Date order was completed"
msgstr "Datum an dem der Auftrag fertigstellt wurde"

#: order/models.py:313 stock/models.py:345 stock/models.py:1060
msgid "Quantity must be greater than zero"
msgstr "Anzahl muss größer Null sein"

#: order/models.py:318
msgid "Part supplier must match PO supplier"
msgstr "Teile-Zulieferer muss dem Zulieferer der Bestellung entsprechen"

#: order/models.py:416
msgid "Lines can only be received against an order marked as 'Placed'"
msgstr "Nur Teile aufgegebener Bestllungen können empfangen werden"

#: order/models.py:420
msgid "Quantity must be an integer"
msgstr "Anzahl muss eine Ganzzahl sein"

#: order/models.py:422
msgid "Quantity must be a positive number"
msgstr "Anzahl muss eine positive Zahl sein"

#: order/models.py:545
msgid "Company to which the items are being sold"
msgstr "Firma an die die Teile verkauft werden"

#: order/models.py:551
msgid "Customer Reference "
msgstr "Kundenreferenz"

#: order/models.py:551
msgid "Customer order reference code"
msgstr "Bestellreferenz"

#: order/models.py:556
msgid "Target date for order completion. Order will be overdue after this date."
msgstr "Zieldatum für Auftrags-Fertigstellung."

#: order/models.py:559 templates/js/translated/order.js:392
msgid "Shipment Date"
msgstr "Versanddatum"

#: order/models.py:566
msgid "shipped by"
msgstr "Versand von"

#: order/models.py:610
msgid "SalesOrder cannot be shipped as it is not currently pending"
msgstr "Bestellung kann nicht versendet werden weil er nicht anhängig ist"

#: order/models.py:707
msgid "Item quantity"
msgstr "Anzahl"

#: order/models.py:713
msgid "Line item reference"
msgstr "Position - Referenz"

#: order/models.py:715
msgid "Line item notes"
msgstr "Position - Notizen"

#: order/models.py:745 order/models.py:823 templates/js/translated/order.js:442
msgid "Order"
msgstr "Bestellung"

#: order/models.py:746 order/templates/order/order_base.html:9
#: order/templates/order/order_base.html:24
#: report/templates/report/inventree_po_report.html:77
#: stock/templates/stock/item_base.html:338
#: templates/js/translated/order.js:232 templates/js/translated/stock.js:1040
#: templates/js/translated/stock.js:1451
msgid "Purchase Order"
msgstr "Bestellung"

#: order/models.py:767
msgid "Supplier part"
msgstr "Zuliefererteil"

#: order/models.py:770 order/templates/order/order_base.html:131
#: order/templates/order/purchase_order_detail.html:388
#: order/templates/order/receive_parts.html:22
#: order/templates/order/sales_order_base.html:133
msgid "Received"
msgstr "Empfangen"

#: order/models.py:770
msgid "Number of items received"
msgstr "Empfangene Objekt-Anzahl"

#: order/models.py:776 part/templates/part/prices.html:157 stock/models.py:582
#: stock/templates/stock/item_base.html:345
#: templates/js/translated/stock.js:1084
msgid "Purchase Price"
msgstr "Preis"

#: order/models.py:777
msgid "Unit purchase price"
msgstr "Preis pro Einheit"

#: order/models.py:785
msgid "Where does the Purchaser want this item to be stored?"
msgstr "Wo möchte der Käufer diesen Artikel gelagert haben?"

#: order/models.py:831 part/templates/part/part_pricing.html:97
#: part/templates/part/prices.html:97 part/templates/part/prices.html:266
msgid "Sale Price"
msgstr "Verkaufspreis"

#: order/models.py:832
msgid "Unit sale price"
msgstr "Stückverkaufspreis"

#: order/models.py:911 order/models.py:913
msgid "Stock item has not been assigned"
msgstr "BestandsObjekt wurde nicht zugewiesen"

#: order/models.py:917
msgid "Cannot allocate stock item to a line with a different part"
msgstr "Kann BestandsObjekt keiner Zeile mit einem anderen Teil hinzufügen"

#: order/models.py:919
msgid "Cannot allocate stock to a line without a part"
msgstr "Kann BestandsObjekt keiner Zeile ohne Teil hinzufügen"

#: order/models.py:922
msgid "Allocation quantity cannot exceed stock quantity"
msgstr "Die zugeordnete Anzahl darf nicht die verfügbare Anzahl überschreiten"

#: order/models.py:932
msgid "Quantity must be 1 for serialized stock item"
msgstr "Anzahl für BestandsObjekt mit Seriennummer muss 1 sein"

#: order/models.py:937
msgid "Line"
msgstr "Position"

#: order/models.py:948
msgid "Item"
msgstr "Position"

#: order/models.py:949
msgid "Select stock item to allocate"
msgstr "BestandsObjekt für Zuordnung auswählen"

#: order/models.py:952
msgid "Enter stock allocation quantity"
msgstr "Anzahl für Bestandszuordnung eingeben"

#: order/serializers.py:139
msgid "Purchase price currency"
msgstr "Kaufpreiswährung"

#: order/serializers.py:360
msgid "Sale price currency"
msgstr "Verkaufspreis-Währung"

#: order/templates/order/delete_attachment.html:5
#: stock/templates/stock/attachment_delete.html:5
#: templates/attachment_delete.html:5
msgid "Are you sure you want to delete this attachment?"
msgstr "Sind Sie sicher, dass Sie diesen Anhang löschen wollen?"

#: order/templates/order/order_base.html:39
#: order/templates/order/sales_order_base.html:50
msgid "Print"
msgstr "Drucken"

#: order/templates/order/order_base.html:43
#: order/templates/order/sales_order_base.html:54
msgid "Edit order information"
msgstr "Bestellung bearbeiten"

#: order/templates/order/order_base.html:51
msgid "Receive items"
msgstr "Elemente empfangen"

#: order/templates/order/order_base.html:64
msgid "Export order to file"
msgstr "Exportiere Bestellung in Datei"

#: order/templates/order/order_base.html:72
#: order/templates/order/po_navbar.html:12
msgid "Purchase Order Details"
msgstr "Bestellungs-Details"

#: order/templates/order/order_base.html:77
#: order/templates/order/sales_order_base.html:79
msgid "Order Reference"
msgstr "Bestellreferenz"

#: order/templates/order/order_base.html:82
#: order/templates/order/sales_order_base.html:84
msgid "Order Status"
msgstr "Bestellstatus"

#: order/templates/order/order_base.html:117
#: report/templates/report/inventree_build_order_base.html:122
msgid "Issued"
msgstr "Aufgegeben"

#: order/templates/order/order_base.html:185
msgid "Edit Purchase Order"
msgstr "Bestellung bearbeiten"

#: order/templates/order/order_base.html:196
#: order/templates/order/purchase_order_detail.html:265
#: stock/templates/stock/location.html:250
msgid "New Location"
msgstr "Neuer Lagerort"

#: order/templates/order/order_base.html:197
#: order/templates/order/purchase_order_detail.html:266
#: stock/templates/stock/location.html:42
msgid "Create new stock location"
msgstr "Neuen Lagerort anlegen"

#: order/templates/order/order_cancel.html:8
msgid "Cancelling this order means that the order and line items will no longer be editable."
msgstr "Abbruch dieser Bestellung bedeutet, dass sie und ihre Positionen nicht länger bearbeitbar sind."

#: order/templates/order/order_complete.html:7
msgid "Mark this order as complete?"
msgstr "Diese Bestellung als vollständig markieren?"

#: order/templates/order/order_complete.html:10
msgid "This order has line items which have not been marked as received."
msgstr "Diese Bestellung enthält Positionen, die nicht als empfangen markiert wurden."

#: order/templates/order/order_complete.html:11
msgid "Completing this order means that the order and line items will no longer be editable."
msgstr "Fertigstellen dieser Bestellung bedeutet, dass sie und ihre Positionen nicht länger bearbeitbar sind."

#: order/templates/order/order_issue.html:8
msgid "After placing this purchase order, line items will no longer be editable."
msgstr "Nachdem diese Bestellung plaziert ist können die Positionen nicht länger bearbeitbar ist."

#: order/templates/order/order_wizard/match_fields.html:9
#: part/templates/part/bom_upload/match_fields.html:9
#: part/templates/part/import_wizard/ajax_match_fields.html:9
#: part/templates/part/import_wizard/match_fields.html:9
msgid "Missing selections for the following required columns"
msgstr "Es fehlt eine Auswahl für die folgende benötigte Spalte"

#: order/templates/order/order_wizard/match_fields.html:20
#: part/templates/part/bom_upload/match_fields.html:20
#: part/templates/part/import_wizard/ajax_match_fields.html:20
#: part/templates/part/import_wizard/match_fields.html:20
msgid "Duplicate selections found, see below. Fix them then retry submitting."
msgstr "Doppelte Auswahlen gefunden, siehe unten. Reparieren und erneut versuchen."

#: order/templates/order/order_wizard/match_fields.html:29
#: order/templates/order/order_wizard/match_parts.html:21
#: part/templates/part/bom_upload/match_fields.html:29
#: part/templates/part/bom_upload/match_parts.html:21
#: part/templates/part/import_wizard/match_fields.html:29
#: part/templates/part/import_wizard/match_references.html:21
msgid "Submit Selections"
msgstr "Auswahl übertragen"

#: order/templates/order/order_wizard/match_fields.html:35
#: part/templates/part/bom_upload/match_fields.html:35
#: part/templates/part/import_wizard/ajax_match_fields.html:28
#: part/templates/part/import_wizard/match_fields.html:35
msgid "File Fields"
msgstr "Datei-Felder"

#: order/templates/order/order_wizard/match_fields.html:42
#: part/templates/part/bom_upload/match_fields.html:42
#: part/templates/part/import_wizard/ajax_match_fields.html:35
#: part/templates/part/import_wizard/match_fields.html:42
msgid "Remove column"
msgstr "Spalte entfernen"

#: order/templates/order/order_wizard/match_fields.html:60
#: part/templates/part/bom_upload/match_fields.html:60
#: part/templates/part/import_wizard/ajax_match_fields.html:53
#: part/templates/part/import_wizard/match_fields.html:60
msgid "Duplicate selection"
msgstr "Auswahl duplizieren"

#: order/templates/order/order_wizard/match_fields.html:71
#: order/templates/order/order_wizard/match_parts.html:52
#: part/templates/part/bom_upload/match_fields.html:71
#: part/templates/part/bom_upload/match_parts.html:53
#: part/templates/part/import_wizard/ajax_match_fields.html:64
#: part/templates/part/import_wizard/ajax_match_references.html:42
#: part/templates/part/import_wizard/match_fields.html:71
#: part/templates/part/import_wizard/match_references.html:49
msgid "Remove row"
msgstr "Zeile entfernen"

#: order/templates/order/order_wizard/match_parts.html:12
#: part/templates/part/bom_upload/match_parts.html:12
#: part/templates/part/import_wizard/ajax_match_references.html:12
#: part/templates/part/import_wizard/match_references.html:12
msgid "Errors exist in the submitted data"
msgstr "Fehler in den übermittelten Daten"

#: order/templates/order/order_wizard/match_parts.html:28
#: part/templates/part/bom_upload/match_parts.html:28
#: part/templates/part/import_wizard/ajax_match_references.html:21
#: part/templates/part/import_wizard/match_references.html:28
msgid "Row"
msgstr "Zeile"

#: order/templates/order/order_wizard/match_parts.html:29
msgid "Select Supplier Part"
msgstr "Zulieferer-Teil auswählen"

#: order/templates/order/order_wizard/po_upload.html:11
msgid "Upload File for Purchase Order"
msgstr "Datei zur Bestellung hochladen"

#: order/templates/order/order_wizard/po_upload.html:18
#: part/templates/part/bom_upload/upload_file.html:34
#: part/templates/part/import_wizard/ajax_part_upload.html:10
#: part/templates/part/import_wizard/part_upload.html:21
#, python-format
msgid "Step %(step)s of %(count)s"
msgstr "Schritt %(step)s von %(count)s"

#: order/templates/order/order_wizard/po_upload.html:48
msgid "Order is already processed. Files cannot be uploaded."
msgstr "Bestellung ist bereits verarbeitet. Dateien können nicht hochgeladen werden."

#: order/templates/order/order_wizard/select_parts.html:11
msgid "Step 1 of 2 - Select Part Suppliers"
msgstr "Schritt 1 von 2 - Zulieferer auswählen"

#: order/templates/order/order_wizard/select_parts.html:16
msgid "Select suppliers"
msgstr "Zulieferer auswählen"

#: order/templates/order/order_wizard/select_parts.html:20
msgid "No purchaseable parts selected"
msgstr "Keine kaufbaren Teile ausgewählt"

#: order/templates/order/order_wizard/select_parts.html:33
msgid "Select Supplier"
msgstr "Zulieferer auswählen"

#: order/templates/order/order_wizard/select_parts.html:57
msgid "No price"
msgstr "Kein Preis"

#: order/templates/order/order_wizard/select_parts.html:65
#, python-format
msgid "Select a supplier for <i>%(name)s</i>"
msgstr "Zulieferer auswählen für <i>%(name)s</i>"

#: order/templates/order/order_wizard/select_parts.html:77
#: part/templates/part/set_category.html:32
msgid "Remove part"
msgstr "Teil entfernen"

#: order/templates/order/order_wizard/select_pos.html:8
msgid "Step 2 of 2 - Select Purchase Orders"
msgstr "Schritt 2 von 2 - Bestellung auswählen"

#: order/templates/order/order_wizard/select_pos.html:12
msgid "Select existing purchase orders, or create new orders."
msgstr "Bestellungen auswählen oder anlegen."

#: order/templates/order/order_wizard/select_pos.html:31
#: templates/js/translated/order.js:289 templates/js/translated/order.js:397
msgid "Items"
msgstr "Positionen"

#: order/templates/order/order_wizard/select_pos.html:32
msgid "Select Purchase Order"
msgstr "Bestellung auswählen"

#: order/templates/order/order_wizard/select_pos.html:45
#, python-format
msgid "Create new purchase order for %(name)s"
msgstr "Neue Bestellung für %(name)s anlegen"

#: order/templates/order/order_wizard/select_pos.html:68
#, python-format
msgid "Select a purchase order for %(name)s"
msgstr "Bestellung für %(name)s auswählen"

#: order/templates/order/po_attachments.html:12
#: order/templates/order/po_navbar.html:32
#: order/templates/order/purchase_order_detail.html:47
msgid "Purchase Order Attachments"
msgstr "Bestellungs-Anhänge"

#: order/templates/order/po_navbar.html:26
msgid "Received Stock Items"
msgstr "BestandsObjekte empfangen"

#: order/templates/order/po_navbar.html:29
#: order/templates/order/po_received_items.html:12
#: order/templates/order/purchase_order_detail.html:38
msgid "Received Items"
msgstr "Empfangene Teile"

#: order/templates/order/purchase_order_detail.html:17
msgid "Purchase Order Items"
msgstr "Bestellungs-Positionen"

#: order/templates/order/purchase_order_detail.html:23
#: order/templates/order/purchase_order_detail.html:202
#: order/templates/order/sales_order_detail.html:23
#: order/templates/order/sales_order_detail.html:176
msgid "Add Line Item"
msgstr "Position hinzufügen"

#: order/templates/order/purchase_order_detail.html:58
#: order/templates/order/sales_order_detail.html:54
msgid "Order Notes"
msgstr "Notizen zur Bestellung"

#: order/templates/order/purchase_order_detail.html:238
#: order/templates/order/sales_order_detail.html:518
msgid "Edit Line Item"
msgstr "Position bearbeiten"

#: order/templates/order/purchase_order_detail.html:248
#: order/templates/order/sales_order_detail.html:528
msgid "Delete Line Item"
msgstr "Position löschen"

#: order/templates/order/purchase_order_detail.html:279
msgid "No line items found"
msgstr "Keine Positionen gefunden"

#: order/templates/order/purchase_order_detail.html:307
#: order/templates/order/sales_order_detail.html:353
msgid "Total"
msgstr "Summe"

#: order/templates/order/purchase_order_detail.html:360
#: order/templates/order/sales_order_detail.html:376
#: templates/js/translated/part.js:1129 templates/js/translated/part.js:1319
msgid "Unit Price"
msgstr "Stück-Preis"

#: order/templates/order/purchase_order_detail.html:367
#: order/templates/order/sales_order_detail.html:383
msgid "Total price"
msgstr "Gesamtpreis"

#: order/templates/order/purchase_order_detail.html:431
#: order/templates/order/sales_order_detail.html:489
msgid "Edit line item"
msgstr "Position bearbeiten"

#: order/templates/order/purchase_order_detail.html:432
msgid "Delete line item"
msgstr "Position löschen"

#: order/templates/order/purchase_order_detail.html:437
msgid "Receive line item"
msgstr "Position empfangen"

#: order/templates/order/purchase_orders.html:24
#: order/templates/order/sales_orders.html:24
msgid "Print Order Reports"
msgstr "Berichte drucken"

#: order/templates/order/receive_parts.html:8
#, python-format
msgid "Receive outstanding parts for <b>%(order)s</b> - <i>%(desc)s</i>"
msgstr "Ausstehende Teile für <b>%(order)s</b> - <i>%(desc)s</i> empfangen"

#: order/templates/order/receive_parts.html:14 part/api.py:49
#: part/models.py:296 part/templates/part/cat_link.html:7
#: part/templates/part/category.html:108 part/templates/part/category.html:122
#: part/templates/part/category_navbar.html:21
#: part/templates/part/category_navbar.html:24
#: templates/InvenTree/index.html:102 templates/InvenTree/search.html:114
#: templates/InvenTree/settings/navbar.html:83
#: templates/InvenTree/settings/navbar.html:85
#: templates/js/translated/part.js:987 templates/navbar.html:23
#: templates/stats.html:80 templates/stats.html:89 users/models.py:41
msgid "Parts"
msgstr "Teile"

#: order/templates/order/receive_parts.html:15
msgid "Fill out number of parts received, the status and destination"
msgstr ""

#: order/templates/order/receive_parts.html:20
msgid "Order Code"
msgstr "Bestellnummer"

#: order/templates/order/receive_parts.html:21
#: part/templates/part/part_base.html:160 templates/js/translated/part.js:802
msgid "On Order"
msgstr "Bestellt"

#: order/templates/order/receive_parts.html:23
msgid "Receive"
msgstr "Empfangen"

#: order/templates/order/receive_parts.html:37
msgid "Error: Referenced part has been removed"
msgstr "Fehler: verknüpftes Teil wurde gelöscht"

#: order/templates/order/receive_parts.html:68
msgid "Remove line"
msgstr "Position entfernen"

#: order/templates/order/sales_order_base.html:16
msgid "This Sales Order has not been fully allocated"
msgstr "Dieser Auftrag ist nicht vollständig zugeordnet"

#: order/templates/order/sales_order_base.html:66
msgid "Packing List"
msgstr "Packliste"

#: order/templates/order/sales_order_base.html:74
msgid "Sales Order Details"
msgstr "Auftragsdetails"

#: order/templates/order/sales_order_base.html:100
#: templates/js/translated/order.js:364
msgid "Customer Reference"
msgstr "Kundenreferenz"

#: order/templates/order/sales_order_base.html:178
msgid "Edit Sales Order"
msgstr "Auftrag bearbeiten"

#: order/templates/order/sales_order_cancel.html:8
#: order/templates/order/sales_order_ship.html:9
#: part/templates/part/bom_duplicate.html:12
#: stock/templates/stock/stockitem_convert.html:13
msgid "Warning"
msgstr "Warnung"

#: order/templates/order/sales_order_cancel.html:9
msgid "Cancelling this order means that the order will no longer be editable."
msgstr "Abbruch dieser Bestellung bedeutet, dass sie nicht länger bearbeitbar ist."

#: order/templates/order/sales_order_detail.html:17
msgid "Sales Order Items"
msgstr "Auftrags-Positionen"

#: order/templates/order/sales_order_detail.html:225
#: templates/js/translated/bom.js:378 templates/js/translated/build.js:759
#: templates/js/translated/build.js:1202
msgid "Actions"
msgstr "Aktionen"

#: order/templates/order/sales_order_detail.html:232
#: templates/js/translated/build.js:645 templates/js/translated/build.js:1011
msgid "Edit stock allocation"
msgstr "Bestands-Zuordnung bearbeiten"

#: order/templates/order/sales_order_detail.html:233
#: templates/js/translated/build.js:647 templates/js/translated/build.js:1012
msgid "Delete stock allocation"
msgstr "Bestands-Zuordnung löschen"

#: order/templates/order/sales_order_detail.html:306
msgid "No matching line items"
msgstr "Keine passenden Positionen gefunden"

#: order/templates/order/sales_order_detail.html:336
msgid "ID"
msgstr "ID"

#: order/templates/order/sales_order_detail.html:404
#: templates/js/translated/build.js:710 templates/js/translated/build.js:1007
msgid "Allocated"
msgstr "Zugeordnet"

#: order/templates/order/sales_order_detail.html:406
msgid "Fulfilled"
msgstr "Erledigt"

#: order/templates/order/sales_order_detail.html:443
msgid "PO"
msgstr "PO"

#: order/templates/order/sales_order_detail.html:473
msgid "Allocate serial numbers"
msgstr "Seriennummern zuweisen"

#: order/templates/order/sales_order_detail.html:476
#: templates/js/translated/build.js:773
msgid "Allocate stock"
msgstr "Lagerbestand zuweisen"

#: order/templates/order/sales_order_detail.html:479
msgid "Purchase stock"
msgstr "Lagerbestand kaufen"

#: order/templates/order/sales_order_detail.html:483
#: templates/js/translated/build.js:766 templates/js/translated/build.js:1210
msgid "Build stock"
msgstr "Lagerbestand bauen"

#: order/templates/order/sales_order_detail.html:486
#: order/templates/order/sales_order_detail.html:605
msgid "Calculate price"
msgstr "Preis berechnen"

#: order/templates/order/sales_order_detail.html:490
msgid "Delete line item "
msgstr "Position löschen "

#: order/templates/order/sales_order_detail.html:611
msgid "Update Unit Price"
msgstr "Stückpreis aktualisieren"

#: order/templates/order/sales_order_ship.html:10
msgid "This order has not been fully allocated. If the order is marked as shipped, it can no longer be adjusted."
msgstr "Dieser Auftrag ist nicht vollständig zugeordnet. Wenn der Auftrag als versendet markiert wird, kann er nicht mehr geändert werden."

#: order/templates/order/sales_order_ship.html:12
msgid "Ensure that the order allocation is correct before shipping the order."
msgstr "Vor dem Versand sicherstellen, dass die Zuordnung richtig ist."

#: order/templates/order/sales_order_ship.html:18
msgid "Some line items in this order have been over-allocated"
msgstr "Einige Positionen dieses Auftrags sind überzugeordnet"

#: order/templates/order/sales_order_ship.html:20
msgid "Ensure that this is correct before shipping the order."
msgstr "Vor dem Versand sicherstellen, dass dies richtig ist."

#: order/templates/order/sales_order_ship.html:27
msgid "Shipping this order means that the order will no longer be editable."
msgstr "Versenden dieses Auftrags bedeutet, dass der Auftrag nicht mehr bearbeitbar ist."

#: order/templates/order/so_allocate_by_serial.html:9
msgid "Allocate stock items by serial number"
msgstr "Teilebestand per Seriennummer zuweisen"

#: order/templates/order/so_allocation_delete.html:7
msgid "This action will unallocate the following stock from the Sales Order"
msgstr "Diese Aktion wird die folgenden BestandsObjekt vom Auftrag entfernen"

#: order/templates/order/so_navbar.html:12
msgid "Sales Order Line Items"
msgstr "Auftragspositionen"

#: order/templates/order/so_navbar.html:15
msgid "Order Items"
msgstr "Auftragspositionen"

#: order/templates/order/so_navbar.html:26
msgid "Sales Order Attachments"
msgstr "Auftrags-Anhänge"

#: order/views.py:104
msgid "Cancel Order"
msgstr "Bestellung stornieren"

#: order/views.py:113 order/views.py:139
msgid "Confirm order cancellation"
msgstr "Bestellstornierung bestätigen"

#: order/views.py:116 order/views.py:142
msgid "Order cannot be cancelled"
msgstr "Bestellung kann nicht verworfen werden"

#: order/views.py:130
msgid "Cancel sales order"
msgstr "Auftrag stornieren"

#: order/views.py:156
msgid "Issue Order"
msgstr "Bestellung aufgeben"

#: order/views.py:165
msgid "Confirm order placement"
msgstr "Bestellungstätigung bestätigen"

#: order/views.py:175
msgid "Purchase order issued"
msgstr "Bestellung plaziert"

#: order/views.py:186
msgid "Complete Order"
msgstr "Auftrag fertigstellen"

#: order/views.py:202
msgid "Confirm order completion"
msgstr "Fertigstellung bestätigen"

#: order/views.py:213
msgid "Purchase order completed"
msgstr "Bestellung als vollständig markieren"

#: order/views.py:223
msgid "Ship Order"
msgstr "Versenden"

#: order/views.py:239
msgid "Confirm order shipment"
msgstr "Versand bestätigen"

#: order/views.py:245
msgid "Could not ship order"
msgstr "Versand fehlgeschlagen"

#: order/views.py:292
msgid "Match Supplier Parts"
msgstr "Zuliefererteile zuordnen"

#: order/views.py:480
msgid "Receive Parts"
msgstr "Teile empfangen"

#: order/views.py:552
msgid "Items received"
msgstr "Anzahl empfangener Positionen"

#: order/views.py:620
msgid "Error converting quantity to number"
msgstr "Fehler beim Konvertieren zu Zahl"

#: order/views.py:626
msgid "Receive quantity less than zero"
msgstr "Anzahl kleiner null empfangen"

#: order/views.py:632
msgid "No lines specified"
msgstr "Keine Zeilen angegeben"

#: order/views.py:705
msgid "Update prices"
msgstr "Preise aktualisieren"

#: order/views.py:963
#, python-brace-format
msgid "Ordered {n} parts"
msgstr "{n} Teile bestellt"

#: order/views.py:1016
msgid "Allocate Serial Numbers"
msgstr "Seriennummern zuweisen"

#: order/views.py:1061
#, python-brace-format
msgid "Allocated {n} items"
msgstr "{n} Positionen zugeordnet"

#: order/views.py:1077
msgid "Select line item"
msgstr "Position auswählen"

#: order/views.py:1108
#, python-brace-format
msgid "No matching item for serial {serial}"
msgstr "Kein passends Teil für Seriennummer {serial} gefunden"

#: order/views.py:1118
#, python-brace-format
msgid "{serial} is not in stock"
msgstr "{serial} ist nicht auf Lager"

#: order/views.py:1126
#, python-brace-format
msgid "{serial} already allocated to an order"
msgstr "{serial} bereits einem Auftrag zugeordnet"

#: order/views.py:1180
msgid "Allocate Stock to Order"
msgstr "Lagerbestand dem Auftrag zuweisen"

#: order/views.py:1254
msgid "Edit Allocation Quantity"
msgstr "Zuordnung bearbeiten"

#: order/views.py:1269
msgid "Remove allocation"
msgstr "Zuordnung entfernen"

#: order/views.py:1341
msgid "Sales order not found"
msgstr "Auftrag nicht gefunden"

#: order/views.py:1347
msgid "Price not found"
msgstr "Preis nicht gefunden"

#: order/views.py:1350
#, python-brace-format
msgid "Updated {part} unit-price to {price}"
msgstr "Stückpreis für {part} auf {price} aktualisiert"

#: order/views.py:1355
#, python-brace-format
msgid "Updated {part} unit-price to {price} and quantity to {qty}"
msgstr "{part} Stückpreis auf {price} und Menge auf {qty} aktualisiert"

#: part/bom.py:133 part/models.py:73 part/models.py:731
#: part/templates/part/category.html:75 part/templates/part/part_base.html:283
msgid "Default Location"
msgstr "Standard-Lagerort"

#: part/bom.py:134 part/templates/part/part_base.html:149
msgid "Available Stock"
msgstr "Verfügbarer Lagerbestand"

#: part/forms.py:63
msgid "File Format"
msgstr "Dateiformat"

#: part/forms.py:63
msgid "Select output file format"
msgstr "Ausgabe-Dateiformat auswählen"

#: part/forms.py:65
msgid "Cascading"
msgstr "Kaskadierend"

#: part/forms.py:65
msgid "Download cascading / multi-level BOM"
msgstr "Kaskadierende Stückliste herunterladen"

#: part/forms.py:67
msgid "Levels"
msgstr "Ebenen"

#: part/forms.py:67
msgid "Select maximum number of BOM levels to export (0 = all levels)"
msgstr "Maximale Anzahl an Ebenen für Stückliste-Export auswählen (0 = alle Ebenen)"

#: part/forms.py:69
msgid "Include Parameter Data"
msgstr "Parameter-Daten einschließen"

#: part/forms.py:69
msgid "Include part parameters data in exported BOM"
msgstr "Teil-Parameter in Stückliste-Export einschließen"

#: part/forms.py:71
msgid "Include Stock Data"
msgstr "Bestand einschließen"

#: part/forms.py:71
msgid "Include part stock data in exported BOM"
msgstr "Teil-Bestand in Stückliste-Export einschließen"

#: part/forms.py:73
msgid "Include Manufacturer Data"
msgstr "Herstellerdaten einschließen"

#: part/forms.py:73
msgid "Include part manufacturer data in exported BOM"
msgstr "Teil-Herstellerdaten in Stückliste-Export einschließen"

#: part/forms.py:75
msgid "Include Supplier Data"
msgstr "Zulieferer einschließen"

#: part/forms.py:75
msgid "Include part supplier data in exported BOM"
msgstr "Zulieferer-Daten in Stückliste-Export einschließen"

#: part/forms.py:96 part/models.py:2234
msgid "Parent Part"
msgstr "Ausgangsteil"

#: part/forms.py:97 part/templates/part/bom_duplicate.html:7
msgid "Select parent part to copy BOM from"
msgstr "Teil für Stücklisten-Kopie auswählen"

#: part/forms.py:103
msgid "Clear existing BOM items"
msgstr "Stücklisten-Position(en) löschen"

#: part/forms.py:109
msgid "Confirm BOM duplication"
msgstr "Kopie von Stückliste bestätigen"

#: part/forms.py:127
msgid "validate"
msgstr "kontrollieren"

#: part/forms.py:127
msgid "Confirm that the BOM is correct"
msgstr "Bestätigen, dass die Stückliste korrekt ist"

#: part/forms.py:170
msgid "Related Part"
msgstr "verknüpftes Teil"

#: part/forms.py:177
msgid "Select part category"
msgstr "Teil-Kategorie wählen"

#: part/forms.py:226
msgid "Add parameter template to same level categories"
msgstr "Parameter-Vorlage zu Kategorien dieser Ebene hinzufügen"

#: part/forms.py:230
msgid "Add parameter template to all categories"
msgstr "Parameter-Vorlage zu allen Kategorien hinzufügen"

#: part/forms.py:250
msgid "Input quantity for price calculation"
msgstr "Menge für die Preisberechnung"

#: part/models.py:74
msgid "Default location for parts in this category"
msgstr "Standard-Lagerort für Teile dieser Kategorie"

#: part/models.py:77
msgid "Default keywords"
msgstr "Standard Stichwörter"

#: part/models.py:77
msgid "Default keywords for parts in this category"
msgstr "Standard-Stichworte für Teile dieser Kategorie"

#: part/models.py:87 part/models.py:2280
#: part/templates/part/part_app_base.html:10
msgid "Part Category"
msgstr "Teil-Kategorie"

#: part/models.py:88 part/templates/part/category.html:32
#: part/templates/part/category.html:103 templates/InvenTree/search.html:127
#: templates/stats.html:84 users/models.py:40
msgid "Part Categories"
msgstr "Teil-Kategorien"

#: part/models.py:381
msgid "Invalid choice for parent part"
msgstr "Ungültige Auswahl für übergeordnetes Teil"

#: part/models.py:433 part/models.py:445
#, python-brace-format
msgid "Part '{p1}' is  used in BOM for '{p2}' (recursive)"
msgstr "Teil '{p1}' wird in Stückliste für Teil '{p2}' benutzt (rekursiv)"

#: part/models.py:542
msgid "Next available serial numbers are"
msgstr "Nächste verfügbare Seriennummern wären"

#: part/models.py:546
msgid "Next available serial number is"
msgstr "Nächste verfügbare Seriennummer ist"

#: part/models.py:551
msgid "Most recent serial number is"
msgstr "Die neuste Seriennummer ist"

#: part/models.py:630
msgid "Duplicate IPN not allowed in part settings"
msgstr "Doppelte IPN in den Teil-Einstellungen nicht erlaubt"

#: part/models.py:655
msgid "Part name"
msgstr "Name des Teils"

#: part/models.py:662
msgid "Is Template"
msgstr "Ist eine Vorlage"

#: part/models.py:663
msgid "Is this part a template part?"
msgstr "Ist dieses Teil eine Vorlage?"

#: part/models.py:673
msgid "Is this part a variant of another part?"
msgstr "Ist dieses Teil eine Variante eines anderen Teils?"

#: part/models.py:674
msgid "Variant Of"
msgstr "Variante von"

#: part/models.py:680
msgid "Part description"
msgstr "Beschreibung des Teils"

#: part/models.py:685 part/templates/part/category.html:82
#: part/templates/part/part_base.html:252
msgid "Keywords"
msgstr "Schlüsselwörter"

#: part/models.py:686
msgid "Part keywords to improve visibility in search results"
msgstr "Schlüsselworte um die Sichtbarkeit in Suchergebnissen zu verbessern"

#: part/models.py:693 part/models.py:2279
#: part/templates/part/set_category.html:15
#: templates/InvenTree/settings/settings.html:167
#: templates/js/translated/part.js:773
msgid "Category"
msgstr "Kategorie"

#: part/models.py:694
msgid "Part category"
msgstr "Teile-Kategorie"

#: part/models.py:699 part/templates/part/part_base.html:228
#: templates/js/translated/part.js:389 templates/js/translated/part.js:617
msgid "IPN"
msgstr "IPN (Interne Produktnummer)"

#: part/models.py:700
msgid "Internal Part Number"
msgstr "Interne Teilenummer"

#: part/models.py:706
msgid "Part revision or version number"
msgstr "Revisions- oder Versionsnummer"

#: part/models.py:707 part/templates/part/part_base.html:245
#: report/models.py:200 templates/js/translated/part.js:393
msgid "Revision"
msgstr "Revision"

#: part/models.py:729
msgid "Where is this item normally stored?"
msgstr "Wo wird dieses Teil normalerweise gelagert?"

#: part/models.py:776 part/templates/part/part_base.html:290
msgid "Default Supplier"
msgstr "Standard Zulieferer"

#: part/models.py:777
msgid "Default supplier part"
msgstr "Standard Zuliefererteil"

#: part/models.py:784
msgid "Default Expiry"
msgstr "Standard Ablaufzeit"

#: part/models.py:785
msgid "Expiry time (in days) for stock items of this part"
msgstr "Ablauf-Zeit (in Tagen) für Lagerbestand dieses Teils"

#: part/models.py:790
msgid "Minimum Stock"
msgstr "Minimaler Lagerbestand"

#: part/models.py:791
msgid "Minimum allowed stock level"
msgstr "Minimal zulässiger Lagerbestand"

#: part/models.py:798
msgid "Stock keeping units for this part"
msgstr "Stock Keeping Units (SKU) für dieses Teil"

#: part/models.py:804
msgid "Can this part be built from other parts?"
msgstr "Kann dieses Teil aus anderen Teilen angefertigt werden?"

#: part/models.py:810
msgid "Can this part be used to build other parts?"
msgstr "Kann dieses Teil zum Bauauftrag von anderen genutzt werden?"

#: part/models.py:816
msgid "Does this part have tracking for unique items?"
msgstr "Hat dieses Teil Tracking für einzelne Objekte?"

#: part/models.py:821
msgid "Can this part be purchased from external suppliers?"
msgstr "Kann dieses Teil von externen Zulieferern gekauft werden?"

#: part/models.py:826
msgid "Can this part be sold to customers?"
msgstr "Kann dieses Teil an Kunden verkauft werden?"

#: part/models.py:830 templates/js/translated/table_filters.js:21
#: templates/js/translated/table_filters.js:69
#: templates/js/translated/table_filters.js:255
#: templates/js/translated/table_filters.js:324
msgid "Active"
msgstr "Aktiv"

#: part/models.py:831
msgid "Is this part active?"
msgstr "Ist dieses Teil aktiv?"

#: part/models.py:836
msgid "Is this a virtual part, such as a software product or license?"
msgstr "Ist dieses Teil virtuell, wie zum Beispiel eine Software oder Lizenz?"

#: part/models.py:841
msgid "Part notes - supports Markdown formatting"
msgstr "Bemerkungen - unterstüzt Markdown-Formatierung"

#: part/models.py:844
msgid "BOM checksum"
msgstr "Prüfsumme der Stückliste"

#: part/models.py:844
msgid "Stored BOM checksum"
msgstr "Prüfsumme der Stückliste gespeichert"

#: part/models.py:847
msgid "BOM checked by"
msgstr "Stückliste kontrolliert von"

#: part/models.py:849
msgid "BOM checked date"
msgstr "BOM Kontrolldatum"

#: part/models.py:853
msgid "Creation User"
msgstr "Erstellungs-Nutzer"

#: part/models.py:1592
msgid "Sell multiple"
msgstr "Mehrere verkaufen"

#: part/models.py:2080
msgid "Test templates can only be created for trackable parts"
msgstr "Test-Vorlagen können nur für verfolgbare Teile angelegt werden"

#: part/models.py:2097
msgid "Test with this name already exists for this part"
msgstr "Ein Test mit diesem Namen besteht bereits für dieses Teil"

#: part/models.py:2117 templates/js/translated/part.js:1038
#: templates/js/translated/stock.js:487
msgid "Test Name"
msgstr "Test-Name"

#: part/models.py:2118
msgid "Enter a name for the test"
msgstr "Namen für diesen Test eingeben"

#: part/models.py:2123
msgid "Test Description"
msgstr "Test-Beschreibung"

#: part/models.py:2124
msgid "Enter description for this test"
msgstr "Beschreibung für diesen Test eingeben"

#: part/models.py:2129 templates/js/translated/part.js:1047
#: templates/js/translated/table_filters.js:241
msgid "Required"
msgstr "Benötigt"

#: part/models.py:2130
msgid "Is this test required to pass?"
msgstr "Muss dieser Test erfolgreich sein?"

#: part/models.py:2135 templates/js/translated/part.js:1055
msgid "Requires Value"
msgstr "Erfordert Wert"

#: part/models.py:2136
msgid "Does this test require a value when adding a test result?"
msgstr "Muss für diesen Test ein Wert für das Test-Ergebnis eingetragen werden?"

#: part/models.py:2141 templates/js/translated/part.js:1062
msgid "Requires Attachment"
msgstr "Anhang muss eingegeben werden"

#: part/models.py:2142
msgid "Does this test require a file attachment when adding a test result?"
msgstr "Muss für diesen Test ein Anhang für das Test-Ergebnis hinzugefügt werden?"

#: part/models.py:2153
#, python-brace-format
msgid "Illegal character in template name ({c})"
msgstr "Ungültiges Zeichen im Vorlagename ({c})"

#: part/models.py:2189
msgid "Parameter template name must be unique"
msgstr "Vorlagen-Name des Parameters muss eindeutig sein"

#: part/models.py:2197
msgid "Parameter Name"
msgstr "Name des Parameters"

#: part/models.py:2204
msgid "Parameter Units"
msgstr "Einheit des Parameters"

#: part/models.py:2236 part/models.py:2285 part/models.py:2286
#: templates/InvenTree/settings/settings.html:162
msgid "Parameter Template"
msgstr "Parameter Vorlage"

#: part/models.py:2238
msgid "Data"
msgstr "Wert"

#: part/models.py:2238
msgid "Parameter Value"
msgstr "Parameter Wert"

#: part/models.py:2290 templates/InvenTree/settings/settings.html:171
msgid "Default Value"
msgstr "Standard-Wert"

#: part/models.py:2291
msgid "Default Parameter Value"
msgstr "Standard Parameter Wert"

#: part/models.py:2325
msgid "Select parent part"
msgstr "Ausgangsteil auswählen"

#: part/models.py:2333
msgid "Sub part"
msgstr "Untergeordnetes Teil"

#: part/models.py:2334
msgid "Select part to be used in BOM"
msgstr "Teil für die Nutzung in der Stückliste auswählen"

#: part/models.py:2340
msgid "BOM quantity for this BOM item"
msgstr "Stücklisten-Anzahl für dieses Stücklisten-Teil"

#: part/models.py:2342 templates/js/translated/bom.js:236
#: templates/js/translated/bom.js:298
msgid "Optional"
msgstr "Optional"

#: part/models.py:2342
msgid "This BOM item is optional"
msgstr "Diese Stücklisten-Position ist optional"

#: part/models.py:2345
msgid "Overage"
msgstr "Überschuss"

#: part/models.py:2346
msgid "Estimated build wastage quantity (absolute or percentage)"
msgstr "Geschätzter Ausschuss (absolut oder prozentual)"

#: part/models.py:2349
msgid "BOM item reference"
msgstr "Referenz der Postion auf der Stückliste"

#: part/models.py:2352
msgid "BOM item notes"
msgstr "Notizen zur Stücklisten-Position"

#: part/models.py:2354
msgid "Checksum"
msgstr "Prüfsumme"

#: part/models.py:2354
msgid "BOM line checksum"
msgstr "Prüfsumme der Stückliste"

#: part/models.py:2358 templates/js/translated/bom.js:315
#: templates/js/translated/bom.js:322
#: templates/js/translated/table_filters.js:55
msgid "Inherited"
msgstr "Geerbt"

#: part/models.py:2359
msgid "This BOM item is inherited by BOMs for variant parts"
msgstr "Diese Stücklisten-Position wird in die Stücklisten von Teil-Varianten vererbt"

#: part/models.py:2364 templates/js/translated/bom.js:307
msgid "Allow Variants"
msgstr "Varianten zulassen"

#: part/models.py:2365
msgid "Stock items for variant parts can be used for this BOM item"
msgstr "Lagerbestand von Varianten kann für diese Stücklisten-Position verwendet werden"

#: part/models.py:2450 stock/models.py:335
msgid "Quantity must be integer value for trackable parts"
msgstr "Menge muss eine Ganzzahl sein"

#: part/models.py:2459 part/models.py:2461
msgid "Sub part must be specified"
msgstr "Zuliefererteil muss festgelegt sein"

#: part/models.py:2464
msgid "BOM Item"
msgstr "Stücklisten-Position"

#: part/models.py:2583
msgid "Part 1"
msgstr "Teil 1"

#: part/models.py:2587
msgid "Part 2"
msgstr "Teil 2"

#: part/models.py:2587
msgid "Select Related Part"
msgstr "verknüpftes Teil auswählen"

#: part/models.py:2619
msgid "Error creating relationship: check that the part is not related to itself and that the relationship is unique"
msgstr "Fehler bei Verwandschaft: Ist das Teil mit sich selbst verwandt oder ist das die Verwandtschaft nicht eindeutig?"

#: part/templates/part/bom.html:6
msgid "You do not have permission to edit the BOM."
msgstr "Sie haben keine Berechtigung zum Bearbeiten der Stückliste."

#: part/templates/part/bom.html:14
#, python-format
msgid "The BOM for <i>%(part)s</i> has changed, and must be validated.<br>"
msgstr "Die Stückliste für <i>%(part)s</i> hat sich geändert und muss kontrolliert werden.<br>"

#: part/templates/part/bom.html:16
#, python-format
msgid "The BOM for <i>%(part)s</i> was last checked by %(checker)s on %(check_date)s"
msgstr "Die Stückliste für <i>%(part)s</i> wurde zuletzt von %(checker)s am %(check_date)s kontrolliert"

#: part/templates/part/bom.html:20
#, python-format
msgid "The BOM for <i>%(part)s</i> has not been validated."
msgstr "Die Stückliste für <i>%(part)s</i> wurde noch nicht kontrolliert"

#: part/templates/part/bom.html:27
msgid "Remove selected BOM items"
msgstr "Ausgewählte Stücklistenpositionen entfernen"

#: part/templates/part/bom.html:30
msgid "Import BOM data"
msgstr "Stückliste importieren"

#: part/templates/part/bom.html:34
msgid "Copy BOM from parent part"
msgstr "Stückliste von übergeordnetem Teil kopieren"

#: part/templates/part/bom.html:38
msgid "New BOM Item"
msgstr "Neue Stücklisten-Position"

#: part/templates/part/bom.html:41
msgid "Finish Editing"
msgstr "Bearbeitung beenden"

#: part/templates/part/bom.html:46
msgid "Edit BOM"
msgstr "Stückliste bearbeiten"

#: part/templates/part/bom.html:50
msgid "Validate Bill of Materials"
msgstr "Stückliste kontrollieren"

#: part/templates/part/bom.html:56 part/views.py:1220
msgid "Export Bill of Materials"
msgstr "Stückliste exportieren"

#: part/templates/part/bom.html:59
msgid "Print BOM Report"
msgstr "Stücklisten-Bericht drucken"

#: part/templates/part/bom_duplicate.html:13
msgid "This part already has a Bill of Materials"
msgstr "Dieses Teil hat bereits eine Stückliste"

#: part/templates/part/bom_upload/match_parts.html:29
msgid "Select Part"
msgstr "Teil auswählen"

#: part/templates/part/bom_upload/upload_file.html:13
#: part/templates/part/bom_upload/upload_file.html:16
<<<<<<< HEAD
#, fuzzy
#| msgid "Return to stock"
msgid "Return To BOM"
msgstr "zu Bestand zurückgeben"
=======
msgid "Return To BOM"
msgstr "Zurück zur Stückliste"
>>>>>>> cb96a338

#: part/templates/part/bom_upload/upload_file.html:27
msgid "Upload Bill of Materials"
msgstr "Stückliste hochladen"

#: part/templates/part/bom_upload/upload_file.html:46
msgid "Requirements for BOM upload"
msgstr "Anforderungen für Stückliste-Datei"

#: part/templates/part/bom_upload/upload_file.html:48
msgid "The BOM file must contain the required named columns as provided in the "
msgstr "Die Stückliste-Datei muss die aufgeführten Spalten enthalten; siehe"

#: part/templates/part/bom_upload/upload_file.html:48
msgid "BOM Upload Template"
msgstr "Vorlage für Stückliste"

#: part/templates/part/bom_upload/upload_file.html:49
msgid "Each part must already exist in the database"
msgstr "Jedes Teil muss bereits in der Datenbank bestehen"

#: part/templates/part/bom_validate.html:6
#, python-format
msgid "Confirm that the Bill of Materials (BOM) is valid for:<br><i>%(part)s</i>"
msgstr "Bestätigen Sie das die Stückliste für <br><i>%(part)s</i> korrekt ist"

#: part/templates/part/bom_validate.html:9
msgid "This will validate each line in the BOM."
msgstr "Damit wird jede Zeile der Stückliste kontrolliert"

#: part/templates/part/category.html:33
msgid "All parts"
msgstr "Alle Teile"

#: part/templates/part/category.html:38
msgid "Create new part category"
msgstr "Teil-Kategorie anlegen"

#: part/templates/part/category.html:44
msgid "Edit part category"
msgstr "Teil-Kategorie bearbeiten"

#: part/templates/part/category.html:49
msgid "Delete part category"
msgstr "Teil-Kategorie löschen"

#: part/templates/part/category.html:59 part/templates/part/category.html:98
msgid "Category Details"
msgstr "Kategorie-Details"

#: part/templates/part/category.html:64
msgid "Category Path"
msgstr "Pfad zur Kategorie"

#: part/templates/part/category.html:69
msgid "Category Description"
msgstr "Kategorie-Beschreibung"

#: part/templates/part/category.html:88 part/templates/part/category.html:174
#: part/templates/part/category_navbar.html:14
#: part/templates/part/category_navbar.html:17
msgid "Subcategories"
msgstr "Unter-Kategorien"

#: part/templates/part/category.html:93
msgid "Parts (Including subcategories)"
msgstr "Teile (inklusive Unter-Kategorien)"

#: part/templates/part/category.html:126
msgid "Export Part Data"
msgstr "Teile-Daten exportieren"

#: part/templates/part/category.html:127 part/templates/part/category.html:141
msgid "Export"
msgstr "Exportieren"

#: part/templates/part/category.html:130
msgid "Create new part"
msgstr "Neues Teil anlegen"

#: part/templates/part/category.html:131
msgid "New Part"
msgstr "Neues Teil"

#: part/templates/part/category.html:138
msgid "Set category"
msgstr "Teil-Kategorie auswählen"

#: part/templates/part/category.html:138
msgid "Set Category"
msgstr "Teil-Kategorie auswählen"

#: part/templates/part/category.html:141
msgid "Export Data"
msgstr "Exportieren"

#: part/templates/part/category.html:145
msgid "View list display"
msgstr "Listenansicht anzeigen"

#: part/templates/part/category.html:148
msgid "View grid display"
msgstr "Rasteransicht anzeigen"

#: part/templates/part/category.html:164
msgid "Part Parameters"
msgstr "Teilparameter"

#: part/templates/part/category.html:253
msgid "Create Part Category"
msgstr "Teil-Kategorie hinzufügen"

#: part/templates/part/category.html:279
msgid "Create Part"
msgstr "Teil hinzufügen"

#: part/templates/part/category_delete.html:5
msgid "Are you sure you want to delete category"
msgstr "Sind Sie sicher, dass Sie diese Kategorie löschen wollen"

#: part/templates/part/category_delete.html:8
#, python-format
msgid "This category contains %(count)s child categories"
msgstr "Diese Kategorie enthält %(count)s Unter-Kategorien"

#: part/templates/part/category_delete.html:9
msgid "If this category is deleted, these child categories will be moved to the"
msgstr "Wenn diese Kategorie gelöscht wird, werden alle Unter-Kat. verschoben nach"

#: part/templates/part/category_delete.html:11
msgid "category"
msgstr "Kategorie"

#: part/templates/part/category_delete.html:13
msgid "top level Parts category"
msgstr "oberste Teil-Kategorie"

#: part/templates/part/category_delete.html:25
#, python-format
msgid "This category contains %(count)s parts"
msgstr "Diese Kategorie enthält %(count)s Teile"

#: part/templates/part/category_delete.html:27
#, python-format
msgid "If this category is deleted, these parts will be moved to the parent category %(path)s"
msgstr "Wenn diese Kat. gelöscht wird, werden diese Teile in die übergeordnete Kategorie %(path)s verschoben"

#: part/templates/part/category_delete.html:29
msgid "If this category is deleted, these parts will be moved to the top-level category Teile"
msgstr "Wenn diese Kat. gelöscht wird, werden diese Teile in die oberste Kat. verschoben"

#: part/templates/part/category_navbar.html:29
#: part/templates/part/category_navbar.html:32
msgid "Import Parts"
msgstr "Teile importieren"

#: part/templates/part/copy_part.html:9 templates/js/translated/part.js:224
msgid "Duplicate Part"
msgstr "Teil duplizieren"

#: part/templates/part/copy_part.html:10
#, python-format
msgid "Make a copy of part '%(full_name)s'."
msgstr "Eine Kopie des Teils '%(full_name)s' erstellen."

#: part/templates/part/copy_part.html:14
#: part/templates/part/create_part.html:11
msgid "Possible Matching Parts"
msgstr "Evtl. passende Teile"

#: part/templates/part/copy_part.html:15
#: part/templates/part/create_part.html:12
msgid "The new part may be a duplicate of these existing parts"
msgstr "Teil evtl. Duplikat dieser Teile"

#: part/templates/part/create_part.html:17
#, python-format
msgid "%(full_name)s - <i>%(desc)s</i> (%(match_per)s%% match)"
msgstr "%(full_name)s - <i>%(desc)s</i> (%(match_per)s%% übereinstimmend)"

#: part/templates/part/detail.html:16
msgid "Part Stock"
msgstr "Teilbestand"

#: part/templates/part/detail.html:21
#, python-format
msgid "Showing stock for all variants of <i>%(full_name)s</i>"
msgstr "Lagerbestand aller Varianten von <i>%(full_name)s</i>"

#: part/templates/part/detail.html:30 part/templates/part/navbar.html:87
msgid "Part Test Templates"
msgstr "Teil Test-Vorlagen"

#: part/templates/part/detail.html:36
msgid "Add Test Template"
msgstr "Test Vorlage hinzufügen"

#: part/templates/part/detail.html:77
msgid "New sales order"
msgstr "Neuer Auftrag"

#: part/templates/part/detail.html:77
msgid "New Order"
msgstr "Neue Bestellung"

#: part/templates/part/detail.html:90
msgid "Sales Order Allocations"
msgstr ""

#: part/templates/part/detail.html:130 part/templates/part/navbar.html:21
msgid "Part Variants"
msgstr "Teil Varianten"

#: part/templates/part/detail.html:137
msgid "Create new variant"
msgstr "Neue Variante anlegen"

#: part/templates/part/detail.html:138
msgid "New Variant"
msgstr "neue Variante anlegen"

#: part/templates/part/detail.html:161
msgid "Add new parameter"
msgstr "Parameter hinzufügen"

#: part/templates/part/detail.html:182 part/templates/part/navbar.html:95
#: part/templates/part/navbar.html:98
msgid "Related Parts"
msgstr "Verknüpfte Teile"

#: part/templates/part/detail.html:188
msgid "Add Related"
msgstr "Verknüpftes Teil hinzufügen"

#: part/templates/part/detail.html:228 part/templates/part/navbar.html:35
#: part/templates/part/navbar.html:38
msgid "Bill of Materials"
msgstr "Stückliste"

#: part/templates/part/detail.html:237
msgid "Assemblies"
msgstr "Baugruppen"

#: part/templates/part/detail.html:253
msgid "Part Builds"
msgstr "Gefertigte Teile"

#: part/templates/part/detail.html:260
msgid "Start New Build"
msgstr "Neuen Bauauftrag beginnen"

#: part/templates/part/detail.html:274
msgid "Build Order Allocations"
msgstr ""

#: part/templates/part/detail.html:283
msgid "Part Suppliers"
msgstr "Zulieferer"

#: part/templates/part/detail.html:305
msgid "Part Manufacturers"
msgstr "Teil-Hersteller"

#: part/templates/part/detail.html:317
msgid "Delete manufacturer parts"
msgstr "Herstellerteile löschen"

#: part/templates/part/detail.html:502
msgid "Delete selected BOM items?"
msgstr "Ausgewählte Stücklistenpositionen löschen?"

#: part/templates/part/detail.html:503
msgid "All selected BOM items will be deleted"
msgstr "Alle ausgewählte Stücklistenpositionen werden gelöscht"

#: part/templates/part/detail.html:554
msgid "Create BOM Item"
msgstr "Stücklisten-Position anlegen"

#: part/templates/part/detail.html:699
msgid "Add Test Result Template"
msgstr "Testergebnis-Vorlage hinzufügen"

#: part/templates/part/detail.html:716
msgid "Edit Test Result Template"
msgstr "Testergebnis-Vorlage bearbeiten"

#: part/templates/part/detail.html:728
msgid "Delete Test Result Template"
msgstr "Testergebnis-Vorlage löschen"

#: part/templates/part/detail.html:784
msgid "Edit Part Notes"
msgstr "Teilenotizen bearbeiten"

#: part/templates/part/detail.html:935
#, python-format
msgid "Purchase Unit Price - %(currency)s"
msgstr "Stückpreis Einkauf - %(currency)s"

#: part/templates/part/detail.html:947
#, python-format
msgid "Unit Price-Cost Difference - %(currency)s"
msgstr "Stückpreis Differenz - %(currency)s"

#: part/templates/part/detail.html:959
#, python-format
msgid "Supplier Unit Cost - %(currency)s"
msgstr "Stückpreis Zulieferer - %(currency)s"

#: part/templates/part/detail.html:1048
#, python-format
msgid "Unit Price - %(currency)s"
msgstr "Stückpreis - %(currency)s"

#: part/templates/part/import_wizard/ajax_part_upload.html:29
#: part/templates/part/import_wizard/part_upload.html:51
msgid "Unsuffitient privileges."
msgstr "Unzureichende Benutzerrechte."

#: part/templates/part/import_wizard/part_upload.html:14
msgid "Import Parts from File"
msgstr "Teile aus Datei importieren"

#: part/templates/part/navbar.html:24
msgid "Variants"
msgstr "Varianten"

#: part/templates/part/navbar.html:51 part/templates/part/navbar.html:54
msgid "Used In"
msgstr "Benutzt in"

#: part/templates/part/navbar.html:61
msgid "Prices"
msgstr "Preise"

#: part/templates/part/navbar.html:90
msgid "Test Templates"
msgstr "Testvorlagen"

#: part/templates/part/part_app_base.html:12
msgid "Part List"
msgstr "Teileliste"

#: part/templates/part/part_base.html:30
msgid "Part is a template part (variants can be made from this part)"
msgstr "Teil ist Vorlage (Varianten können von diesem Teil erstellt werden)"

#: part/templates/part/part_base.html:33
msgid "Part can be assembled from other parts"
msgstr "Teil kann aus anderen Teilen angefertigt werden"

#: part/templates/part/part_base.html:36
msgid "Part can be used in assemblies"
msgstr "Teil kann in Baugruppen benutzt werden"

#: part/templates/part/part_base.html:39
msgid "Part stock is tracked by serial number"
msgstr "Teil wird per Seriennummer verfolgt"

#: part/templates/part/part_base.html:42
msgid "Part can be purchased from external suppliers"
msgstr "Teil kann von externen Zulieferern gekauft werden"

#: part/templates/part/part_base.html:45
msgid "Part can be sold to customers"
msgstr "Teil kann an Kunden verkauft werden"

#: part/templates/part/part_base.html:52 part/templates/part/part_base.html:60
msgid "Part is virtual (not a physical part)"
msgstr "Teil ist virtuell (kein physisches Teil)"

#: part/templates/part/part_base.html:53 templates/js/translated/company.js:463
#: templates/js/translated/company.js:713 templates/js/translated/part.js:304
#: templates/js/translated/part.js:381
msgid "Inactive"
msgstr "Inaktiv"

#: part/templates/part/part_base.html:68
msgid "Star this part"
msgstr "Teil favorisieren"

#: part/templates/part/part_base.html:75
#: stock/templates/stock/item_base.html:75
#: stock/templates/stock/location.html:51
msgid "Barcode actions"
msgstr "Barcode Aktionen"

#: part/templates/part/part_base.html:77
#: stock/templates/stock/item_base.html:77
#: stock/templates/stock/location.html:53 templates/qr_button.html:1
msgid "Show QR Code"
msgstr "QR-Code anzeigen"

#: part/templates/part/part_base.html:78
#: stock/templates/stock/item_base.html:93
#: stock/templates/stock/location.html:54
msgid "Print Label"
msgstr "Label drucken"

#: part/templates/part/part_base.html:83
msgid "Show pricing information"
msgstr "Kosteninformationen ansehen"

#: part/templates/part/part_base.html:88
#: stock/templates/stock/item_base.html:142
#: stock/templates/stock/location.html:62
msgid "Stock actions"
msgstr "Bestands-Aktionen"

#: part/templates/part/part_base.html:95
msgid "Count part stock"
msgstr "Lagerbestand zählen"

#: part/templates/part/part_base.html:101
msgid "Transfer part stock"
msgstr "Teilbestand verschieben"

#: part/templates/part/part_base.html:118
msgid "Part actions"
msgstr "Teile Aktionen"

#: part/templates/part/part_base.html:121
msgid "Duplicate part"
msgstr "Teil duplizieren"

#: part/templates/part/part_base.html:124
msgid "Edit part"
msgstr "Teil bearbeiten"

#: part/templates/part/part_base.html:127
msgid "Delete part"
msgstr "Teil löschen"

#: part/templates/part/part_base.html:139
#, python-format
msgid "This part is a variant of %(link)s"
msgstr "Dieses Teil ist eine Variante von %(link)s"

#: part/templates/part/part_base.html:154
#: templates/js/translated/table_filters.js:153
msgid "In Stock"
msgstr "Auf Lager"

#: part/templates/part/part_base.html:167 templates/InvenTree/index.html:186
msgid "Required for Build Orders"
msgstr "Für Bauaufträge benötigt"

#: part/templates/part/part_base.html:174
msgid "Required for Sales Orders"
msgstr "Benötigt für Aufträge"

#: part/templates/part/part_base.html:181
msgid "Allocated to Orders"
msgstr "Zu Bauaufträgen zugeordnet"

#: part/templates/part/part_base.html:196 templates/js/translated/bom.js:336
msgid "Can Build"
msgstr "Herstellbar"

#: part/templates/part/part_base.html:202 templates/js/translated/part.js:633
#: templates/js/translated/part.js:806
msgid "Building"
msgstr "Im Bau"

#: part/templates/part/part_base.html:216
#: part/templates/part/part_base.html:517
#: part/templates/part/part_base.html:543
msgid "Show Part Details"
<<<<<<< HEAD
msgstr ""
=======
msgstr "Teildetails anzeigen"
>>>>>>> cb96a338

#: part/templates/part/part_base.html:276
msgid "Latest Serial Number"
msgstr "letzte Seriennummer"

#: part/templates/part/part_base.html:389 part/templates/part/prices.html:125
msgid "Calculate"
msgstr "Berechnen"

#: part/templates/part/part_base.html:432
msgid "No matching images found"
<<<<<<< HEAD
msgstr ""
=======
msgstr "Keine passenden Bilder gefunden"
>>>>>>> cb96a338

#: part/templates/part/part_base.html:512
#: part/templates/part/part_base.html:537
msgid "Hide Part Details"
<<<<<<< HEAD
msgstr ""
=======
msgstr "Teildetails ausblenden"
>>>>>>> cb96a338

#: part/templates/part/part_pricing.html:22 part/templates/part/prices.html:21
msgid "Supplier Pricing"
msgstr "Zulieferer-Preise"

#: part/templates/part/part_pricing.html:26
#: part/templates/part/part_pricing.html:52
#: part/templates/part/part_pricing.html:85
#: part/templates/part/part_pricing.html:100 part/templates/part/prices.html:25
#: part/templates/part/prices.html:52 part/templates/part/prices.html:84
#: part/templates/part/prices.html:101
msgid "Unit Cost"
msgstr "Stückpreis"

#: part/templates/part/part_pricing.html:32
#: part/templates/part/part_pricing.html:58
#: part/templates/part/part_pricing.html:89
#: part/templates/part/part_pricing.html:104 part/templates/part/prices.html:32
#: part/templates/part/prices.html:59 part/templates/part/prices.html:89
#: part/templates/part/prices.html:106
msgid "Total Cost"
msgstr "Gesamtkosten"

#: part/templates/part/part_pricing.html:40 part/templates/part/prices.html:40
#: templates/js/translated/bom.js:291
msgid "No supplier pricing available"
msgstr "Keine Zulieferer-Preise verfügbar"

#: part/templates/part/part_pricing.html:48 part/templates/part/prices.html:49
#: part/templates/part/prices.html:225
msgid "BOM Pricing"
msgstr "Stücklistenpreise"

#: part/templates/part/part_pricing.html:66 part/templates/part/prices.html:67
msgid "Note: BOM pricing is incomplete for this part"
msgstr "Anmerkung: Stücklistenbepreisung für dieses Teil ist unvollständig"

#: part/templates/part/part_pricing.html:73 part/templates/part/prices.html:74
msgid "No BOM pricing available"
msgstr "Keine Stücklisten-Preise verfügbar"

#: part/templates/part/part_pricing.html:82 part/templates/part/prices.html:83
msgid "Internal Price"
msgstr "Interner Preis"

#: part/templates/part/part_pricing.html:113
#: part/templates/part/prices.html:115
msgid "No pricing information is available for this part."
msgstr "Keine Preise für dieses Teil verfügbar"

#: part/templates/part/part_thumb.html:20
msgid "Select from existing images"
msgstr "Aus vorhandenen Bildern auswählen"

#: part/templates/part/partial_delete.html:7
#, python-format
msgid "Are you sure you want to delete part '<b>%(full_name)s</b>'?"
msgstr "Sind Sie sicher, dass Sie das Teil '<b>%(full_name)s</b>' löschen wollen?"

#: part/templates/part/partial_delete.html:12
#, python-format
msgid "This part is used in BOMs for %(count)s other parts. If you delete this part, the BOMs for the following parts will be updated"
msgstr "Dieser Teil wird in Stücklisten für %(count)s andere Teile verwendet. Wenn Sie dieses Teil löschen, werden die Stücklisten für die folgenden Teile aktualisiert"

#: part/templates/part/partial_delete.html:22
#, python-format
msgid "There are %(count)s stock entries defined for this part. If you delete this part, the following stock entries will also be deleted:"
msgstr "Es sind %(count)s BestandsObjekte für diesen Teil definiert. Wenn Sie diesen Teil löschen, werden auch die folgenden Bestandseinträge gelöscht:"

#: part/templates/part/partial_delete.html:33
#, python-format
msgid "There are %(count)s manufacturers defined for this part. If you delete this part, the following manufacturer parts will also be deleted:"
msgstr "Es sind %(count)s Hersteller für diesen Teil definiert. Wenn Sie diesen Teil löschen, werden auch die folgenden Herstellerteile gelöscht:"

#: part/templates/part/partial_delete.html:44
#, python-format
msgid "There are %(count)s suppliers defined for this part. If you delete this part, the following supplier parts will also be deleted:"
msgstr "Es sind %(count)s Zulieferer für diesen Teil definiert. Wenn Sie diesen Teil löschen, werden auch die folgenden Zuliefererteile gelöscht:"

#: part/templates/part/partial_delete.html:55
#, python-format
msgid "There are %(count)s unique parts tracked for '%(full_name)s'. Deleting this part will permanently remove this tracking information."
msgstr "Es gibt %(count)s einzigartige Teile, die für '%(full_name)s' verfolgt werden. Das Löschen dieses Teils wird diese Tracking-Informationen dauerhaft entfernen."

#: part/templates/part/prices.html:16
msgid "Pricing ranges"
msgstr "Preisspannen"

#: part/templates/part/prices.html:22
msgid "Show supplier cost"
msgstr "Zuliefererkosten anzeigen"

#: part/templates/part/prices.html:23
msgid "Show purchase price"
msgstr "Einkaufpreis anzeigen"

#: part/templates/part/prices.html:50
msgid "Show BOM cost"
msgstr "Stücklisten-Kosten"

#: part/templates/part/prices.html:98
msgid "Show sale cost"
msgstr "Verkaufskosten anzeigen"

#: part/templates/part/prices.html:99
msgid "Show sale price"
msgstr "Verkaufspreis anzeigen"

#: part/templates/part/prices.html:121
msgid "Calculation parameters"
msgstr "Berechnungsparameter"

#: part/templates/part/prices.html:136 templates/js/translated/bom.js:285
msgid "Supplier Cost"
msgstr "Zuliefererkosten"

#: part/templates/part/prices.html:137 part/templates/part/prices.html:158
#: part/templates/part/prices.html:183 part/templates/part/prices.html:213
#: part/templates/part/prices.html:239 part/templates/part/prices.html:267
msgid "Jump to overview"
msgstr "Zur Übersicht gehen"

#: part/templates/part/prices.html:162
msgid "Stock Pricing"
msgstr "Bestandspreise"

#: part/templates/part/prices.html:172
msgid "No stock pricing history is available for this part."
msgstr "Für dieses Teil sind keine Bestandspreise verfügbar."

#: part/templates/part/prices.html:182
msgid "Internal Cost"
msgstr "Interne Kosten"

#: part/templates/part/prices.html:197 part/views.py:1793
msgid "Add Internal Price Break"
msgstr "Interne Preisspanne hinzufügen"

#: part/templates/part/prices.html:212
msgid "BOM Cost"
msgstr "Stücklistenkosten"

#: part/templates/part/prices.html:238
msgid "Sale Cost"
msgstr "Verkaufskosten"

#: part/templates/part/prices.html:278
msgid "No sale pice history available for this part."
msgstr "Keine Verkaufsgeschichte für diesen Teil verfügbar."

#: part/templates/part/set_category.html:9
msgid "Set category for the following parts"
msgstr "Kategorie für Teile setzen"

#: part/templates/part/stock_count.html:7 templates/js/translated/bom.js:259
#: templates/js/translated/part.js:623 templates/js/translated/part.js:810
msgid "No Stock"
msgstr "Kein Bestand"

#: part/templates/part/stock_count.html:9 templates/InvenTree/index.html:166
msgid "Low Stock"
msgstr "niedriger Bestand"

#: part/templates/part/variant_part.html:9
msgid "Create new part variant"
msgstr "Neue Teilevariante anlegen"

#: part/templates/part/variant_part.html:10
#, python-format
msgid "Create a new variant of template <i>'%(full_name)s'</i>."
msgstr "Neue Variante von Vorlage anlegen <i>'%(full_name)s'</i>."

#: part/templatetags/inventree_extras.py:105
msgid "Unknown database"
msgstr "Unbekannte Datenbank"

#: part/views.py:94
msgid "Add Related Part"
msgstr "verknüpftes Teil hinzufügen"

#: part/views.py:149
msgid "Delete Related Part"
msgstr "verknüpftes Teil entfernen"

#: part/views.py:160
msgid "Set Part Category"
msgstr "Teil-Kategorie auswählen"

#: part/views.py:210
#, python-brace-format
msgid "Set category for {n} parts"
msgstr "Kategorie für {n} Teile setzen"

#: part/views.py:270
msgid "Match References"
msgstr "Referenzen zuteilen"

#: part/views.py:526
msgid "None"
msgstr "Kein(e)"

#: part/views.py:585
msgid "Part QR Code"
msgstr "Teil-QR-Code"

#: part/views.py:687
msgid "Select Part Image"
msgstr "Teilbild auswählen"

#: part/views.py:713
msgid "Updated part image"
msgstr "Teilbild aktualisiert"

#: part/views.py:716
msgid "Part image not found"
msgstr "Teilbild nicht gefunden"

#: part/views.py:728
msgid "Duplicate BOM"
msgstr "Stückliste duplizieren"

#: part/views.py:758
msgid "Confirm duplication of BOM from parent"
msgstr "bestätige Duplizierung Stückliste von übergeordneter Stückliste"

#: part/views.py:779
msgid "Validate BOM"
msgstr "Stückliste überprüfen"

#: part/views.py:800
msgid "Confirm that the BOM is valid"
msgstr "Bestätigen, dass Stückliste korrekt ist"

#: part/views.py:811
msgid "Validated Bill of Materials"
msgstr "überprüfte Stückliste"

#: part/views.py:884
msgid "Match Parts"
msgstr "Teile zuordnen"

#: part/views.py:1272
msgid "Confirm Part Deletion"
msgstr "Löschen des Teils bestätigen"

#: part/views.py:1279
msgid "Part was deleted"
msgstr "Teil wurde gelöscht"

#: part/views.py:1288
msgid "Part Pricing"
msgstr "Teilbepreisung"

#: part/views.py:1429
msgid "Create Part Parameter Template"
msgstr "Teilparametervorlage anlegen"

#: part/views.py:1439
msgid "Edit Part Parameter Template"
msgstr "Teilparametervorlage bearbeiten"

#: part/views.py:1446
msgid "Delete Part Parameter Template"
msgstr "Teilparametervorlage löschen"

#: part/views.py:1494 templates/js/translated/part.js:179
msgid "Edit Part Category"
msgstr "Teil-Kategorie bearbeiten"

#: part/views.py:1532
msgid "Delete Part Category"
msgstr "Teil-Kategorie löschen"

#: part/views.py:1538
msgid "Part category was deleted"
msgstr "Teil-Kategorie wurde gelöscht"

#: part/views.py:1547
msgid "Create Category Parameter Template"
msgstr "Kategorieparametervorlage anlegen"

#: part/views.py:1648
msgid "Edit Category Parameter Template"
msgstr "Kategorieparametervorlage bearbeiten"

#: part/views.py:1704
msgid "Delete Category Parameter Template"
msgstr "Kategorieparametervorlage löschen"

#: part/views.py:1726
msgid "Added new price break"
msgstr "neue Preisstaffel hinzufügt"

#: part/views.py:1802
msgid "Edit Internal Price Break"
msgstr "Interne Preisspanne bearbeiten"

#: part/views.py:1810
msgid "Delete Internal Price Break"
msgstr "Interne Preisspanne löschen"

#: report/models.py:182
msgid "Template name"
msgstr "Vorlagen Name"

#: report/models.py:188
msgid "Report template file"
msgstr "Bericht-Vorlage Datei"

#: report/models.py:195
msgid "Report template description"
msgstr "Bericht-Vorlage Beschreibung"

#: report/models.py:201
msgid "Report revision number (auto-increments)"
msgstr "Bericht Revisionsnummer (autom. erhöht)"

#: report/models.py:292
msgid "Pattern for generating report filenames"
msgstr "Muster für die Erstellung von Berichtsdateinamen"

#: report/models.py:299
msgid "Report template is enabled"
msgstr "Bericht-Vorlage ist ein"

#: report/models.py:323
msgid "StockItem query filters (comma-separated list of key=value pairs)"
msgstr "BestandsObjekte-Abfragefilter (kommagetrennte Liste mit Schlüssel=Wert-Paaren)"

#: report/models.py:331
msgid "Include Installed Tests"
msgstr "einfügen Installiert in Tests"

#: report/models.py:332
msgid "Include test results for stock items installed inside assembled item"
msgstr "Test-Ergebnisse für BestandsObjekte in Baugruppen einschließen"

#: report/models.py:380
msgid "Build Filters"
msgstr "Bauauftrag Filter"

#: report/models.py:381
msgid "Build query filters (comma-separated list of key=value pairs"
msgstr "Bau-Abfragefilter (kommagetrennte Liste mit Schlüssel=Wert-Paaren)"

#: report/models.py:423
msgid "Part Filters"
msgstr "Teil Filter"

#: report/models.py:424
msgid "Part query filters (comma-separated list of key=value pairs"
msgstr "Teile-Abfragefilter (kommagetrennte Liste mit Schlüssel=Wert-Paaren)"

#: report/models.py:458
msgid "Purchase order query filters"
msgstr "Bestellungs-Abfragefilter"

#: report/models.py:496
msgid "Sales order query filters"
msgstr "Auftrags-Abfragefilter"

#: report/models.py:546
msgid "Snippet"
msgstr "Snippet"

#: report/models.py:547
msgid "Report snippet file"
msgstr "Berichts-Snippet"

#: report/models.py:551
msgid "Snippet file description"
msgstr "Snippet-Beschreibung"

#: report/models.py:586
msgid "Asset"
msgstr "Ressource"

#: report/models.py:587
msgid "Report asset file"
msgstr "Berichts-Ressource"

#: report/models.py:590
msgid "Asset file description"
msgstr "Ressource-Beschreibung"

#: report/templates/report/inventree_build_order_base.html:147
msgid "Required For"
msgstr "benötigt für"

#: report/templates/report/inventree_po_report.html:85
#: report/templates/report/inventree_so_report.html:85
msgid "Line Items"
msgstr "Positionen"

#: report/templates/report/inventree_test_report_base.html:21
msgid "Stock Item Test Report"
msgstr "BestandsObjekt Test-Bericht"

#: report/templates/report/inventree_test_report_base.html:83
msgid "Test Results"
msgstr "Testergebnisse"

#: report/templates/report/inventree_test_report_base.html:88
#: stock/models.py:1796
msgid "Test"
msgstr "Test"

#: report/templates/report/inventree_test_report_base.html:89
#: stock/models.py:1802
msgid "Result"
msgstr "Ergebnis"

#: report/templates/report/inventree_test_report_base.html:92
#: templates/js/translated/order.js:279 templates/js/translated/stock.js:1385
msgid "Date"
msgstr "Datum"

#: report/templates/report/inventree_test_report_base.html:103
msgid "Pass"
msgstr "bestanden"

#: report/templates/report/inventree_test_report_base.html:105
msgid "Fail"
msgstr "fehlgeschlagen"

#: stock/api.py:145
msgid "Request must contain list of stock items"
msgstr ""

#: stock/api.py:153
msgid "Improperly formatted data"
msgstr "Falsch formatierte Daten"

#: stock/api.py:161
msgid "Each entry must contain a valid integer primary-key"
msgstr ""

#: stock/api.py:167
msgid "Primary key does not match valid stock item"
msgstr ""

#: stock/api.py:177
msgid "Invalid quantity value"
msgstr "Ungültige Menge"

#: stock/api.py:182
msgid "Quantity must not be less than zero"
msgstr "Menge muss größer als Null sein"

#: stock/api.py:210
#, python-brace-format
msgid "Updated stock for {n} items"
msgstr "Bestand für {n} Objekte geändert"

#: stock/api.py:246 stock/api.py:279
msgid "Specified quantity exceeds stock quantity"
msgstr "Die angegebene Menge überschreitet die Lagermenge"

#: stock/api.py:269
msgid "Valid location must be specified"
msgstr "Gültiger Standort muss angegeben werden"

#: stock/api.py:289
#, python-brace-format
msgid "Moved {n} parts to {loc}"
msgstr "{n} Teile nach {loc} bewegt"

#: stock/forms.py:79 stock/forms.py:307 stock/models.py:550
#: stock/templates/stock/item_base.html:395
#: templates/js/translated/stock.js:1028
msgid "Expiry Date"
msgstr "Ablaufdatum"

#: stock/forms.py:80 stock/forms.py:308
msgid "Expiration date for this stock item"
msgstr "Ablaufdatum für dieses BestandsObjekt"

#: stock/forms.py:83
msgid "Enter unique serial numbers (or leave blank)"
msgstr "Eindeutige Seriennummern eingeben (oder leer lassen)"

#: stock/forms.py:134
msgid "Destination for serialized stock (by default, will remain in current location)"
msgstr "Lagerort für serial"

#: stock/forms.py:136
msgid "Serial numbers"
msgstr "Seriennummern"

#: stock/forms.py:136
msgid "Unique serial numbers (must match quantity)"
msgstr "Anzahl der eindeutigen Seriennummern (muss mit der Anzahl übereinstimmen)"

#: stock/forms.py:138 stock/forms.py:282
msgid "Add transaction note (optional)"
msgstr " Transaktionsnotizen hinzufügen (optional)"

#: stock/forms.py:168 stock/forms.py:224
msgid "Select test report template"
msgstr "Test Bericht Vorlage auswählen"

#: stock/forms.py:240
msgid "Stock item to install"
msgstr "BestandsObjekt zum verbauen"

#: stock/forms.py:270
msgid "Must not exceed available quantity"
msgstr "Anzahl darf die verfügbare Anzahl nicht überschreiten"

#: stock/forms.py:280
msgid "Destination location for uninstalled items"
msgstr "Ziel Lagerort für unverbaute Objekte"

#: stock/forms.py:284
msgid "Confirm uninstall"
msgstr "nicht mehr verbauen bestätigen"

#: stock/forms.py:284
msgid "Confirm removal of installed stock items"
msgstr "Entfernen der verbauten BestandsObjekt bestätigen"

#: stock/models.py:57 stock/models.py:587
msgid "Owner"
msgstr "Besitzer"

#: stock/models.py:58 stock/models.py:588
msgid "Select Owner"
msgstr "Besitzer auswählen"

#: stock/models.py:316
msgid "StockItem with this serial number already exists"
msgstr "Ein BestandsObjekt mit dieser Seriennummer existiert bereits"

#: stock/models.py:352
#, python-brace-format
msgid "Part type ('{pf}') must be {pe}"
msgstr "Teile-Typ ('{pf}') muss {pe} sein"

#: stock/models.py:362 stock/models.py:371
msgid "Quantity must be 1 for item with a serial number"
msgstr "Anzahl muss für Objekte mit Seriennummer 1 sein"

#: stock/models.py:363
msgid "Serial number cannot be set if quantity greater than 1"
msgstr "Seriennummer kann nicht gesetzt werden wenn die Anzahl größer als 1 ist"

#: stock/models.py:385
msgid "Item cannot belong to itself"
msgstr "Teil kann nicht zu sich selbst gehören"

#: stock/models.py:391
msgid "Item must have a build reference if is_building=True"
msgstr "Teil muss eine Referenz haben wenn is_building wahr ist"

#: stock/models.py:398
msgid "Build reference does not point to the same part object"
msgstr "Referenz verweist nicht auf das gleiche Teil"

#: stock/models.py:440
msgid "Parent Stock Item"
msgstr "Eltern-BestandsObjekt"

#: stock/models.py:449
msgid "Base part"
msgstr "Basis-Teil"

#: stock/models.py:458
msgid "Select a matching supplier part for this stock item"
msgstr "Passendes Zuliefererteil für dieses BestandsObjekt auswählen"

#: stock/models.py:463 stock/templates/stock/stock_app_base.html:8
msgid "Stock Location"
msgstr "Bestand-Lagerort"

#: stock/models.py:466
msgid "Where is this stock item located?"
msgstr "Wo wird dieses Teil normalerweise gelagert?"

#: stock/models.py:473
msgid "Packaging this stock item is stored in"
msgstr "Die Verpackung dieses BestandsObjekt ist gelagert in"

#: stock/models.py:478 stock/templates/stock/item_base.html:284
msgid "Installed In"
msgstr "verbaut in"

#: stock/models.py:481
msgid "Is this item installed in another item?"
msgstr "Ist dieses Teil in einem anderen verbaut?"

#: stock/models.py:497
msgid "Serial number for this item"
msgstr "Seriennummer für dieses Teil"

#: stock/models.py:509
msgid "Batch code for this stock item"
msgstr "Losnummer für dieses BestandsObjekt"

#: stock/models.py:513
msgid "Stock Quantity"
msgstr "Bestand"

#: stock/models.py:522
msgid "Source Build"
msgstr "Quellbau"

#: stock/models.py:524
msgid "Build for this stock item"
msgstr "Bauauftrag für dieses BestandsObjekt"

#: stock/models.py:535
msgid "Source Purchase Order"
msgstr "Quelle Bestellung"

#: stock/models.py:538
msgid "Purchase order for this stock item"
msgstr "Bestellung für dieses BestandsObjekt"

#: stock/models.py:544
msgid "Destination Sales Order"
msgstr "Ziel-Auftrag"

#: stock/models.py:551
msgid "Expiry date for stock item. Stock will be considered expired after this date"
msgstr "Ablaufdatum für BestandsObjekt. Bestand wird danach als abgelaufen gekennzeichnet"

#: stock/models.py:564
msgid "Delete on deplete"
msgstr "Löschen wenn leer"

#: stock/models.py:564
msgid "Delete this Stock Item when stock is depleted"
msgstr "Dieses BestandsObjekt löschen wenn Bestand aufgebraucht"

#: stock/models.py:574 stock/templates/stock/item.html:99
#: stock/templates/stock/navbar.html:54
msgid "Stock Item Notes"
msgstr "BestandsObjekt-Notizen"

#: stock/models.py:583
msgid "Single unit purchase price at time of purchase"
msgstr "Preis für eine Einheit bei Einkauf"

#: stock/models.py:1051
msgid "Part is not set as trackable"
msgstr "Teil ist nicht verfolgbar"

#: stock/models.py:1057
msgid "Quantity must be integer"
msgstr "Anzahl muss eine Ganzzahl sein"

#: stock/models.py:1063
#, python-brace-format
msgid "Quantity must not exceed available stock quantity ({n})"
msgstr "Anzahl darf nicht die verfügbare Anzahl überschreiten ({n})"

#: stock/models.py:1066
msgid "Serial numbers must be a list of integers"
msgstr "Seriennummern muss eine Liste von Ganzzahlen sein"

#: stock/models.py:1069
msgid "Quantity does not match serial numbers"
msgstr "Anzahl stimmt nicht mit den Seriennummern überein"

#: stock/models.py:1076
#, python-brace-format
msgid "Serial numbers already exist: {exists}"
msgstr "Seriennummern {exists} existieren bereits"

#: stock/models.py:1234
msgid "StockItem cannot be moved as it is not in stock"
msgstr "BestandsObjekt kann nicht bewegt werden, da kein Bestand vorhanden ist"

#: stock/models.py:1716
msgid "Entry notes"
msgstr "Eintrags-Notizen"

#: stock/models.py:1773
msgid "Value must be provided for this test"
msgstr "Wert muss für diesen Test angegeben werden"

#: stock/models.py:1779
msgid "Attachment must be uploaded for this test"
msgstr "Anhang muss für diesen Test hochgeladen werden"

#: stock/models.py:1797
msgid "Test name"
msgstr "Name des Tests"

#: stock/models.py:1803 templates/js/translated/table_filters.js:231
msgid "Test result"
msgstr "Testergebnis"

#: stock/models.py:1809
msgid "Test output value"
msgstr "Test Ausgabe Wert"

#: stock/models.py:1816
msgid "Test result attachment"
msgstr "Test Ergebnis Anhang"

#: stock/models.py:1822
msgid "Test notes"
msgstr "Test Notizen"

#: stock/templates/stock/item.html:17
msgid "Stock Tracking Information"
msgstr "Informationen zum Lagerbestands-Tracking"

#: stock/templates/stock/item.html:30
msgid "New Entry"
msgstr "neuer Eintrag"

#: stock/templates/stock/item.html:43
msgid "Child Stock Items"
msgstr "Kind-BestandsObjekt"

#: stock/templates/stock/item.html:50
msgid "This stock item does not have any child items"
msgstr "Dieses BestandsObjekt hat keine Kinder"

#: stock/templates/stock/item.html:58 stock/templates/stock/navbar.html:19
#: stock/templates/stock/navbar.html:22
msgid "Test Data"
msgstr "Testdaten"

#: stock/templates/stock/item.html:66
msgid "Delete Test Data"
msgstr "Testdaten löschen"

#: stock/templates/stock/item.html:70
msgid "Add Test Data"
msgstr "Testdaten hinzufügen"

#: stock/templates/stock/item.html:73 stock/templates/stock/item_base.html:95
msgid "Test Report"
msgstr "Test-Bericht"

#: stock/templates/stock/item.html:120 stock/templates/stock/navbar.html:27
msgid "Installed Stock Items"
msgstr "Installierte BestandsObjekte"

#: stock/templates/stock/item.html:125 stock/views.py:534
msgid "Install Stock Item"
msgstr "BestandsObjekt installiert"

#: stock/templates/stock/item.html:300 stock/templates/stock/item.html:325
msgid "Add Test Result"
msgstr "Testergebnis hinzufügen"

#: stock/templates/stock/item.html:345
msgid "Edit Test Result"
msgstr "Testergebnis bearbeiten"

#: stock/templates/stock/item.html:359
msgid "Delete Test Result"
msgstr "Testergebnis löschen"

#: stock/templates/stock/item_base.html:33
#: stock/templates/stock/item_base.html:399
#: templates/js/translated/table_filters.js:212
msgid "Expired"
msgstr "abgelaufen"

#: stock/templates/stock/item_base.html:43
#: stock/templates/stock/item_base.html:401
#: templates/js/translated/table_filters.js:218
msgid "Stale"
msgstr "überfällig"

#: stock/templates/stock/item_base.html:80
#: templates/js/translated/barcode.js:309
#: templates/js/translated/barcode.js:314
msgid "Unlink Barcode"
msgstr "Barcode abhängen"

#: stock/templates/stock/item_base.html:82
msgid "Link Barcode"
msgstr "Barcode anhängen"

#: stock/templates/stock/item_base.html:84 templates/stock_table.html:31
msgid "Scan to Location"
msgstr "zu Lagerort einscannen"

#: stock/templates/stock/item_base.html:91
msgid "Printing actions"
msgstr "Druck Aktionen"

#: stock/templates/stock/item_base.html:104
msgid "Stock adjustment actions"
msgstr "Bestands-Anpassungs Aktionen"

#: stock/templates/stock/item_base.html:108
#: stock/templates/stock/location.html:69 templates/stock_table.html:57
msgid "Count stock"
msgstr "Bestand zählen"

#: stock/templates/stock/item_base.html:111 templates/stock_table.html:55
msgid "Add stock"
msgstr "Bestand hinzufügen"

#: stock/templates/stock/item_base.html:114 templates/stock_table.html:56
msgid "Remove stock"
msgstr "Bestand entfernen"

#: stock/templates/stock/item_base.html:117
msgid "Serialize stock"
msgstr "Lagerbestand serialisieren"

#: stock/templates/stock/item_base.html:121
#: stock/templates/stock/location.html:75
msgid "Transfer stock"
msgstr "Bestand verschieben"

#: stock/templates/stock/item_base.html:124
msgid "Assign to customer"
msgstr "Kunden zuweisen"

#: stock/templates/stock/item_base.html:127
msgid "Return to stock"
msgstr "zu Bestand zurückgeben"

#: stock/templates/stock/item_base.html:130
msgid "Uninstall stock item"
msgstr "BestandsObjekt deinstallieren"

#: stock/templates/stock/item_base.html:130
msgid "Uninstall"
msgstr "Deinstallieren"

#: stock/templates/stock/item_base.html:133
msgid "Install stock item"
msgstr "BestandsObjekt installieren"

#: stock/templates/stock/item_base.html:133
msgid "Install"
msgstr "Installieren"

#: stock/templates/stock/item_base.html:145
msgid "Convert to variant"
msgstr "in Variante ändern"

#: stock/templates/stock/item_base.html:148
msgid "Duplicate stock item"
msgstr "BestandsObjekt duplizieren"

#: stock/templates/stock/item_base.html:150
msgid "Edit stock item"
msgstr "BestandsObjekt bearbeiten"

#: stock/templates/stock/item_base.html:153
msgid "Delete stock item"
msgstr "BestandsObjekt löschen"

#: stock/templates/stock/item_base.html:173
msgid "You are not in the list of owners of this item. This stock item cannot be edited."
msgstr "Sie gehören nicht zu den Eigentümern dieses Objekts und können es nicht ändern."

#: stock/templates/stock/item_base.html:180
msgid "This stock item is in production and cannot be edited."
msgstr "Dieses BestandsObjekt wird gerade hergestellt und kann nicht geändert werden."

#: stock/templates/stock/item_base.html:181
msgid "Edit the stock item from the build view."
msgstr "Ändern des BestandsObjekts in der Bauauftrag-Ansicht."

#: stock/templates/stock/item_base.html:194
msgid "This stock item has not passed all required tests"
msgstr "Dieses BestandsObjekt hat nicht alle Tests bestanden"

#: stock/templates/stock/item_base.html:202
#, python-format
msgid "This stock item is allocated to Sales Order %(link)s (Quantity: %(qty)s)"
msgstr "Dieses BestandsObjekt ist dem Auftrag %(link)s zugewiesen (Menge: %(qty)s)"

#: stock/templates/stock/item_base.html:210
#, python-format
msgid "This stock item is allocated to Build %(link)s (Quantity: %(qty)s)"
msgstr "Dieses BestandsObjekt ist dem Bauauftrag %(link)s zugewiesen (Menge: %(qty)s)"

#: stock/templates/stock/item_base.html:216
msgid "This stock item is serialized - it has a unique serial number and the quantity cannot be adjusted."
msgstr "Dieses BestandsObjekt ist serialisiert. Es hat eine eindeutige Seriennummer und die Anzahl kann nicht angepasst werden."

#: stock/templates/stock/item_base.html:220
msgid "This stock item cannot be deleted as it has child items"
msgstr "Dieses BestandsObjekt kann nicht gelöscht werden, da es Kinder besitzt"

#: stock/templates/stock/item_base.html:224
msgid "This stock item will be automatically deleted when all stock is depleted."
msgstr "Dieses BestandsObjekt wird automatisch gelöscht wenn der Lagerbestand aufgebraucht ist."

#: stock/templates/stock/item_base.html:232
msgid "Stock Item Details"
msgstr "BestandsObjekt-Details"

#: stock/templates/stock/item_base.html:254
msgid "previous page"
msgstr "vorherige Seite"

#: stock/templates/stock/item_base.html:260
msgid "next page"
msgstr "nächste Seite"

#: stock/templates/stock/item_base.html:303
#: templates/js/translated/build.js:628
msgid "No location set"
msgstr "Kein Lagerort gesetzt"

#: stock/templates/stock/item_base.html:310
msgid "Barcode Identifier"
msgstr "Barcode-Bezeichner"

#: stock/templates/stock/item_base.html:352
msgid "Parent Item"
msgstr "Elternposition"

#: stock/templates/stock/item_base.html:370
msgid "No manufacturer set"
msgstr "Kein Hersteller ausgewählt"

#: stock/templates/stock/item_base.html:399
#, python-format
msgid "This StockItem expired on %(item.expiry_date)s"
msgstr "Dieses BestandsObjekt lief am %(item.expiry_date)s ab"

#: stock/templates/stock/item_base.html:401
#, python-format
msgid "This StockItem expires on %(item.expiry_date)s"
msgstr "Dieses BestandsObjekt läuft am %(item.expiry_date)s ab"

#: stock/templates/stock/item_base.html:408
#: templates/js/translated/stock.js:1035
msgid "Last Updated"
msgstr "Zuletzt aktualisiert"

#: stock/templates/stock/item_base.html:413
msgid "Last Stocktake"
msgstr "Letzte Inventur"

#: stock/templates/stock/item_base.html:417
msgid "No stocktake performed"
msgstr "Keine Inventur ausgeführt"

#: stock/templates/stock/item_base.html:428
msgid "Tests"
msgstr "Tests"

#: stock/templates/stock/item_base.html:516
msgid "Save"
msgstr "Speichern"

#: stock/templates/stock/item_base.html:528
msgid "Edit Stock Status"
msgstr "Bestandsstatus bearbeiten"

#: stock/templates/stock/item_delete.html:9
msgid "Are you sure you want to delete this stock item?"
msgstr "Sind Sie sicher, dass Sie dieses BestandsObjekt löschen wollen?"

#: stock/templates/stock/item_delete.html:12
#, python-format
msgid "This will remove <b>%(qty)s</b> units of <b>%(full_name)s</b> from stock."
msgstr "Damit werden <b>%(qty)s</b> Elemente vom Bestand von <b>%(full_name)s</b> entfernt."

#: stock/templates/stock/item_install.html:8
msgid "Install another Stock Item into this item."
msgstr "Ein weiteres BestandsObjekt in dieses Teil installiert."

#: stock/templates/stock/item_install.html:11
#: stock/templates/stock/item_install.html:24
msgid "Stock items can only be installed if they meet the following criteria"
msgstr "BestandsObjekte können nur installiert werden wenn folgende Kriterien erfüllt werden"

#: stock/templates/stock/item_install.html:14
msgid "The Stock Item links to a Part which is in the BOM for this Stock Item"
msgstr ""

#: stock/templates/stock/item_install.html:15
msgid "The Stock Item is currently in stock"
msgstr ""

#: stock/templates/stock/item_install.html:16
msgid "The Stock Item is serialized and does not belong to another item"
msgstr ""

#: stock/templates/stock/item_install.html:21
msgid "Install this Stock Item in another stock item."
msgstr ""

#: stock/templates/stock/item_install.html:27
msgid "The part associated to this Stock Item belongs to another part's BOM"
msgstr ""

#: stock/templates/stock/item_install.html:28
msgid "This Stock Item is serialized and does not belong to another item"
msgstr ""

#: stock/templates/stock/item_serialize.html:5
msgid "Create serialized items from this stock item."
msgstr "Teile mit Seriennummern mit diesem BestandObjekt anlegen."

#: stock/templates/stock/item_serialize.html:7
msgid "Select quantity to serialize, and unique serial numbers."
msgstr "Zu serialisierende Anzahl und eindeutige Seriennummern angeben."

#: stock/templates/stock/location.html:20
msgid "You are not in the list of owners of this location. This stock location cannot be edited."
msgstr "Sie sind nicht auf der Liste der Besitzer dieses Lagerorts. Der Bestands-Lagerort kann nicht verändert werden."

#: stock/templates/stock/location.html:37
msgid "All stock items"
msgstr "Alle BestandsObjekte"

#: stock/templates/stock/location.html:55
msgid "Check-in Items"
msgstr "Teile einchecken"

#: stock/templates/stock/location.html:83
msgid "Location actions"
msgstr "Lagerort-Aktionen"

#: stock/templates/stock/location.html:85
msgid "Edit location"
msgstr "Lagerort bearbeiten"

#: stock/templates/stock/location.html:87
msgid "Delete location"
msgstr "Lagerort löschen"

#: stock/templates/stock/location.html:99
msgid "Location Details"
msgstr "Lagerort-Details"

#: stock/templates/stock/location.html:104
msgid "Location Path"
msgstr "Lagerort-Pfad"

#: stock/templates/stock/location.html:109
msgid "Location Description"
msgstr "Lagerort-Beschreibung"

#: stock/templates/stock/location.html:114
#: stock/templates/stock/location.html:155
#: stock/templates/stock/location_navbar.html:11
#: stock/templates/stock/location_navbar.html:14
msgid "Sublocations"
msgstr "Unter-Lagerorte"

#: stock/templates/stock/location.html:124
msgid "Stock Details"
msgstr "Objekt-Details"

#: stock/templates/stock/location.html:129 templates/InvenTree/search.html:279
#: templates/stats.html:97 users/models.py:42
msgid "Stock Locations"
msgstr "Bestand-Lagerorte"

#: stock/templates/stock/location.html:162 templates/stock_table.html:37
msgid "Printing Actions"
msgstr "Druck Aktionen"

#: stock/templates/stock/location.html:166 templates/stock_table.html:41
msgid "Print labels"
msgstr "Label drucken"

#: stock/templates/stock/location.html:251
msgid "Create new location"
msgstr "Neuen Lagerort anlegen"

#: stock/templates/stock/location_delete.html:7
msgid "Are you sure you want to delete this stock location?"
msgstr "Sind Sie sicher, dass Sie diesen Lagerort löschen wollen?"

#: stock/templates/stock/navbar.html:11
msgid "Stock Item Tracking"
msgstr "BestandsObjekt-Verfolgung"

#: stock/templates/stock/navbar.html:14
msgid "History"
msgstr "Geschichte"

#: stock/templates/stock/navbar.html:30
msgid "Installed Items"
msgstr "verbaute Objekte"

#: stock/templates/stock/navbar.html:38
msgid "Child Items"
msgstr "Kindobjekte"

#: stock/templates/stock/navbar.html:41
msgid "Children"
msgstr "Kinder"

#: stock/templates/stock/stock_adjust.html:43
msgid "Remove item"
msgstr "Teil entfernen"

#: stock/templates/stock/stock_app_base.html:16
msgid "Loading..."
msgstr "Lade..."

#: stock/templates/stock/stock_uninstall.html:8
msgid "The following stock items will be uninstalled"
msgstr "Die folgenden BestandsObjekte werden nicht mehr verbaut"

#: stock/templates/stock/stockitem_convert.html:7 stock/views.py:932
msgid "Convert Stock Item"
msgstr "BestandsObjekt umwandeln"

#: stock/templates/stock/stockitem_convert.html:8
#, python-format
msgid "This stock item is current an instance of <i>%(part)s</i>"
msgstr "BestandsObjekt ist aktuell eine Instanz von <i>%(part)s</i>"

#: stock/templates/stock/stockitem_convert.html:9
msgid "It can be converted to one of the part variants listed below."
msgstr "Es kann in eine der folgenden Varianten konvertiert werden."

#: stock/templates/stock/stockitem_convert.html:14
msgid "This action cannot be easily undone"
msgstr "Diese Aktion kann nicht einfach rückgängig gemacht werden"

#: stock/templates/stock/tracking_delete.html:6
msgid "Are you sure you want to delete this stock tracking entry?"
msgstr "Sind Sie sicher, dass Sie diesen BestandsObjekt-Verfolgungs-Eintrag löschen wollen?"

#: stock/views.py:181
msgid "Edit Stock Location"
msgstr "BestandsObjekt-Lagerort bearbeiten"

#: stock/views.py:288 stock/views.py:911 stock/views.py:1033
#: stock/views.py:1398
msgid "Owner is required (ownership control is enabled)"
msgstr "Eigentümer notwendig (Eigentümerkontrolle aktiv)"

#: stock/views.py:303
msgid "Stock Location QR code"
msgstr "QR-Code für diesen Lagerort"

#: stock/views.py:322
msgid "Assign to Customer"
msgstr "Kunden zuweisen"

#: stock/views.py:331
msgid "Customer must be specified"
msgstr "Kunde muss angegeben werden"

#: stock/views.py:355
msgid "Return to Stock"
msgstr "zurück ins Lager"

#: stock/views.py:364
msgid "Specify a valid location"
msgstr "gültigen Lagerort angeben"

#: stock/views.py:375
msgid "Stock item returned from customer"
msgstr "BestandsObjekt retoure vom Kunden"

#: stock/views.py:386
msgid "Delete All Test Data"
msgstr "alle Testdaten löschen"

#: stock/views.py:403
msgid "Confirm test data deletion"
msgstr "Löschen Testdaten bestätigen"

#: stock/views.py:508
msgid "Stock Item QR Code"
msgstr "BestandsObjekt-QR-Code"

#: stock/views.py:683
msgid "Uninstall Stock Items"
msgstr "BestandsObjekte deinstallieren"

#: stock/views.py:780 templates/js/translated/stock.js:284
msgid "Confirm stock adjustment"
msgstr "Bestands-Anpassung bestätigen"

#: stock/views.py:791
msgid "Uninstalled stock items"
msgstr "BestandsObjekte deinstalliert"

#: stock/views.py:813
msgid "Edit Stock Item"
msgstr "BestandsObjekt bearbeiten"

#: stock/views.py:959
msgid "Create new Stock Location"
msgstr "Neuen Lagerort erstellen"

#: stock/views.py:1050
msgid "Serialize Stock"
msgstr "Lagerbestand erfassen"

#: stock/views.py:1143 templates/js/translated/build.js:365
msgid "Create new Stock Item"
msgstr "Neues BestandsObjekt hinzufügen"

#: stock/views.py:1285
msgid "Duplicate Stock Item"
msgstr "Bestand duplizieren"

#: stock/views.py:1367
msgid "Quantity cannot be negative"
msgstr "Anzahl kann nicht negativ sein"

#: stock/views.py:1467
msgid "Delete Stock Location"
msgstr "Bestand-Lagerort löschen"

#: stock/views.py:1480
msgid "Delete Stock Item"
msgstr "BestandsObjekt löschen"

#: stock/views.py:1491
msgid "Delete Stock Tracking Entry"
msgstr "Lagerbestands-Tracking-Eintrag löschen"

#: stock/views.py:1498
msgid "Edit Stock Tracking Entry"
msgstr "Lagerbestands-Tracking-Eintrag bearbeiten"

#: stock/views.py:1507
msgid "Add Stock Tracking Entry"
msgstr "Lagerbestands-Tracking-Eintrag hinzufügen"

#: templates/403.html:5 templates/403.html:11
msgid "Permission Denied"
msgstr "Zugriff verweigert"

#: templates/403.html:14
msgid "You do not have permission to view this page."
msgstr "Keine Berechtigung zum Anzeigen dieser Seite."

#: templates/404.html:5 templates/404.html:11
msgid "Page Not Found"
msgstr "Seite nicht gefunden"

#: templates/404.html:14
msgid "The requested page does not exist"
msgstr "Seite existiert nicht"

#: templates/InvenTree/index.html:7
msgid "Index"
msgstr "Index"

#: templates/InvenTree/index.html:105
msgid "Starred Parts"
msgstr "Teilfavoriten"

#: templates/InvenTree/index.html:115
msgid "Latest Parts"
msgstr "neueste Teile"

#: templates/InvenTree/index.html:126
msgid "BOM Waiting Validation"
msgstr "Stücklisten erwarten Kontrolle"

#: templates/InvenTree/index.html:153
msgid "Recently Updated"
msgstr "kürzlich aktualisiert"

#: templates/InvenTree/index.html:176
msgid "Depleted Stock"
msgstr "Verbrauchter Bestand"

#: templates/InvenTree/index.html:199
msgid "Expired Stock"
msgstr "abgelaufener Bestand"

#: templates/InvenTree/index.html:210
msgid "Stale Stock"
msgstr "Lagerbestand überfällig"

#: templates/InvenTree/index.html:232
msgid "Build Orders In Progress"
msgstr "laufende Bauaufträge"

#: templates/InvenTree/index.html:243
msgid "Overdue Build Orders"
msgstr "überfällige Bauaufträge"

#: templates/InvenTree/index.html:263
msgid "Outstanding Purchase Orders"
msgstr "ausstehende Bestellungen"

#: templates/InvenTree/index.html:274
msgid "Overdue Purchase Orders"
msgstr "überfällige Bestellungen"

#: templates/InvenTree/index.html:294
msgid "Outstanding Sales Orders"
msgstr "ausstehende Aufträge"

#: templates/InvenTree/index.html:305
msgid "Overdue Sales Orders"
msgstr "überfällige Aufträge"

#: templates/InvenTree/search.html:8 templates/InvenTree/search.html:14
msgid "Search Results"
msgstr "Suchergebnisse"

#: templates/InvenTree/search.html:24
msgid "Enter a search query"
msgstr "Eine Sucheanfrage eingeben"

#: templates/InvenTree/search.html:268 templates/js/translated/stock.js:631
msgid "Shipped to customer"
msgstr "an Kunde versand"

#: templates/InvenTree/search.html:271 templates/js/translated/stock.js:641
msgid "No stock location set"
msgstr "Kein Lagerort gesetzt"

#: templates/InvenTree/settings/barcode.html:8
msgid "Barcode Settings"
msgstr "Barcode-Einstellungen"

#: templates/InvenTree/settings/build.html:8
msgid "Build Order Settings"
msgstr "Bauauftrag-Einstellungen"

#: templates/InvenTree/settings/category.html:7
msgid "Category Settings"
msgstr "Kategorie-Einstellungen"

#: templates/InvenTree/settings/currencies.html:8
msgid "Currency Settings"
msgstr "Währungseinstellungen"

#: templates/InvenTree/settings/currencies.html:23
msgid "Base Currency"
msgstr "Basiswährung"

#: templates/InvenTree/settings/currencies.html:27
msgid "Exchange Rates"
msgstr "Wechselkurse"

#: templates/InvenTree/settings/currencies.html:37
msgid "Last Update"
msgstr "Letzte Aktualisierung"

#: templates/InvenTree/settings/currencies.html:43
msgid "Never"
msgstr "Nie"

#: templates/InvenTree/settings/currencies.html:48
msgid "Update Now"
msgstr "Jetzt aktualisieren"

#: templates/InvenTree/settings/global.html:9
msgid "Server Settings"
msgstr "Server Einstellungen"

#: templates/InvenTree/settings/header.html:7
msgid "Setting"
msgstr "Einstellungen"

#: templates/InvenTree/settings/navbar.html:12
#: templates/InvenTree/settings/user_settings.html:9
msgid "User Settings"
msgstr "Benutzer-Einstellungen"

#: templates/InvenTree/settings/navbar.html:15
#: templates/InvenTree/settings/navbar.html:17
msgid "Account"
msgstr "Konto"

#: templates/InvenTree/settings/navbar.html:21
#: templates/InvenTree/settings/navbar.html:23
msgid "Home Page"
msgstr "Startseite"

#: templates/InvenTree/settings/navbar.html:27
#: templates/InvenTree/settings/navbar.html:29
#: templates/js/translated/tables.js:351 templates/search_form.html:6
#: templates/search_form.html:8
msgid "Search"
msgstr "Suche"

#: templates/InvenTree/settings/navbar.html:33
#: templates/InvenTree/settings/navbar.html:35
msgid "Labels"
msgstr "Labels"

#: templates/InvenTree/settings/navbar.html:39
#: templates/InvenTree/settings/navbar.html:41
msgid "Reports"
msgstr "Berichte"

#: templates/InvenTree/settings/navbar.html:46
#: templates/InvenTree/settings/navbar.html:48
#: templates/InvenTree/settings/settings.html:8 templates/navbar.html:84
msgid "Settings"
msgstr "Einstellungen"

#: templates/InvenTree/settings/navbar.html:56
msgid "InvenTree Settings"
msgstr "InvenTree-Einstellungen"

#: templates/InvenTree/settings/navbar.html:59
#: templates/InvenTree/settings/navbar.html:61 templates/stats.html:9
msgid "Server"
msgstr "Server"

#: templates/InvenTree/settings/navbar.html:65
#: templates/InvenTree/settings/navbar.html:67
msgid "Barcodes"
msgstr "Barcodes"

#: templates/InvenTree/settings/navbar.html:71
#: templates/InvenTree/settings/navbar.html:73
msgid "Currencies"
msgstr "Währungen"

#: templates/InvenTree/settings/navbar.html:77
#: templates/InvenTree/settings/navbar.html:79
msgid "Reporting"
msgstr "Berichte"

#: templates/InvenTree/settings/navbar.html:89
#: templates/InvenTree/settings/navbar.html:91
msgid "Categories"
msgstr "Kategorien"

#: templates/InvenTree/settings/part.html:7
msgid "Part Settings"
msgstr "Teil-Einstellungen"

#: templates/InvenTree/settings/part.html:12
msgid "Part Options"
msgstr "Teil-Optionen"

#: templates/InvenTree/settings/part.html:43
msgid "Part Import"
msgstr "Teileimport"

#: templates/InvenTree/settings/part.html:46
msgid "Import Part"
msgstr "Teil importieren"

#: templates/InvenTree/settings/part.html:59
msgid "Part Parameter Templates"
msgstr "Teil-Parametervorlage"

#: templates/InvenTree/settings/po.html:9
msgid "Purchase Order Settings"
msgstr "Bestellungs-Einstellungen"

#: templates/InvenTree/settings/report.html:10
#: templates/InvenTree/settings/user_reports.html:9
msgid "Report Settings"
msgstr "Berichts-Einstellungen"

#: templates/InvenTree/settings/setting.html:29
msgid "No value set"
msgstr "Kein Wert angegeben"

#: templates/InvenTree/settings/setting.html:41
msgid "Edit setting"
msgstr "Einstellungen ändern"

#: templates/InvenTree/settings/settings.html:152
msgid "No category parameter templates found"
msgstr "Keine Kategorie-Parametervorlagen gefunden"

#: templates/InvenTree/settings/settings.html:174
#: templates/InvenTree/settings/settings.html:271
msgid "Edit Template"
msgstr "Vorlage bearbeiten"

#: templates/InvenTree/settings/settings.html:175
#: templates/InvenTree/settings/settings.html:272
msgid "Delete Template"
msgstr "Vorlage löschen"

#: templates/InvenTree/settings/settings.html:251
msgid "No part parameter templates found"
msgstr "Keine Teilparametervorlagen gefunden"

#: templates/InvenTree/settings/so.html:7
msgid "Sales Order Settings"
msgstr "Auftrags-Einstellungen"

#: templates/InvenTree/settings/stock.html:7
msgid "Stock Settings"
msgstr "Bestands-Einstellungen"

#: templates/InvenTree/settings/user.html:9
msgid "Account Settings"
msgstr "Kontoeinstellungen"

#: templates/InvenTree/settings/user.html:15
msgid "Edit"
msgstr "Bearbeiten"

#: templates/InvenTree/settings/user.html:17
msgid "Change Password"
msgstr "Passwort ändern"

#: templates/InvenTree/settings/user.html:24
#: templates/registration/login.html:58
msgid "Username"
msgstr "Benutzername"

#: templates/InvenTree/settings/user.html:28
msgid "First Name"
msgstr "Vorname"

#: templates/InvenTree/settings/user.html:32
msgid "Last Name"
msgstr "Nachname"

#: templates/InvenTree/settings/user.html:36
msgid "Email Address"
msgstr "Mail-Adresse"

#: templates/InvenTree/settings/user.html:42
msgid "Theme Settings"
msgstr "Anzeige-Einstellungen"

#: templates/InvenTree/settings/user.html:63
msgid "Set Theme"
msgstr "Design auswählen"

#: templates/InvenTree/settings/user.html:70
msgid "Language Settings"
msgstr "Spracheinstellung"

#: templates/InvenTree/settings/user.html:89
#, python-format
msgid "%(lang_translated)s%% translated"
msgstr "%(lang_translated)s%% übersetzt"

#: templates/InvenTree/settings/user.html:91
msgid "No translations available"
msgstr "Keine Übersetzungen verfügbar"

#: templates/InvenTree/settings/user.html:98
msgid "Set Language"
msgstr "Sprache festlegen"

#: templates/InvenTree/settings/user.html:103
msgid "Help the translation efforts!"
msgstr "Hilf bei der Übersetzung!"

#: templates/InvenTree/settings/user.html:104
#, python-format
msgid "Native language translation of the InvenTree web application is <a href=\"%(link)s\">community contributed via crowdin</a>. Contributions are welcomed and encouraged."
msgstr "Die Übersetzung von InvenTree wird <a href=\"%(link)s\">von Nutzern mit Crowdin</a> betrieben. Wir ermutigen zur und freuen uns über jeden Mithilfe!"

#: templates/InvenTree/settings/user_homepage.html:9
msgid "Home Page Settings"
msgstr "Startseite-Einstellungen"

#: templates/InvenTree/settings/user_labels.html:9
msgid "Label Settings"
msgstr "Labeleinstellungen"

#: templates/InvenTree/settings/user_search.html:9
msgid "Search Settings"
msgstr "Sucheinstellungen"

#: templates/about.html:13
msgid "InvenTree Version Information"
msgstr "InvenTree-Versionsinformationen"

#: templates/about.html:22
msgid "InvenTree Version"
msgstr "InvenTree-Version"

#: templates/about.html:26
msgid "Up to Date"
msgstr "Aktuell"

#: templates/about.html:28
msgid "Update Available"
msgstr "Aktualisierung verfügbar"

#: templates/about.html:34
msgid "API Version"
msgstr "API-Version"

#: templates/about.html:39
msgid "Python Version"
msgstr "Python-Version"

#: templates/about.html:44
msgid "Django Version"
msgstr "Django-Version"

#: templates/about.html:51
msgid "Commit Hash"
msgstr "Commit-Hash"

#: templates/about.html:58
msgid "Commit Date"
msgstr "Commit-Datum"

#: templates/about.html:63
msgid "InvenTree Documentation"
msgstr "InvenTree-Dokumentation"

#: templates/about.html:68
msgid "View Code on GitHub"
msgstr "Code auf GitHub ansehen"

#: templates/about.html:73
msgid "Credits"
msgstr "Danksagung"

#: templates/about.html:78
msgid "Mobile App"
msgstr "Mobile App"

#: templates/about.html:83
msgid "Submit Bug Report"
msgstr "Fehlerbericht senden"

#: templates/about.html:90 templates/clip.html:4
msgid "copy to clipboard"
msgstr "In die Zwischenablage kopieren"

#: templates/about.html:90
msgid "copy version information"
msgstr "Versionsinformationen kopieren"

#: templates/about.html:100 templates/js/translated/modals.js:33
#: templates/js/translated/modals.js:567 templates/js/translated/modals.js:661
#: templates/js/translated/modals.js:957 templates/modals.html:29
#: templates/modals.html:54
msgid "Close"
msgstr "Schliessen"

#: templates/image_download.html:8
msgid "Specify URL for downloading image"
msgstr "URL für Bild-Donwload angeben"

#: templates/image_download.html:11
msgid "Must be a valid image URL"
msgstr "Muss eine gültige URL für ein Bild sein"

#: templates/image_download.html:12
msgid "Remote server must be accessible"
msgstr "Der angegebene Server muss erreichbar sein"

#: templates/image_download.html:13
msgid "Remote image must not exceed maximum allowable file size"
msgstr "Das Bild darf nicht größer als die maximal-erlaubte Größe sein"

#: templates/js/report.js:47 templates/js/translated/report.js:47
msgid "items selected"
msgstr "BestandsObjekt ausgewählt"

#: templates/js/report.js:55 templates/js/translated/report.js:55
msgid "Select Report Template"
msgstr "Bericht-Vorlage auswählen"

#: templates/js/report.js:70 templates/js/translated/report.js:70
msgid "Select Test Report Template"
msgstr "Test-Bericht-Vorlage auswählen"

#: templates/js/report.js:98 templates/js/translated/label.js:10
#: templates/js/translated/report.js:98 templates/js/translated/stock.js:244
msgid "Select Stock Items"
msgstr "BestandsObjekte auswählen"

#: templates/js/report.js:99 templates/js/translated/report.js:99
msgid "Stock item(s) must be selected before printing reports"
msgstr "BestandsObjekt(e) müssen vor dem Berichtsdruck ausgewählt werden"

#: templates/js/report.js:116 templates/js/report.js:169
#: templates/js/report.js:223 templates/js/report.js:277
#: templates/js/report.js:331 templates/js/translated/report.js:116
#: templates/js/translated/report.js:169 templates/js/translated/report.js:223
#: templates/js/translated/report.js:277 templates/js/translated/report.js:331
msgid "No Reports Found"
msgstr "Keine Berichte gefunden"

#: templates/js/report.js:117 templates/js/translated/report.js:117
msgid "No report templates found which match selected stock item(s)"
msgstr "Keine Berichtsvorlagen für ausgewählte BestandsObjekt(e) gefunden"

#: templates/js/report.js:152 templates/js/translated/report.js:152
msgid "Select Builds"
msgstr "Bauauftrag auswählen"

#: templates/js/report.js:153 templates/js/translated/report.js:153
msgid "Build(s) must be selected before printing reports"
msgstr "Bauauftrag muss vor dem Berichtsdruck ausgewählt werden"

#: templates/js/report.js:170 templates/js/translated/report.js:170
msgid "No report templates found which match selected build(s)"
msgstr "Keine Berichtvorlagen für ausgewählten Bauauftrag gefunden"

#: templates/js/report.js:205 templates/js/translated/label.js:115
#: templates/js/translated/report.js:205
msgid "Select Parts"
msgstr "Teile auswählen"

#: templates/js/report.js:206 templates/js/translated/report.js:206
msgid "Part(s) must be selected before printing reports"
msgstr "Teil muss vor dem Berichtsdruck ausgewählt werden"

#: templates/js/report.js:224 templates/js/translated/report.js:224
msgid "No report templates found which match selected part(s)"
msgstr "Keine Berichtvorlagen für ausgewählte Teile gefunden"

#: templates/js/report.js:259 templates/js/translated/report.js:259
msgid "Select Purchase Orders"
msgstr "Bestellungen auswählen"

#: templates/js/report.js:260 templates/js/translated/report.js:260
msgid "Purchase Order(s) must be selected before printing report"
msgstr "Bestellung muss vor dem Berichtsdruck ausgewählt werden"

#: templates/js/report.js:278 templates/js/report.js:332
#: templates/js/translated/report.js:278 templates/js/translated/report.js:332
msgid "No report templates found which match selected orders"
msgstr "Keine Berichtvorlagen für ausgewählte Bestellungen gefunden"

#: templates/js/report.js:313 templates/js/translated/report.js:313
msgid "Select Sales Orders"
msgstr "Aufträge auswählen"

#: templates/js/report.js:314 templates/js/translated/report.js:314
msgid "Sales Order(s) must be selected before printing report"
msgstr "Auftrag muss vor dem Berichtsdruck ausgewählt werden"

#: templates/js/translated/api.js:161 templates/js/translated/modals.js:1027
msgid "No Response"
msgstr "Keine Antwort"

#: templates/js/translated/api.js:162 templates/js/translated/modals.js:1028
msgid "No response from the InvenTree server"
msgstr "keine Antwort vom InvenTree Server"

#: templates/js/translated/api.js:167
msgid "Error 400: Bad request"
msgstr "Fehler 400: Fehlerhafte Anfrage"

#: templates/js/translated/api.js:168
msgid "API request returned error code 400"
msgstr "Fehler-Code 400 zurückgegeben"

#: templates/js/translated/api.js:171 templates/js/translated/modals.js:1037
msgid "Error 401: Not Authenticated"
msgstr "Fehler 401: Nicht Angemeldet"

#: templates/js/translated/api.js:172 templates/js/translated/modals.js:1038
msgid "Authentication credentials not supplied"
msgstr "Authentication Kredentials nicht angegeben"

#: templates/js/translated/api.js:175 templates/js/translated/modals.js:1042
msgid "Error 403: Permission Denied"
msgstr "Fehler 403: keine Berechtigung"

#: templates/js/translated/api.js:176 templates/js/translated/modals.js:1043
msgid "You do not have the required permissions to access this function"
msgstr "Fehlende Berechtigung für diese Aktion"

#: templates/js/translated/api.js:179 templates/js/translated/modals.js:1047
msgid "Error 404: Resource Not Found"
msgstr "Fehler 404: Ressource nicht gefunden"

#: templates/js/translated/api.js:180 templates/js/translated/modals.js:1048
msgid "The requested resource could not be located on the server"
msgstr "Die angefragte Ressource kann auf diesem Server nicht gefunden werden"

#: templates/js/translated/api.js:183 templates/js/translated/modals.js:1052
msgid "Error 408: Timeout"
msgstr "Fehler 408: Zeitüberschreitung"

#: templates/js/translated/api.js:184 templates/js/translated/modals.js:1053
msgid "Connection timeout while requesting data from server"
msgstr "Verbindungszeitüberschreitung bei der Datenanforderung"

#: templates/js/translated/api.js:187
msgid "Unhandled Error Code"
msgstr "Unbehandelter Fehler-Code"

#: templates/js/translated/api.js:188
msgid "Error code"
msgstr "Fehler-Code"

#: templates/js/translated/attachment.js:16
msgid "No attachments found"
msgstr "Keine Anhänge gefunden"

#: templates/js/translated/attachment.js:56
msgid "Upload Date"
msgstr "Hochladedatum"

#: templates/js/translated/attachment.js:69
msgid "Edit attachment"
msgstr "Anhang bearbeiten"

#: templates/js/translated/attachment.js:76
msgid "Delete attachment"
msgstr "Anhang löschen"

#: templates/js/translated/barcode.js:8
msgid "Scan barcode data here using wedge scanner"
msgstr "Hier den Barcode scannen"

#: templates/js/translated/barcode.js:10
msgid "Enter barcode data"
msgstr "Barcode-Daten eingeben"

#: templates/js/translated/barcode.js:14
msgid "Barcode"
msgstr "Barcode"

#: templates/js/translated/barcode.js:32
msgid "Enter optional notes for stock transfer"
msgstr "Optionale Notizen zu Bestandsübertragung eingeben"

#: templates/js/translated/barcode.js:33
msgid "Enter notes"
msgstr "Notizen eingeben"

#: templates/js/translated/barcode.js:71
msgid "Server error"
msgstr "Server-Fehler"

#: templates/js/translated/barcode.js:92
msgid "Unknown response from server"
msgstr "Unbekannte Antwort von Server erhalten"

#: templates/js/translated/barcode.js:119
#: templates/js/translated/modals.js:1017
msgid "Invalid server response"
msgstr "Ungültige Antwort von Server"

#: templates/js/translated/barcode.js:212
msgid "Scan barcode data below"
msgstr "Barcode unterhalb scannen"

#: templates/js/translated/barcode.js:270
msgid "No URL in response"
msgstr "keine URL in der Antwort"

#: templates/js/translated/barcode.js:288
msgid "Link Barcode to Stock Item"
msgstr "Barcode mit BestandsObjekt verknüpfen"

#: templates/js/translated/barcode.js:311
msgid "This will remove the association between this stock item and the barcode"
msgstr "Dadurch wird die Verknüpfung zwischen diesem BestandsObjekt und dem Barcode entfernt"

#: templates/js/translated/barcode.js:317
msgid "Unlink"
msgstr "Entfernen"

#: templates/js/translated/barcode.js:376 templates/js/translated/stock.js:220
msgid "Remove stock item"
msgstr "BestandsObjekt entfernen"

#: templates/js/translated/barcode.js:418
msgid "Check Stock Items into Location"
msgstr "BestandsObjekte in Lagerort buchen"

#: templates/js/translated/barcode.js:422
#: templates/js/translated/barcode.js:547
msgid "Check In"
msgstr "Einbuchen"

#: templates/js/translated/barcode.js:462
#: templates/js/translated/barcode.js:586
msgid "Error transferring stock"
msgstr "Fehler bei Bestandsübertragung"

#: templates/js/translated/barcode.js:481
msgid "Stock Item already scanned"
msgstr "BestandsObjekte bereits gescannt"

#: templates/js/translated/barcode.js:485
msgid "Stock Item already in this location"
msgstr "BestandsObjekt besteht bereits in diesem Lagerort"

#: templates/js/translated/barcode.js:492
msgid "Added stock item"
msgstr "BestandsObjekt hinzugefügt"

#: templates/js/translated/barcode.js:499
msgid "Barcode does not match Stock Item"
msgstr "Barcode entspricht keinem BestandsObjekt"

#: templates/js/translated/barcode.js:542
msgid "Check Into Location"
msgstr "In Lagerorten buchen"

#: templates/js/translated/barcode.js:605
msgid "Barcode does not match a valid location"
msgstr "Barcode entspricht keinem Lagerort"

#: templates/js/translated/bom.js:195 templates/js/translated/build.js:1152
msgid "Open subassembly"
msgstr "Unterbaugruppe öffnen"

#: templates/js/translated/bom.js:269
msgid "Purchase Price Range"
msgstr "Kaufpreisspanne"

#: templates/js/translated/bom.js:277
msgid "Purchase Price Average"
msgstr "Durchschnittlicher Kaufpreis"

#: templates/js/translated/bom.js:326 templates/js/translated/bom.js:412
msgid "View BOM"
msgstr "Stückliste anzeigen"

#: templates/js/translated/bom.js:386
msgid "Validate BOM Item"
msgstr "Stücklisten-Position kontrollieren"

#: templates/js/translated/bom.js:388
msgid "This line has been validated"
msgstr "Diese Position wurde kontrolliert"

#: templates/js/translated/bom.js:390 templates/js/translated/bom.js:555
msgid "Edit BOM Item"
msgstr "Stücklisten-Position bearbeiten"

#: templates/js/translated/bom.js:392 templates/js/translated/bom.js:539
msgid "Delete BOM Item"
msgstr "Stücklisten-Position löschen"

#: templates/js/translated/bom.js:483 templates/js/translated/build.js:458
#: templates/js/translated/build.js:1250
msgid "No BOM items found"
msgstr "Keine Stücklisten-Position(en) gefunden"

#: templates/js/translated/build.js:42
msgid "Edit Build Order"
msgstr "Bauauftrag bearbeiten"

#: templates/js/translated/build.js:68
msgid "Create Build Order"
msgstr "Bauauftrag erstellen"

#: templates/js/translated/build.js:100
msgid "Auto-allocate stock items to this output"
msgstr "Teilbestand automatisch Endprodukt zuweisen"

#: templates/js/translated/build.js:108
msgid "Unallocate stock from build output"
msgstr "Bestand von Endpordukt zurücknehmen"

#: templates/js/translated/build.js:118
msgid "Complete build output"
msgstr "Endprodukt fertigstellen"

#: templates/js/translated/build.js:127
msgid "Delete build output"
msgstr "Endprodukt entfernen"

#: templates/js/translated/build.js:222
msgid "No build order allocations found"
msgstr ""

#: templates/js/translated/build.js:260 templates/js/translated/order.js:471
msgid "Location not specified"
msgstr "Standort nicht angegeben"

#: templates/js/translated/build.js:364 templates/stock_table.html:20
msgid "New Stock Item"
msgstr "Neues BestandsObjekt"

#: templates/js/translated/build.js:679
msgid "Required Part"
msgstr "benötigtes Teil"

#: templates/js/translated/build.js:700
msgid "Quantity Per"
msgstr "Anzahl pro"

#: templates/js/translated/build.js:770 templates/js/translated/build.js:1214
#: templates/stock_table.html:59
msgid "Order stock"
msgstr "Bestand bestellen"

#: templates/js/translated/build.js:823
msgid "No builds matching query"
msgstr "Keine Bauaufträge passen zur Anfrage"

#: templates/js/translated/build.js:840 templates/js/translated/part.js:711
#: templates/js/translated/part.js:956 templates/js/translated/stock.js:886
#: templates/js/translated/stock.js:1339
msgid "Select"
msgstr "Auswählen"

#: templates/js/translated/build.js:860
msgid "Build order is overdue"
msgstr "Bauauftrag ist überfällig"

#: templates/js/translated/build.js:924 templates/js/translated/stock.js:1561
msgid "No user information"
msgstr "Keine Benutzerinformation"

#: templates/js/translated/build.js:939
msgid "No information"
msgstr "Keine Information"

#: templates/js/translated/build.js:989
msgid "No parts allocated for"
msgstr "Keine Teile zugeordnet zu"

#: templates/js/translated/company.js:34
msgid "Add Manufacturer"
msgstr "Hersteller hinzufügen"

#: templates/js/translated/company.js:47 templates/js/translated/company.js:140
msgid "Add Manufacturer Part"
msgstr "Herstellerteil hinzufügen"

#: templates/js/translated/company.js:63
msgid "Edit Manufacturer Part"
msgstr "Herstellerteil ändern"

#: templates/js/translated/company.js:72
msgid "Delete Manufacturer Part"
msgstr "Herstellerteil löschen"

#: templates/js/translated/company.js:128 templates/js/translated/order.js:58
msgid "Add Supplier"
msgstr "Zulieferer hinzufügen"

#: templates/js/translated/company.js:156
msgid "Add Supplier Part"
msgstr "Zuliefererteil hinzufügen"

#: templates/js/translated/company.js:171
msgid "Edit Supplier Part"
msgstr "Zuliefererteil bearbeiten"

#: templates/js/translated/company.js:181
msgid "Delete Supplier Part"
msgstr "Zuliefererteil entfernen"

#: templates/js/translated/company.js:228
msgid "Edit Company"
msgstr "Firma bearbeiten"

#: templates/js/translated/company.js:249
msgid "Add new Company"
msgstr "Neue Firma hinzufügen"

#: templates/js/translated/company.js:326
msgid "Parts Supplied"
msgstr "Teile geliefert"

#: templates/js/translated/company.js:335
msgid "Parts Manufactured"
msgstr "Hersteller-Teile"

#: templates/js/translated/company.js:348
msgid "No company information found"
msgstr "Keine Firmeninformation gefunden"

#: templates/js/translated/company.js:366
msgid "The following manufacturer parts will be deleted"
msgstr "Die folgenden Herstellerteile werden gelöscht"

#: templates/js/translated/company.js:383
msgid "Delete Manufacturer Parts"
msgstr "Herstellerteile löschen"

#: templates/js/translated/company.js:436
msgid "No manufacturer parts found"
msgstr "Keine Herstellerteile gefunden"

#: templates/js/translated/company.js:455
#: templates/js/translated/company.js:705 templates/js/translated/part.js:288
#: templates/js/translated/part.js:373
msgid "Template part"
msgstr "Vorlagenteil"

#: templates/js/translated/company.js:459
#: templates/js/translated/company.js:709 templates/js/translated/part.js:292
#: templates/js/translated/part.js:377
msgid "Assembled part"
msgstr "Baugruppe"

#: templates/js/translated/company.js:583 templates/js/translated/part.js:462
msgid "No parameters found"
msgstr "Keine Parameter gefunden"

#: templates/js/translated/company.js:619 templates/js/translated/part.js:503
msgid "Edit parameter"
msgstr "Parameter bearbeiten"

#: templates/js/translated/company.js:620 templates/js/translated/part.js:504
msgid "Delete parameter"
msgstr "Parameter löschen"

#: templates/js/translated/company.js:639 templates/js/translated/part.js:521
msgid "Edit Parameter"
msgstr "Parameter bearbeiten"

#: templates/js/translated/company.js:650 templates/js/translated/part.js:533
msgid "Delete Parameter"
msgstr "Parameter löschen"

#: templates/js/translated/company.js:686
msgid "No supplier parts found"
msgstr "Keine Zuliefererteile gefunden"

#: templates/js/translated/filters.js:167
#: templates/js/translated/filters.js:404
msgid "true"
msgstr "ja"

#: templates/js/translated/filters.js:171
#: templates/js/translated/filters.js:405
msgid "false"
msgstr "nein"

#: templates/js/translated/filters.js:193
msgid "Select filter"
msgstr "Filter auswählen"

#: templates/js/translated/filters.js:268
msgid "Reload data"
msgstr "Daten neu laden"

#: templates/js/translated/filters.js:270
msgid "Add new filter"
msgstr "Filter hinzufügen"

#: templates/js/translated/filters.js:273
msgid "Clear all filters"
msgstr "Filter entfernen"

#: templates/js/translated/filters.js:303
msgid "Create filter"
msgstr "Filter anlegen"

#: templates/js/translated/forms.js:289 templates/js/translated/forms.js:302
#: templates/js/translated/forms.js:314 templates/js/translated/forms.js:326
msgid "Action Prohibited"
msgstr "Aktion verboten"

#: templates/js/translated/forms.js:290
msgid "Create operation not allowed"
msgstr "Erstellvorgang nicht erlaubt"

#: templates/js/translated/forms.js:303
msgid "Update operation not allowed"
msgstr "Updatevorgang nicht erlaubt"

#: templates/js/translated/forms.js:315
msgid "Delete operation not allowed"
msgstr "Löschvorgang nicht erlaubt"

#: templates/js/translated/forms.js:327
msgid "View operation not allowed"
msgstr "Anzeigevorgang nicht erlaubt"

#: templates/js/translated/forms.js:865 templates/modals.html:21
#: templates/modals.html:47
msgid "Form errors exist"
msgstr "Fehler in Formular"

#: templates/js/translated/forms.js:1258
msgid "Searching"
msgstr "Suche"

#: templates/js/translated/forms.js:1423
msgid "Clear input"
msgstr "Eingabe leeren"

#: templates/js/translated/label.js:11
msgid "Stock item(s) must be selected before printing labels"
msgstr "BestandsObjekt(e) müssen ausgewählt sein bevor Labels gedruckt werden können"

#: templates/js/translated/label.js:29 templates/js/translated/label.js:79
#: templates/js/translated/label.js:134
msgid "No Labels Found"
msgstr "Keine Labels gefunden"

#: templates/js/translated/label.js:30
msgid "No labels found which match selected stock item(s)"
msgstr "Keine Labels die zu BestandsObjekt(e) passen gefunden"

#: templates/js/translated/label.js:61
msgid "Select Stock Locations"
msgstr "Bestands-Lagerort auswählen"

#: templates/js/translated/label.js:62
msgid "Stock location(s) must be selected before printing labels"
msgstr "Bestands-Lagerort(e) müssen ausgewählt sein um Labels zu drucken"

#: templates/js/translated/label.js:80
msgid "No labels found which match selected stock location(s)"
msgstr "Keine Labels für die ausgewählten Bestands-Lagerort(e) gefunden"

#: templates/js/translated/label.js:116
msgid "Part(s) must be selected before printing labels"
msgstr "Teile(e) müssen ausgewählt sein bevor Labels gedruckt werden können"

#: templates/js/translated/label.js:135
msgid "No labels found which match the selected part(s)"
msgstr "Keine Labels zu den ausgewählten Teilen gefunden"

#: templates/js/translated/label.js:209
msgid "stock items selected"
msgstr "BestandsObjekte ausgewählt"

#: templates/js/translated/label.js:217
msgid "Select Label"
msgstr "Label auswählen"

#: templates/js/translated/label.js:232
msgid "Select Label Template"
msgstr "Label-Vorlage auswählen"

#: templates/js/translated/modals.js:59 templates/js/translated/modals.js:103
#: templates/js/translated/modals.js:593
msgid "Cancel"
msgstr "Abbrechen"

#: templates/js/translated/modals.js:60 templates/js/translated/modals.js:102
#: templates/js/translated/modals.js:660 templates/js/translated/modals.js:956
#: templates/modals.html:30 templates/modals.html:55
msgid "Submit"
msgstr "Abschicken"

#: templates/js/translated/modals.js:101
msgid "Form Title"
msgstr "Formulartitel"

#: templates/js/translated/modals.js:380
msgid "Waiting for server..."
msgstr "Warte auf Server..."

#: templates/js/translated/modals.js:539
msgid "Show Error Information"
msgstr "Fehler-Informationen anzeigen"

#: templates/js/translated/modals.js:592
msgid "Accept"
msgstr "Akzeptieren"

#: templates/js/translated/modals.js:649
msgid "Loading Data"
msgstr "Lade Daten"

#: templates/js/translated/modals.js:907
msgid "Invalid response from server"
msgstr "ungültige Antwort vom Server"

#: templates/js/translated/modals.js:907
msgid "Form data missing from server response"
msgstr "Formulardaten fehlen bei Serverantwort"

#: templates/js/translated/modals.js:920
msgid "Error posting form data"
msgstr "Formulardaten fehlerhaft"

#: templates/js/translated/modals.js:1017
msgid "JSON response missing form data"
msgstr "JSON Antwort enthält keine Formulardaten"

#: templates/js/translated/modals.js:1032
msgid "Error 400: Bad Request"
msgstr "Fehler 400: Ungültige Anfrage"

#: templates/js/translated/modals.js:1033
msgid "Server returned error code 400"
msgstr "Fehler 400 von Server erhalten"

#: templates/js/translated/modals.js:1056
msgid "Error requesting form data"
msgstr "Fehler bei Formulardaten-Anfrage"

#: templates/js/translated/model_renderers.js:38
msgid "Company ID"
msgstr "Firmen-ID"

#: templates/js/translated/model_renderers.js:78
msgid "Location ID"
msgstr "Standort-ID"

#: templates/js/translated/model_renderers.js:95
msgid "Build ID"
msgstr "Bauauftrag-ID"

#: templates/js/translated/model_renderers.js:114
msgid "Part ID"
msgstr "Teil-ID"

#: templates/js/translated/model_renderers.js:163
msgid "Category ID"
msgstr "Kategorie-ID"

#: templates/js/translated/model_renderers.js:199
msgid "Manufacturer Part ID"
msgstr "Herstellerteil-ID"

#: templates/js/translated/model_renderers.js:227
msgid "Supplier Part ID"
msgstr "Zuliefererteil-ID"

#: templates/js/translated/order.js:17
msgid "Add Customer"
msgstr "Kunden hinzufügen"

#: templates/js/translated/order.js:42
msgid "Create Sales Order"
msgstr "Auftrag anlegen"

#: templates/js/translated/order.js:222
msgid "No purchase orders found"
msgstr "Keine Bestellungen gefunden"

#: templates/js/translated/order.js:246 templates/js/translated/order.js:341
msgid "Order is overdue"
msgstr "Bestellung überfällig"

#: templates/js/translated/order.js:318
msgid "No sales orders found"
msgstr "Keine Aufträge gefunden"

#: templates/js/translated/order.js:355
msgid "Invalid Customer"
msgstr "Ungültiger Kunde"

#: templates/js/translated/order.js:432
msgid "No sales order allocations found"
msgstr ""

#: templates/js/translated/part.js:10
msgid "YES"
msgstr "JA"

#: templates/js/translated/part.js:12
msgid "NO"
msgstr "NEIN"

#: templates/js/translated/part.js:22
msgid "Add Part Category"
msgstr "Teil-Kategorie hinzufügen"

#: templates/js/translated/part.js:53
msgid "Part Attributes"
msgstr "Teileigenschaften"

#: templates/js/translated/part.js:96
msgid "Part Creation Options"
msgstr "Erstellungsoptionen für Teile"

#: templates/js/translated/part.js:102
msgid "Initial Stock Quantity"
msgstr "Start-Bestandsmenge"

#: templates/js/translated/part.js:103
msgid "Initialize part stock with specified quantity"
msgstr "Teilbestand mit angegebener Menge anlegen"

#: templates/js/translated/part.js:109
msgid "Copy Category Parameters"
msgstr "Kategorieparameter kopieren"

#: templates/js/translated/part.js:110
msgid "Copy parameter templates from selected part category"
msgstr ""

#: templates/js/translated/part.js:120
msgid "Part Duplication Options"
msgstr "Einstellungen für Teilkopien"

#: templates/js/translated/part.js:131
msgid "Copy Image"
msgstr "Bild kopieren"

#: templates/js/translated/part.js:132
msgid "Copy image from original part"
msgstr "Bild vom Originalteil kopieren"

#: templates/js/translated/part.js:138
msgid "Copy BOM"
msgstr "Stückliste kopieren"

#: templates/js/translated/part.js:139
msgid "Copy bill of materials from original part"
msgstr "Stückliste vom Originalteil kopieren"

#: templates/js/translated/part.js:145
msgid "Copy Parameters"
msgstr "Parameter kopieren"

#: templates/js/translated/part.js:146
msgid "Copy parameter data from original part"
msgstr "Parameterdaten vom Originalteil kopieren"

#: templates/js/translated/part.js:158
msgid "Parent part category"
msgstr ""

#: templates/js/translated/part.js:196
msgid "Edit Part"
msgstr "Teil bearbeiten"

#: templates/js/translated/part.js:280 templates/js/translated/part.js:365
msgid "Trackable part"
msgstr "Nachverfolgbares Teil"

#: templates/js/translated/part.js:284 templates/js/translated/part.js:369
msgid "Virtual part"
msgstr "virtuelles Teil"

#: templates/js/translated/part.js:296
msgid "Starred part"
msgstr "Favoritenteil"

#: templates/js/translated/part.js:300
msgid "Salable part"
msgstr "Verkäufliches Teil"

#: templates/js/translated/part.js:414
msgid "No variants found"
msgstr "Keine Varianten gefunden"

#: templates/js/translated/part.js:601 templates/js/translated/part.js:840
msgid "No parts found"
msgstr "Keine Teile gefunden"

#: templates/js/translated/part.js:779
msgid "No category"
msgstr "Keine Kategorie"

#: templates/js/translated/part.js:797
#: templates/js/translated/table_filters.js:337
msgid "Low stock"
msgstr "Bestand niedrig"

#: templates/js/translated/part.js:981 templates/js/translated/stock.js:1363
msgid "Path"
msgstr "Pfad"

#: templates/js/translated/part.js:1024
msgid "No test templates matching query"
msgstr "Keine zur Anfrage passenden Testvorlagen"

#: templates/js/translated/part.js:1075 templates/js/translated/stock.js:445
msgid "Edit test result"
msgstr "Testergebnis bearbeiten"

#: templates/js/translated/part.js:1076 templates/js/translated/stock.js:446
msgid "Delete test result"
msgstr "Testergebnis löschen"

#: templates/js/translated/part.js:1082
msgid "This test is defined for a parent part"
msgstr "Dieses Testergebnis ist für ein Hauptteil"

#: templates/js/translated/part.js:1107
#, python-brace-format
msgid "No ${human_name} information found"
msgstr "Keine ${human_name} Informationen gefunden"

#: templates/js/translated/part.js:1161
#, python-brace-format
msgid "Edit ${human_name}"
msgstr "${human_name} bearbeiten"

#: templates/js/translated/part.js:1162
#, python-brace-format
msgid "Delete ${human_name}"
msgstr "${human_name} löschen"

#: templates/js/translated/part.js:1263
msgid "Single Price"
msgstr "Einzelpreis"

#: templates/js/translated/part.js:1282
msgid "Single Price Difference"
msgstr "Einzelpreisdifferenz"

#: templates/js/translated/stock.js:9
msgid "Parent stock location"
msgstr ""

#: templates/js/translated/stock.js:39
msgid "Export Stock"
msgstr "Bestand exportieren"

#: templates/js/translated/stock.js:42
msgid "Format"
msgstr "Format"

#: templates/js/translated/stock.js:43
msgid "Select file format"
msgstr "Dateiformat auswählen"

#: templates/js/translated/stock.js:55
msgid "Include Sublocations"
msgstr ""

#: templates/js/translated/stock.js:56
msgid "Include stock items in sublocations"
msgstr ""

#: templates/js/translated/stock.js:98
msgid "Transfer Stock"
msgstr "Bestand verschieben"

#: templates/js/translated/stock.js:99
msgid "Move"
msgstr "Verschieben"

#: templates/js/translated/stock.js:105
msgid "Count Stock"
msgstr "Bestand zählen"

#: templates/js/translated/stock.js:106
msgid "Count"
msgstr "Anzahl"

#: templates/js/translated/stock.js:110
msgid "Remove Stock"
msgstr "Bestand entfernen"

#: templates/js/translated/stock.js:111
msgid "Take"
msgstr "Entfernen"

#: templates/js/translated/stock.js:115
msgid "Add Stock"
msgstr "Bestand hinzufügen"

#: templates/js/translated/stock.js:116 users/models.py:190
msgid "Add"
msgstr "Hinzufügen"

#: templates/js/translated/stock.js:120 templates/stock_table.html:63
msgid "Delete Stock"
msgstr "Bestand löschen"

#: templates/js/translated/stock.js:209
msgid "Quantity cannot be adjusted for serialized stock"
msgstr "Menge von serialisiertem Bestand kann nicht bearbeitet werden"

#: templates/js/translated/stock.js:209
msgid "Specify stock quantity"
msgstr "Bestandsanzahl angeben"

#: templates/js/translated/stock.js:245
msgid "You must select at least one available stock item"
msgstr "Sie müssen mindestens einen Lagerbestand auswählen"

#: templates/js/translated/stock.js:261
msgid "Select destination stock location"
msgstr "Zielstandort auswählen"

#: templates/js/translated/stock.js:270
msgid "Stock transaction notes"
msgstr ""

#: templates/js/translated/stock.js:408
msgid "PASS"
msgstr "ERFOLGREICH"

#: templates/js/translated/stock.js:410
msgid "FAIL"
msgstr "FEHLGESCHLAGEN"

#: templates/js/translated/stock.js:415
msgid "NO RESULT"
msgstr "KEIN ERGEBNIS"

#: templates/js/translated/stock.js:441
msgid "Add test result"
msgstr "Testergebnis hinzufügen"

#: templates/js/translated/stock.js:467
msgid "No test results found"
msgstr "Keine Testergebnisse gefunden"

#: templates/js/translated/stock.js:515
msgid "Test Date"
msgstr "Testdatum"

#: templates/js/translated/stock.js:623
msgid "In production"
msgstr "In Arbeit"

#: templates/js/translated/stock.js:627
msgid "Installed in Stock Item"
msgstr "In BestandsObjekt installiert"

#: templates/js/translated/stock.js:635
msgid "Assigned to Sales Order"
msgstr "Auftrag zugewiesen"

#: templates/js/translated/stock.js:712
msgid "No stock items matching query"
msgstr "Keine zur Anfrage passenden BestandsObjekte"

#: templates/js/translated/stock.js:732
msgid "items"
msgstr "Teile"

#: templates/js/translated/stock.js:824
msgid "batches"
msgstr "lose"

#: templates/js/translated/stock.js:851
msgid "locations"
msgstr "Lagerorte"

#: templates/js/translated/stock.js:853
msgid "Undefined location"
msgstr "unbekannter Lagerort"

#: templates/js/translated/stock.js:954
msgid "Stock item is in production"
msgstr "BestandsObjekt wird produziert"

#: templates/js/translated/stock.js:959
msgid "Stock item assigned to sales order"
msgstr "BestandsObjekt wurde Auftrag zugewiesen"

#: templates/js/translated/stock.js:962
msgid "Stock item assigned to customer"
msgstr "BestandsObjekt wurde Kunden zugewiesen"

#: templates/js/translated/stock.js:966
msgid "Stock item has expired"
msgstr "BestandsObjekt ist abgelaufen"

#: templates/js/translated/stock.js:968
msgid "Stock item will expire soon"
msgstr "BestandsObjekt läuft demnächst ab"

#: templates/js/translated/stock.js:972
msgid "Stock item has been allocated"
msgstr "BestandsObjekt zugewiesen"

#: templates/js/translated/stock.js:976
msgid "Stock item has been installed in another item"
msgstr "BestandsObjekt in anderem Element verbaut"

#: templates/js/translated/stock.js:983
msgid "Stock item has been rejected"
msgstr "BestandsObjekt abgewiesen"

#: templates/js/translated/stock.js:987
msgid "Stock item is lost"
msgstr "BestandsObjekt verloren"

#: templates/js/translated/stock.js:990
msgid "Stock item is destroyed"
msgstr "BestandsObjekt zerstört"

#: templates/js/translated/stock.js:994
#: templates/js/translated/table_filters.js:148
msgid "Depleted"
msgstr "gelöscht"

#: templates/js/translated/stock.js:1023
msgid "Stocktake"
msgstr "Inventur"

#: templates/js/translated/stock.js:1076
msgid "Supplier part not specified"
msgstr ""

#: templates/js/translated/stock.js:1226
msgid "Stock Status"
msgstr "Status"

#: templates/js/translated/stock.js:1241
msgid "Set Stock Status"
msgstr "Status setzen"

#: templates/js/translated/stock.js:1255
msgid "Select Status Code"
msgstr "Status Code setzen"

#: templates/js/translated/stock.js:1256
msgid "Status code must be selected"
msgstr "Status Code muss ausgewählt werden"

#: templates/js/translated/stock.js:1395
msgid "Invalid date"
msgstr "Ungültiges Datum"

#: templates/js/translated/stock.js:1442
msgid "Location no longer exists"
msgstr "Standort nicht mehr vorhanden"

#: templates/js/translated/stock.js:1461
msgid "Purchase order no longer exists"
msgstr "Bestellung existiert nicht mehr"

#: templates/js/translated/stock.js:1480
msgid "Customer no longer exists"
msgstr "Kunde existiert nicht mehr"

#: templates/js/translated/stock.js:1498
msgid "Stock item no longer exists"
msgstr "Lagerbestand existiert nicht mehr"

#: templates/js/translated/stock.js:1521
msgid "Added"
msgstr "Hinzugefügt"

#: templates/js/translated/stock.js:1529
msgid "Removed"
msgstr "Entfernt"

#: templates/js/translated/stock.js:1573
msgid "Edit tracking entry"
msgstr "Tracking-Eintrag bearbeiten"

#: templates/js/translated/stock.js:1574
msgid "Delete tracking entry"
msgstr "Tracking-Eintrag löschen"

#: templates/js/translated/stock.js:1718
msgid "No installed items"
msgstr "Keine installierten Elemente"

#: templates/js/translated/stock.js:1741
msgid "Serial"
msgstr "Seriennummer"

#: templates/js/translated/stock.js:1769
msgid "Uninstall Stock Item"
msgstr "Lagerbestand entfernen"

#: templates/js/translated/table_filters.js:43
msgid "Trackable Part"
msgstr "Nachverfolgbares Teil"

#: templates/js/translated/table_filters.js:47
msgid "Assembled Part"
msgstr "Baugruppe"

#: templates/js/translated/table_filters.js:51
msgid "Validated"
msgstr "überprüft"

#: templates/js/translated/table_filters.js:59
msgid "Allow Variant Stock"
msgstr "Bestand an Varianten zulassen"

#: templates/js/translated/table_filters.js:79
#: templates/js/translated/table_filters.js:143
msgid "Include sublocations"
msgstr "Unter-Lagerorte einschließen"

#: templates/js/translated/table_filters.js:80
msgid "Include locations"
msgstr "Lagerorte einschließen"

#: templates/js/translated/table_filters.js:90
#: templates/js/translated/table_filters.js:91
#: templates/js/translated/table_filters.js:314
msgid "Include subcategories"
msgstr "Unterkategorien einschließen"

#: templates/js/translated/table_filters.js:101
#: templates/js/translated/table_filters.js:178
msgid "Is Serialized"
msgstr "Hat Seriennummer"

#: templates/js/translated/table_filters.js:104
#: templates/js/translated/table_filters.js:185
msgid "Serial number GTE"
msgstr "Seriennummer >="

#: templates/js/translated/table_filters.js:105
#: templates/js/translated/table_filters.js:186
msgid "Serial number greater than or equal to"
msgstr "Seriennummer größer oder gleich"

#: templates/js/translated/table_filters.js:108
#: templates/js/translated/table_filters.js:189
msgid "Serial number LTE"
msgstr "Seriennummer <="

#: templates/js/translated/table_filters.js:109
#: templates/js/translated/table_filters.js:190
msgid "Serial number less than or equal to"
msgstr "Seriennummern kleiner oder gleich"

#: templates/js/translated/table_filters.js:112
#: templates/js/translated/table_filters.js:113
#: templates/js/translated/table_filters.js:181
#: templates/js/translated/table_filters.js:182
msgid "Serial number"
msgstr "Seriennummer"

#: templates/js/translated/table_filters.js:117
#: templates/js/translated/table_filters.js:199
msgid "Batch code"
msgstr "Losnummer"

#: templates/js/translated/table_filters.js:128
#: templates/js/translated/table_filters.js:304
msgid "Active parts"
msgstr "Aktive Teile"

#: templates/js/translated/table_filters.js:129
msgid "Show stock for active parts"
msgstr "Bestand aktiver Teile anzeigen"

#: templates/js/translated/table_filters.js:134
msgid "Part is an assembly"
msgstr "Teil ist eine Baugruppe"

#: templates/js/translated/table_filters.js:138
msgid "Is allocated"
msgstr "Ist zugeordnet"

#: templates/js/translated/table_filters.js:139
msgid "Item has been allocated"
msgstr "Teil wurde zugeordnet"

#: templates/js/translated/table_filters.js:144
msgid "Include stock in sublocations"
msgstr "Bestand in Unter-Lagerorten einschließen"

#: templates/js/translated/table_filters.js:149
msgid "Show stock items which are depleted"
msgstr "Zeige aufgebrauchte BestandsObjekte"

#: templates/js/translated/table_filters.js:154
msgid "Show items which are in stock"
msgstr "Zeige Objekte welche im Lager sind"

#: templates/js/translated/table_filters.js:158
msgid "In Production"
msgstr "In Arbeit"

#: templates/js/translated/table_filters.js:159
msgid "Show items which are in production"
msgstr "Elemente, die in Produktion sind, anzeigen"

#: templates/js/translated/table_filters.js:163
msgid "Include Variants"
msgstr "Varianten einschließen"

#: templates/js/translated/table_filters.js:164
msgid "Include stock items for variant parts"
msgstr "BestandsObjekte für Teil-Varianten einschließen"

#: templates/js/translated/table_filters.js:168
msgid "Installed"
msgstr "Installiert"

#: templates/js/translated/table_filters.js:169
msgid "Show stock items which are installed in another item"
msgstr "BestandsObjekte, die in anderen Elementen verbaut sind, anzeigen"

#: templates/js/translated/table_filters.js:174
msgid "Show items which have been assigned to a customer"
msgstr "zeige zu Kunden zugeordnete Einträge"

#: templates/js/translated/table_filters.js:194
#: templates/js/translated/table_filters.js:195
msgid "Stock status"
msgstr "Status"

#: templates/js/translated/table_filters.js:203
msgid "Has purchase price"
msgstr "Hat Einkaufspreis"

#: templates/js/translated/table_filters.js:204
msgid "Show stock items which have a purchase price set"
msgstr "Bestand mit Einkaufspreis anzeigen"

#: templates/js/translated/table_filters.js:213
msgid "Show stock items which have expired"
msgstr "Zeige abgelaufene BestandsObjekte"

#: templates/js/translated/table_filters.js:219
msgid "Show stock which is close to expiring"
msgstr "Bestand, der bald ablaufen, anzeigen"

#: templates/js/translated/table_filters.js:250
msgid "Build status"
msgstr "Bauauftrags-Status"

#: templates/js/translated/table_filters.js:269
#: templates/js/translated/table_filters.js:286
msgid "Order status"
msgstr "Bestellstatus"

#: templates/js/translated/table_filters.js:274
#: templates/js/translated/table_filters.js:291
msgid "Outstanding"
msgstr "ausstehend"

#: templates/js/translated/table_filters.js:315
msgid "Include parts in subcategories"
msgstr "Teile in Unterkategorien einschließen"

#: templates/js/translated/table_filters.js:319
msgid "Has IPN"
msgstr "Hat IPN"

#: templates/js/translated/table_filters.js:320
msgid "Part has internal part number"
msgstr "Teil hat Interne Teilenummer"

#: templates/js/translated/table_filters.js:325
msgid "Show active parts"
msgstr "Aktive Teile anzeigen"

#: templates/js/translated/table_filters.js:333
msgid "Stock available"
msgstr "verfügbarer Lagerbestand"

#: templates/js/translated/table_filters.js:349
msgid "Starred"
msgstr "Favorit"

#: templates/js/translated/table_filters.js:361
msgid "Purchasable"
msgstr "Käuflich"

#: templates/js/translated/tables.js:342
msgid "Loading data"
msgstr "Lade Daten"

#: templates/js/translated/tables.js:345
msgid "rows per page"
msgstr "Zeilen pro Seite"

#: templates/js/translated/tables.js:348
msgid "Showing"
msgstr "zeige"

#: templates/js/translated/tables.js:348
msgid "to"
msgstr "bis"

#: templates/js/translated/tables.js:348
msgid "of"
msgstr "von"

#: templates/js/translated/tables.js:348
msgid "rows"
msgstr "Zeilen"

#: templates/js/translated/tables.js:354
msgid "No matching results"
msgstr "Keine passenden Ergebnisse gefunden"

#: templates/js/translated/tables.js:357
msgid "Hide/Show pagination"
msgstr "Zeige/Verstecke Pagination"

#: templates/js/translated/tables.js:360
msgid "Refresh"
msgstr "Neu laden"

#: templates/js/translated/tables.js:363
msgid "Toggle"
msgstr "umschalten"

#: templates/js/translated/tables.js:366
msgid "Columns"
msgstr "Spalten"

#: templates/js/translated/tables.js:369
msgid "All"
msgstr "Alle"

#: templates/navbar.html:13
msgid "Toggle navigation"
msgstr "Navigation ein-/ausklappen"

#: templates/navbar.html:33
msgid "Buy"
msgstr "Kaufen"

#: templates/navbar.html:43
msgid "Sell"
msgstr "Verkaufen"

#: templates/navbar.html:55
msgid "Scan Barcode"
msgstr "Barcode scannen"

#: templates/navbar.html:77 users/models.py:39
msgid "Admin"
msgstr "Admin"

#: templates/navbar.html:79
msgid "Logout"
msgstr "Ausloggen"

#: templates/navbar.html:81 templates/registration/login.html:89
msgid "Login"
msgstr "Einloggen"

#: templates/navbar.html:104
msgid "About InvenTree"
msgstr "Über InvenTree"

#: templates/qr_code.html:11
msgid "QR data not provided"
msgstr "QR Daten nicht angegeben"

#: templates/registration/logged_out.html:50
msgid "You have been logged out"
msgstr "Sie wurden abgemeldet"

#: templates/registration/logged_out.html:51
#: templates/registration/password_reset_complete.html:51
#: templates/registration/password_reset_done.html:58
msgid "Return to login screen"
msgstr "Zurück zur Anmeldeseite"

#: templates/registration/login.html:64
msgid "Enter username"
msgstr "Benutzername eingeben"

#: templates/registration/login.html:70
msgid "Password"
msgstr "Passwort"

#: templates/registration/login.html:83
msgid "Username / password combination is incorrect"
msgstr "Benutzername / Passwort Kombination ist falsch"

#: templates/registration/login.html:95
#: templates/registration/password_reset_form.html:51
msgid "Forgotten your password?"
msgstr "Passwort vergessen?"

#: templates/registration/login.html:95
msgid "Click here to reset"
msgstr "Hier klicken zum Zurücksetzen"

#: templates/registration/password_reset_complete.html:50
msgid "Password reset complete"
msgstr "Passwort erfolgreich zurückgesetzt"

#: templates/registration/password_reset_confirm.html:52
#: templates/registration/password_reset_confirm.html:56
msgid "Change password"
msgstr "Passwort ändern"

#: templates/registration/password_reset_confirm.html:60
msgid "The password reset link was invalid, possibly because it has already been used. Please request a new password reset."
msgstr "Der Link zum Zurücksetzen des Kennworts war ungültig, möglicherweise, weil er bereits verwendet wurde. Bitte fordern Sie eine neue Passwortwiederherstellung an."

#: templates/registration/password_reset_done.html:51
msgid "We've emailed you instructions for setting your password, if an account exists with the email you entered. You should receive them shortly."
msgstr "Wir haben Ihnen per E-Mail Anweisungen zum Setzen Ihres Passworts zugeschickt, falls ein Konto mit der von Ihnen eingegebenen E-Mail existiert. Sie sollten diese in Kürze erhalten."

#: templates/registration/password_reset_done.html:54
msgid "If you don't receive an email, please make sure you've entered the address you registered with, and check your spam folder."
msgstr "Wenn Sie keine E-Mail erhalten, stellen Sie sicher, dass Sie die E-Mail Adresse eingegeben haben, mit der Sie sich registriert haben, und überprüfen Sie Ihren Spam-Ordner."

#: templates/registration/password_reset_form.html:52
msgid "Enter your email address below."
msgstr "Geben Sie Ihre E-Mail-Adresse ein."

#: templates/registration/password_reset_form.html:53
msgid "An email will be sent with password reset instructions."
msgstr "Eine E-Mail mit Anweisungen zum Zurücksetzen des Passworts wird gesendet."

#: templates/registration/password_reset_form.html:58
msgid "Send email"
msgstr "E-Mail senden"

#: templates/stats.html:13
msgid "Instance Name"
msgstr "Instanzname"

#: templates/stats.html:18
msgid "Database"
msgstr "Datenbank"

#: templates/stats.html:26
msgid "Server is running in debug mode"
msgstr "Server läuft im Debug-Modus"

#: templates/stats.html:33
msgid "Docker Mode"
msgstr "Docker-Modus"

#: templates/stats.html:34
msgid "Server is deployed using docker"
msgstr "Server wird mit Docker bereitgestellt"

#: templates/stats.html:40
msgid "Server status"
msgstr "Serverstatus"

#: templates/stats.html:43
msgid "Healthy"
msgstr "Gesund"

#: templates/stats.html:45
msgid "Issues detected"
msgstr "Probleme erkannt"

#: templates/stats.html:52
msgid "Background Worker"
msgstr "Hintergrund-Prozess"

#: templates/stats.html:55
msgid "Background worker not running"
msgstr "Hintergrund-Prozess läuft nicht"

#: templates/stats.html:63
msgid "Email Settings"
msgstr "E-Mail-Einstellungen"

#: templates/stats.html:66
msgid "Email settings not configured"
msgstr "E-Mail-Einstellungen nicht konfiguriert"

#: templates/stock_table.html:14
msgid "Export Stock Information"
msgstr "Aktuellen Bestand exportieren"

#: templates/stock_table.html:27
msgid "Barcode Actions"
msgstr "Barcode Aktionen"

#: templates/stock_table.html:43
msgid "Print test reports"
msgstr "Test-Berichte drucken"

#: templates/stock_table.html:50
msgid "Stock Options"
msgstr "Bestands-Einstellungen "

#: templates/stock_table.html:55
msgid "Add to selected stock items"
msgstr "Zu ausgewählten BestandsObjekten hinzufügen"

#: templates/stock_table.html:56
msgid "Remove from selected stock items"
msgstr "Von ausgewählten BestandsObjekten entfernen"

#: templates/stock_table.html:57
msgid "Stocktake selected stock items"
msgstr "Inventur für gewählte BestandsObjekte"

#: templates/stock_table.html:58
msgid "Move selected stock items"
msgstr "Ausgewählte BestandsObjekte verschieben"

#: templates/stock_table.html:58
msgid "Move stock"
msgstr "Bestand verschieben"

#: templates/stock_table.html:59
msgid "Order selected items"
msgstr "Ausgewählte Positionen bestellen"

#: templates/stock_table.html:60
msgid "Change status"
msgstr "Status ändern"

#: templates/stock_table.html:60
msgid "Change stock status"
msgstr "Status ändern"

#: templates/stock_table.html:63
msgid "Delete selected items"
msgstr "Ausgewählte Positionen löschen"

#: templates/yesnolabel.html:4
msgid "Yes"
msgstr "Ja"

#: templates/yesnolabel.html:6
msgid "No"
msgstr "Nein"

#: users/admin.py:64
msgid "Users"
msgstr "Benutzer"

#: users/admin.py:65
msgid "Select which users are assigned to this group"
msgstr "Welche Benutzer gehören zu dieser Gruppe"

#: users/admin.py:187
msgid "The following users are members of multiple groups:"
msgstr "Folgende Benutzer gehören zu mehreren Gruppen:"

#: users/admin.py:210
msgid "Personal info"
msgstr "Persöhnliche Informationen"

#: users/admin.py:211
msgid "Permissions"
msgstr "Berechtigungen"

#: users/admin.py:214
msgid "Important dates"
msgstr "wichtige Daten"

#: users/models.py:177
msgid "Permission set"
msgstr "Berechtigung geändert"

#: users/models.py:185
msgid "Group"
msgstr "Gruppe"

#: users/models.py:188
msgid "View"
msgstr "Ansicht"

#: users/models.py:188
msgid "Permission to view items"
msgstr "Berechtigung Einträge anzuzeigen"

#: users/models.py:190
msgid "Permission to add items"
msgstr "Berechtigung Einträge zu erstellen"

#: users/models.py:192
msgid "Change"
msgstr "Ändern"

#: users/models.py:192
msgid "Permissions to edit items"
msgstr "Berechtigungen Einträge zu ändern"

#: users/models.py:194
msgid "Permission to delete items"
msgstr "Berechtigung Einträge zu löschen"
<<<<<<< HEAD

#~ msgid "Upload BOM File"
#~ msgstr "Stückliste-Datei hochgeladen"
=======
>>>>>>> cb96a338
<|MERGE_RESOLUTION|>--- conflicted
+++ resolved
@@ -3,11 +3,7 @@
 "Project-Id-Version: inventree\n"
 "Report-Msgid-Bugs-To: \n"
 "POT-Creation-Date: 2021-08-10 14:30+0000\n"
-<<<<<<< HEAD
-"PO-Revision-Date: 2021-08-07 15:30\n"
-=======
 "PO-Revision-Date: 2021-08-10 22:02\n"
->>>>>>> cb96a338
 "Last-Translator: \n"
 "Language-Team: German\n"
 "Language: de_DE\n"
@@ -4384,15 +4380,8 @@
 
 #: part/templates/part/bom_upload/upload_file.html:13
 #: part/templates/part/bom_upload/upload_file.html:16
-<<<<<<< HEAD
-#, fuzzy
-#| msgid "Return to stock"
-msgid "Return To BOM"
-msgstr "zu Bestand zurückgeben"
-=======
 msgid "Return To BOM"
 msgstr "Zurück zur Stückliste"
->>>>>>> cb96a338
 
 #: part/templates/part/bom_upload/upload_file.html:27
 msgid "Upload Bill of Materials"
@@ -4862,11 +4851,7 @@
 #: part/templates/part/part_base.html:517
 #: part/templates/part/part_base.html:543
 msgid "Show Part Details"
-<<<<<<< HEAD
-msgstr ""
-=======
 msgstr "Teildetails anzeigen"
->>>>>>> cb96a338
 
 #: part/templates/part/part_base.html:276
 msgid "Latest Serial Number"
@@ -4878,20 +4863,12 @@
 
 #: part/templates/part/part_base.html:432
 msgid "No matching images found"
-<<<<<<< HEAD
-msgstr ""
-=======
 msgstr "Keine passenden Bilder gefunden"
->>>>>>> cb96a338
 
 #: part/templates/part/part_base.html:512
 #: part/templates/part/part_base.html:537
 msgid "Hide Part Details"
-<<<<<<< HEAD
-msgstr ""
-=======
 msgstr "Teildetails ausblenden"
->>>>>>> cb96a338
 
 #: part/templates/part/part_pricing.html:22 part/templates/part/prices.html:21
 msgid "Supplier Pricing"
@@ -8130,9 +8107,3 @@
 #: users/models.py:194
 msgid "Permission to delete items"
 msgstr "Berechtigung Einträge zu löschen"
-<<<<<<< HEAD
-
-#~ msgid "Upload BOM File"
-#~ msgstr "Stückliste-Datei hochgeladen"
-=======
->>>>>>> cb96a338
