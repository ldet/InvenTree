--- conflicted
+++ resolved
@@ -3,11 +3,7 @@
 "Project-Id-Version: inventree\n"
 "Report-Msgid-Bugs-To: \n"
 "POT-Creation-Date: 2021-08-24 04:15+0000\n"
-<<<<<<< HEAD
-"PO-Revision-Date: 2021-08-22 15:00\n"
-=======
 "PO-Revision-Date: 2021-08-24 04:52\n"
->>>>>>> 48fcdac9
 "Last-Translator: \n"
 "Language-Team: Polish\n"
 "Language: pl_PL\n"
@@ -1957,90 +1953,48 @@
 msgstr ""
 
 #: common/models.py:794
-<<<<<<< HEAD
-#, fuzzy
-#| msgid "Enabled"
 msgid "Enable build"
-msgstr "Aktywne"
-=======
-msgid "Enable build"
-msgstr ""
->>>>>>> 48fcdac9
+msgstr ""
 
 #: common/models.py:795
 msgid "Enable build functionality in InvenTree interface"
 msgstr ""
 
 #: common/models.py:800
-<<<<<<< HEAD
-#, fuzzy
-#| msgid "Enabled"
 msgid "Enable buy"
-msgstr "Aktywne"
-=======
-msgid "Enable buy"
-msgstr ""
->>>>>>> 48fcdac9
+msgstr ""
 
 #: common/models.py:801
 msgid "Enable buy functionality in InvenTree interface"
 msgstr ""
 
 #: common/models.py:806
-<<<<<<< HEAD
-#, fuzzy
-#| msgid "Enabled"
 msgid "Enable sell"
-msgstr "Aktywne"
-=======
-msgid "Enable sell"
-msgstr ""
->>>>>>> 48fcdac9
+msgstr ""
 
 #: common/models.py:807
 msgid "Enable sell functionality in InvenTree interface"
 msgstr ""
 
 #: common/models.py:812
-<<<<<<< HEAD
-#, fuzzy
-#| msgid "Unallocate stock"
 msgid "Enable stock"
-msgstr "Cofnij przydział zapasów"
-=======
-msgid "Enable stock"
-msgstr ""
->>>>>>> 48fcdac9
+msgstr ""
 
 #: common/models.py:813
 msgid "Enable stock functionality in InvenTree interface"
 msgstr ""
 
 #: common/models.py:818
-<<<<<<< HEAD
-#, fuzzy
-#| msgid "Enabled"
 msgid "Enable SO"
-msgstr "Aktywne"
-=======
-msgid "Enable SO"
-msgstr ""
->>>>>>> 48fcdac9
+msgstr ""
 
 #: common/models.py:819
 msgid "Enable SO functionality in InvenTree interface"
 msgstr ""
 
 #: common/models.py:824
-<<<<<<< HEAD
-#, fuzzy
-#| msgid "Enabled"
 msgid "Enable PO"
-msgstr "Aktywne"
-=======
-msgid "Enable PO"
-msgstr ""
->>>>>>> 48fcdac9
+msgstr ""
 
 #: common/models.py:825
 msgid "Enable PO functionality in InvenTree interface"
