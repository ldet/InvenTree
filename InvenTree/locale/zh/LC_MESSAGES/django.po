msgid ""
msgstr ""
"Project-Id-Version: inventree\n"
"Report-Msgid-Bugs-To: \n"
"POT-Creation-Date: 2021-11-25 04:46+0000\n"
<<<<<<< HEAD
"PO-Revision-Date: 2021-11-20 08:33\n"
=======
"PO-Revision-Date: 2021-11-25 05:07\n"
>>>>>>> 3b79309e
"Last-Translator: \n"
"Language-Team: Chinese Simplified\n"
"Language: zh_CN\n"
"MIME-Version: 1.0\n"
"Content-Type: text/plain; charset=UTF-8\n"
"Content-Transfer-Encoding: 8bit\n"
"Plural-Forms: nplurals=1; plural=0;\n"
"X-Crowdin-Project: inventree\n"
"X-Crowdin-Project-ID: 452300\n"
"X-Crowdin-Language: zh-CN\n"
"X-Crowdin-File: /[inventree.InvenTree] l10/InvenTree/locale/en/LC_MESSAGES/django.po\n"
"X-Crowdin-File-ID: 138\n"

#: InvenTree/api.py:64
msgid "API endpoint not found"
msgstr "未找到 API 端点"

#: InvenTree/api.py:110
msgid "No action specified"
msgstr "未指定操作"

#: InvenTree/api.py:124
msgid "No matching action found"
msgstr "未找到指定操作"

#: InvenTree/fields.py:100
msgid "Enter date"
msgstr "输入日期"

#: InvenTree/forms.py:120 build/forms.py:48 build/forms.py:69 build/forms.py:93
#: order/forms.py:26 order/forms.py:37 order/forms.py:48 order/forms.py:59
#: order/forms.py:70 part/forms.py:108 templates/account/email_confirm.html:20
#: templates/js/translated/forms.js:594
msgid "Confirm"
msgstr "确认"

#: InvenTree/forms.py:136
msgid "Confirm delete"
msgstr "确认删除"

#: InvenTree/forms.py:137
msgid "Confirm item deletion"
msgstr "确认删除"

#: InvenTree/forms.py:168
msgid "Enter password"
msgstr "输入密码"

#: InvenTree/forms.py:169
msgid "Enter new password"
msgstr "输入新密码"

#: InvenTree/forms.py:176
msgid "Confirm password"
msgstr "确认密码"

#: InvenTree/forms.py:177
msgid "Confirm new password"
msgstr "确认新密码"

#: InvenTree/forms.py:209
msgid "Select Category"
msgstr "选择分类"

#: InvenTree/forms.py:230
msgid "Email (again)"
msgstr ""

#: InvenTree/forms.py:234
msgid "Email address confirmation"
msgstr ""

#: InvenTree/forms.py:254
msgid "You must type the same email each time."
msgstr ""

#: InvenTree/helpers.py:430
#, python-brace-format
msgid "Duplicate serial: {n}"
msgstr "重复的序列号: {n}"

#: InvenTree/helpers.py:437 order/models.py:318 order/models.py:440
#: stock/views.py:1264
msgid "Invalid quantity provided"
msgstr "提供的数量无效"

#: InvenTree/helpers.py:440
msgid "Empty serial number string"
msgstr "空序列号字符串"

#: InvenTree/helpers.py:462 InvenTree/helpers.py:465 InvenTree/helpers.py:468
#: InvenTree/helpers.py:493
#, python-brace-format
msgid "Invalid group: {g}"
msgstr "无效的群组: {g}"

#: InvenTree/helpers.py:498
#, python-brace-format
msgid "Duplicate serial: {g}"
msgstr "重复的序列号: {g}"

#: InvenTree/helpers.py:506
msgid "No serial numbers found"
msgstr "未找到序列号"

#: InvenTree/helpers.py:510
#, python-brace-format
msgid "Number of unique serial number ({s}) must match quantity ({q})"
msgstr "唯一序列号 ({s}) 必须匹配数量 ({q})"

#: InvenTree/models.py:109 stock/models.py:1874
msgid "Attachment"
msgstr "附件"

#: InvenTree/models.py:110
msgid "Select file to attach"
msgstr "选择附件"

#: InvenTree/models.py:112 templates/js/translated/attachment.js:91
msgid "Comment"
msgstr "注释"

#: InvenTree/models.py:112
msgid "File comment"
msgstr "文件注释"

#: InvenTree/models.py:118 InvenTree/models.py:119 common/models.py:1185
#: common/models.py:1186 part/models.py:2205 part/models.py:2225
#: report/templates/report/inventree_test_report_base.html:91
#: templates/js/translated/stock.js:2054
msgid "User"
msgstr "用户"

#: InvenTree/models.py:122
msgid "upload date"
msgstr "上传日期"

#: InvenTree/models.py:142
msgid "Filename must not be empty"
msgstr "文件名不能为空！"

#: InvenTree/models.py:165
msgid "Invalid attachment directory"
msgstr "非法的附件目录"

#: InvenTree/models.py:175
#, python-brace-format
msgid "Filename contains illegal character '{c}'"
msgstr "文件名包含非法字符 '{c}'"

#: InvenTree/models.py:178
msgid "Filename missing extension"
msgstr "缺少文件名扩展"

#: InvenTree/models.py:185
msgid "Attachment with this filename already exists"
msgstr "使用此文件名的附件已存在"

#: InvenTree/models.py:192
msgid "Error renaming file"
msgstr "重命名文件出错"

#: InvenTree/models.py:227
msgid "Invalid choice"
msgstr "选择无效"

#: InvenTree/models.py:243 InvenTree/models.py:244 company/models.py:415
#: label/models.py:112 part/models.py:741 part/models.py:2389
#: part/templates/part/detail.html:25 report/models.py:181
#: templates/InvenTree/settings/settings.html:259
#: templates/js/translated/company.js:638 templates/js/translated/part.js:499
#: templates/js/translated/part.js:636 templates/js/translated/part.js:1384
#: templates/js/translated/stock.js:1847
msgid "Name"
msgstr "名称"

#: InvenTree/models.py:250 build/models.py:207
#: build/templates/build/detail.html:25 company/models.py:354
#: company/models.py:570 company/templates/company/manufacturer_part.html:80
#: company/templates/company/supplier_part.html:81 label/models.py:119
#: order/models.py:161 part/models.py:764 part/templates/part/detail.html:30
#: part/templates/part/set_category.html:14 report/models.py:194
#: report/models.py:551 report/models.py:590
#: report/templates/report/inventree_build_order_base.html:118
#: stock/templates/stock/location.html:108 templates/js/translated/bom.js:215
#: templates/js/translated/bom.js:428 templates/js/translated/build.js:1621
#: templates/js/translated/company.js:345
#: templates/js/translated/company.js:548
#: templates/js/translated/company.js:837 templates/js/translated/order.js:673
#: templates/js/translated/order.js:833 templates/js/translated/order.js:1069
#: templates/js/translated/part.js:558 templates/js/translated/part.js:752
#: templates/js/translated/part.js:837 templates/js/translated/part.js:1007
#: templates/js/translated/part.js:1403 templates/js/translated/part.js:1472
#: templates/js/translated/stock.js:1121 templates/js/translated/stock.js:1859
#: templates/js/translated/stock.js:1904
msgid "Description"
msgstr "描述信息"

#: InvenTree/models.py:251
msgid "Description (optional)"
msgstr "描述 (可选)"

#: InvenTree/models.py:259
msgid "parent"
msgstr "上级项"

#: InvenTree/serializers.py:62 part/models.py:2674
msgid "Must be a valid number"
msgstr "必须是有效数字"

#: InvenTree/serializers.py:251
msgid "Filename"
msgstr "文件名"

#: InvenTree/settings.py:664
msgid "German"
msgstr "德语"

#: InvenTree/settings.py:665
msgid "Greek"
msgstr "希腊语"

#: InvenTree/settings.py:666
msgid "English"
msgstr "英语"

#: InvenTree/settings.py:667
msgid "Spanish"
msgstr "西班牙语"

#: InvenTree/settings.py:668
msgid "Spanish (Mexican)"
msgstr ""

#: InvenTree/settings.py:669
msgid "French"
msgstr "法语"

#: InvenTree/settings.py:670
msgid "Hebrew"
msgstr "希伯来语"

#: InvenTree/settings.py:671
msgid "Italian"
msgstr "意大利语"

#: InvenTree/settings.py:672
msgid "Japanese"
msgstr "日语"

#: InvenTree/settings.py:673
msgid "Korean"
msgstr "韩语"

#: InvenTree/settings.py:674
msgid "Dutch"
msgstr "荷兰语"

#: InvenTree/settings.py:675
msgid "Norwegian"
msgstr "挪威语"

#: InvenTree/settings.py:676
msgid "Polish"
msgstr "波兰语"

#: InvenTree/settings.py:677
msgid "Portugese"
msgstr ""

#: InvenTree/settings.py:678
msgid "Russian"
msgstr "俄语"

#: InvenTree/settings.py:679
msgid "Swedish"
msgstr "瑞典语"

#: InvenTree/settings.py:680
msgid "Thai"
msgstr "泰语"

#: InvenTree/settings.py:681
msgid "Turkish"
msgstr "土耳其语"

#: InvenTree/settings.py:682
msgid "Vietnamese"
msgstr "越南语"

#: InvenTree/settings.py:683
msgid "Chinese"
msgstr "中文（简体）"

#: InvenTree/status.py:94
msgid "Background worker check failed"
msgstr "后台工作人员检查失败"

#: InvenTree/status.py:98
msgid "Email backend not configured"
msgstr "未配置电子邮件后端"

#: InvenTree/status.py:101
msgid "InvenTree system health checks failed"
msgstr "InventTree系统健康检查失败"

#: InvenTree/status_codes.py:101 InvenTree/status_codes.py:142
#: InvenTree/status_codes.py:311
msgid "Pending"
msgstr "待定"

#: InvenTree/status_codes.py:102
msgid "Placed"
msgstr "已添加"

#: InvenTree/status_codes.py:103 InvenTree/status_codes.py:314
msgid "Complete"
msgstr "完成"

#: InvenTree/status_codes.py:104 InvenTree/status_codes.py:144
#: InvenTree/status_codes.py:313
msgid "Cancelled"
msgstr "已取消"

#: InvenTree/status_codes.py:105 InvenTree/status_codes.py:145
#: InvenTree/status_codes.py:187
msgid "Lost"
msgstr "丢失"

#: InvenTree/status_codes.py:106 InvenTree/status_codes.py:146
#: InvenTree/status_codes.py:189
msgid "Returned"
msgstr "已退回"

#: InvenTree/status_codes.py:143
#: order/templates/order/sales_order_base.html:147
msgid "Shipped"
msgstr "已发货"

#: InvenTree/status_codes.py:183
msgid "OK"
msgstr "OK"

#: InvenTree/status_codes.py:184
msgid "Attention needed"
msgstr "需要关注"

#: InvenTree/status_codes.py:185
msgid "Damaged"
msgstr "破损"

#: InvenTree/status_codes.py:186
msgid "Destroyed"
msgstr "已销毁"

#: InvenTree/status_codes.py:188
msgid "Rejected"
msgstr "Rejected"

#: InvenTree/status_codes.py:269
msgid "Legacy stock tracking entry"
msgstr "旧库存跟踪条目"

#: InvenTree/status_codes.py:271
msgid "Stock item created"
msgstr "库存项已创建"

#: InvenTree/status_codes.py:273
msgid "Edited stock item"
msgstr "已编辑库存项"

#: InvenTree/status_codes.py:274
msgid "Assigned serial number"
msgstr "已分配序列号"

#: InvenTree/status_codes.py:276
msgid "Stock counted"
msgstr "库存计数"

#: InvenTree/status_codes.py:277
msgid "Stock manually added"
msgstr "已手动添加库存"

#: InvenTree/status_codes.py:278
msgid "Stock manually removed"
msgstr "库存手动删除"

#: InvenTree/status_codes.py:280
msgid "Location changed"
msgstr "仓储地点已更改"

#: InvenTree/status_codes.py:282
msgid "Installed into assembly"
msgstr "安装到组装中"

#: InvenTree/status_codes.py:283
msgid "Removed from assembly"
msgstr "已从组装中删除"

#: InvenTree/status_codes.py:285
msgid "Installed component item"
msgstr "已安装组件项"

#: InvenTree/status_codes.py:286
msgid "Removed component item"
msgstr "已删除组件项"

#: InvenTree/status_codes.py:288
msgid "Split from parent item"
msgstr "从父项拆分"

#: InvenTree/status_codes.py:289
msgid "Split child item"
msgstr "拆分子项"

#: InvenTree/status_codes.py:291 templates/js/translated/table_filters.js:208
msgid "Sent to customer"
msgstr "发送给客户"

#: InvenTree/status_codes.py:292
msgid "Returned from customer"
msgstr "从客户退货"

#: InvenTree/status_codes.py:294
msgid "Build order output created"
msgstr "已创建生产订单输出"

#: InvenTree/status_codes.py:295
msgid "Build order output completed"
msgstr "生产订单输出已完成"

#: InvenTree/status_codes.py:297
msgid "Received against purchase order"
msgstr "收到定购单"

#: InvenTree/status_codes.py:312
msgid "Production"
msgstr "生产中"

#: InvenTree/validators.py:23
msgid "Not a valid currency code"
msgstr "不是有效的货币代码"

#: InvenTree/validators.py:51
msgid "Invalid character in part name"
msgstr "商品名称中存在无效字符"

#: InvenTree/validators.py:64
#, python-brace-format
msgid "IPN must match regex pattern {pat}"
msgstr "IPN 必须匹配正则表达式 {pat}"

#: InvenTree/validators.py:78 InvenTree/validators.py:92
#: InvenTree/validators.py:106
#, python-brace-format
msgid "Reference must match pattern {pattern}"
msgstr "引用必须匹配模板 {pattern}"

#: InvenTree/validators.py:114
#, python-brace-format
msgid "Illegal character in name ({x})"
msgstr "名称中存在非法字符 ({x})"

#: InvenTree/validators.py:133 InvenTree/validators.py:149
msgid "Overage value must not be negative"
msgstr "备损值不能为负数"

#: InvenTree/validators.py:151
msgid "Overage must not exceed 100%"
msgstr "备损不能超过 100%"

#: InvenTree/validators.py:158
msgid "Overage must be an integer value or a percentage"
msgstr "备损必须是整数值或百分比"

#: InvenTree/views.py:536
msgid "Delete Item"
msgstr "删除项"

#: InvenTree/views.py:585
msgid "Check box to confirm item deletion"
msgstr "选中方框以确认项目删除"

#: InvenTree/views.py:600 templates/InvenTree/settings/user.html:17
msgid "Edit User Information"
msgstr "编辑用户信息"

#: InvenTree/views.py:611 templates/InvenTree/settings/user.html:21
msgid "Set Password"
msgstr "设置密码"

#: InvenTree/views.py:630
msgid "Password fields must match"
msgstr "密码字段必须相匹配。"

#: InvenTree/views.py:863 templates/navbar.html:101
msgid "System Information"
msgstr "系统信息"

#: barcodes/api.py:53 barcodes/api.py:150
msgid "Must provide barcode_data parameter"
msgstr "必须提供条码数据参数"

#: barcodes/api.py:126
msgid "No match found for barcode data"
msgstr "未找到匹配条形码数据"

#: barcodes/api.py:128
msgid "Match found for barcode data"
msgstr "找到匹配条形码数据"

#: barcodes/api.py:153
msgid "Must provide stockitem parameter"
msgstr "必须提供库存项参数"

#: barcodes/api.py:160
msgid "No matching stock item found"
msgstr "未找到匹配的库存项"

#: barcodes/api.py:190
msgid "Barcode already matches StockItem object"
msgstr "条形码已经匹配库存项"

#: barcodes/api.py:194
msgid "Barcode already matches StockLocation object"
msgstr "条形码已经匹配仓储地对象"

#: barcodes/api.py:198
msgid "Barcode already matches Part object"
msgstr "条形码已经匹配商品对象"

#: barcodes/api.py:204 barcodes/api.py:216
msgid "Barcode hash already matches StockItem object"
msgstr "条码哈希值已经匹配库存项目"

#: barcodes/api.py:222
msgid "Barcode associated with StockItem"
msgstr "与库存项关联的条形码"

#: build/forms.py:36 build/models.py:1283
#: build/templates/build/build_base.html:124
#: build/templates/build/detail.html:35 common/models.py:1225
#: company/forms.py:42 company/templates/company/supplier_part.html:251
#: order/forms.py:102 order/models.py:729 order/models.py:991
#: order/templates/order/order_wizard/match_parts.html:30
#: order/templates/order/order_wizard/select_parts.html:34 part/forms.py:223
#: part/forms.py:239 part/forms.py:255 part/models.py:2576
#: part/templates/part/bom_upload/match_parts.html:31
#: part/templates/part/detail.html:1113 part/templates/part/detail.html:1199
#: part/templates/part/part_pricing.html:16
#: report/templates/report/inventree_build_order_base.html:114
#: report/templates/report/inventree_po_report.html:91
#: report/templates/report/inventree_so_report.html:91
#: report/templates/report/inventree_test_report_base.html:77
#: stock/forms.py:156 stock/serializers.py:286
#: stock/templates/stock/item_base.html:256
#: templates/js/translated/barcode.js:385 templates/js/translated/bom.js:443
#: templates/js/translated/build.js:235 templates/js/translated/build.js:435
#: templates/js/translated/build.js:629 templates/js/translated/build.js:639
#: templates/js/translated/build.js:1015 templates/js/translated/build.js:1362
#: templates/js/translated/model_renderers.js:99
#: templates/js/translated/order.js:870 templates/js/translated/order.js:1183
#: templates/js/translated/order.js:1261 templates/js/translated/order.js:1268
#: templates/js/translated/order.js:1357 templates/js/translated/order.js:1457
#: templates/js/translated/part.js:1615 templates/js/translated/part.js:1738
#: templates/js/translated/part.js:1816 templates/js/translated/stock.js:347
#: templates/js/translated/stock.js:2039 templates/js/translated/stock.js:2141
msgid "Quantity"
msgstr "数量"

#: build/forms.py:37
msgid "Enter quantity for build output"
msgstr "输入生产产出数量"

#: build/forms.py:41 order/forms.py:96 stock/forms.py:95
#: stock/serializers.py:307 templates/js/translated/stock.js:194
#: templates/js/translated/stock.js:348
msgid "Serial Numbers"
msgstr "序列号"

#: build/forms.py:43
msgid "Enter serial numbers for build outputs"
msgstr "输入生产产出的序列号"

#: build/forms.py:49
msgid "Confirm creation of build output"
msgstr "确认创建生产产出"

#: build/forms.py:70
msgid "Confirm deletion of build output"
msgstr "确认删除生产产出"

#: build/forms.py:94
msgid "Mark build as complete"
msgstr "标记生产已完成"

#: build/forms.py:107
msgid "Confirm cancel"
msgstr "确认取消"

#: build/forms.py:107 build/views.py:65
msgid "Confirm build cancellation"
msgstr "确认生产取消"

#: build/models.py:133
msgid "Invalid choice for parent build"
msgstr "上级生产选项无效"

#: build/models.py:137 build/templates/build/build_base.html:9
#: build/templates/build/build_base.html:27
#: report/templates/report/inventree_build_order_base.html:106
#: templates/js/translated/build.js:397
msgid "Build Order"
msgstr "生产订单"

#: build/models.py:138 build/templates/build/build_base.html:13
#: build/templates/build/index.html:8 build/templates/build/index.html:12
#: order/templates/order/sales_order_detail.html:42
#: order/templates/order/so_sidebar.html:7
#: part/templates/part/part_sidebar.html:22 templates/InvenTree/index.html:221
#: templates/InvenTree/search.html:145
#: templates/InvenTree/settings/sidebar.html:42 users/models.py:44
msgid "Build Orders"
msgstr "生产订单"

#: build/models.py:198
msgid "Build Order Reference"
msgstr "相关生产订单"

#: build/models.py:199 order/models.py:249 order/models.py:556
#: order/models.py:736 part/models.py:2585
#: part/templates/part/bom_upload/match_parts.html:30
#: report/templates/report/inventree_po_report.html:92
#: report/templates/report/inventree_so_report.html:92
#: templates/js/translated/bom.js:435 templates/js/translated/build.js:1119
#: templates/js/translated/order.js:864 templates/js/translated/order.js:1451
msgid "Reference"
msgstr "引用"

#: build/models.py:210
msgid "Brief description of the build"
msgstr "生产的简短描述."

#: build/models.py:219 build/templates/build/build_base.html:156
#: build/templates/build/detail.html:88
msgid "Parent Build"
msgstr "上级生产"

#: build/models.py:220
msgid "BuildOrder to which this build is allocated"
msgstr "此次生产匹配的订单"

#: build/models.py:225 build/templates/build/build_base.html:119
#: build/templates/build/detail.html:30 company/models.py:705
#: order/models.py:789 order/models.py:860
#: order/templates/order/order_wizard/select_parts.html:32 part/models.py:357
#: part/models.py:2151 part/models.py:2167 part/models.py:2186
#: part/models.py:2203 part/models.py:2305 part/models.py:2427
#: part/models.py:2560 part/models.py:2867
#: part/templates/part/part_app_base.html:8
#: part/templates/part/part_pricing.html:12
#: part/templates/part/set_category.html:13
#: report/templates/report/inventree_build_order_base.html:110
#: report/templates/report/inventree_po_report.html:90
#: report/templates/report/inventree_so_report.html:90
#: templates/InvenTree/search.html:86
#: templates/email/build_order_required_stock.html:17
#: templates/email/low_stock_notification.html:16
#: templates/js/translated/barcode.js:383 templates/js/translated/bom.js:214
#: templates/js/translated/bom.js:393 templates/js/translated/build.js:620
#: templates/js/translated/build.js:988 templates/js/translated/build.js:1359
#: templates/js/translated/build.js:1626 templates/js/translated/company.js:489
#: templates/js/translated/company.js:746 templates/js/translated/order.js:426
#: templates/js/translated/order.js:818 templates/js/translated/order.js:1435
#: templates/js/translated/part.js:737 templates/js/translated/part.js:818
#: templates/js/translated/part.js:985 templates/js/translated/stock.js:478
#: templates/js/translated/stock.js:1078 templates/js/translated/stock.js:2129
msgid "Part"
msgstr "商品"

#: build/models.py:233
msgid "Select part to build"
msgstr "选择要生产的商品"

#: build/models.py:238
msgid "Sales Order Reference"
msgstr "相关销售订单"

#: build/models.py:242
msgid "SalesOrder to which this build is allocated"
msgstr "此次生产匹配的销售订单"

#: build/models.py:247 templates/js/translated/build.js:1347
msgid "Source Location"
msgstr "来源地点"

#: build/models.py:251
msgid "Select location to take stock from for this build (leave blank to take from any stock location)"
msgstr ""

#: build/models.py:256
msgid "Destination Location"
msgstr "目标地点"

#: build/models.py:260
msgid "Select location where the completed items will be stored"
msgstr "选择已完成项目仓储地点"

#: build/models.py:264
msgid "Build Quantity"
msgstr "生产数量"

#: build/models.py:267
msgid "Number of stock items to build"
msgstr "要生产的项目数量"

#: build/models.py:271
msgid "Completed items"
msgstr "已完成项目"

#: build/models.py:273
msgid "Number of stock items which have been completed"
msgstr "已完成的库存项目数量"

#: build/models.py:277 part/templates/part/part_base.html:216
msgid "Build Status"
msgstr "生产状态"

#: build/models.py:281
msgid "Build status code"
msgstr "生产状态代码"

#: build/models.py:285 stock/models.py:544
msgid "Batch Code"
msgstr "批量代码"

#: build/models.py:289
msgid "Batch code for this build output"
msgstr "此生产产出的批量代码"

#: build/models.py:292 order/models.py:165 part/models.py:936
#: part/templates/part/detail.html:86 templates/js/translated/order.js:1082
msgid "Creation Date"
msgstr "创建日期"

#: build/models.py:296 order/models.py:578
msgid "Target completion date"
msgstr "预计完成日期"

#: build/models.py:297
msgid "Target date for build completion. Build will be overdue after this date."
msgstr "生产完成的目标日期。生产将在此日期之后逾期。"

#: build/models.py:300 order/models.py:291
#: templates/js/translated/build.js:1697
msgid "Completion Date"
msgstr "完成日期："

#: build/models.py:306
msgid "completed by"
msgstr "完成人"

#: build/models.py:314 templates/js/translated/build.js:1668
msgid "Issued by"
msgstr "发布者"

#: build/models.py:315
msgid "User who issued this build order"
msgstr "发布此生产订单的用户"

#: build/models.py:323 build/templates/build/build_base.html:177
#: build/templates/build/detail.html:116 order/models.py:179
#: order/templates/order/order_base.html:154
#: order/templates/order/sales_order_base.html:161 part/models.py:940
#: report/templates/report/inventree_build_order_base.html:159
#: templates/js/translated/build.js:1680
msgid "Responsible"
msgstr "责任人"

#: build/models.py:324
msgid "User responsible for this build order"
msgstr "负责此生产订单的用户"

#: build/models.py:329 build/templates/build/detail.html:102
#: company/templates/company/manufacturer_part.html:87
#: company/templates/company/supplier_part.html:88
#: part/templates/part/detail.html:80 stock/models.py:538
#: stock/templates/stock/item_base.html:346
msgid "External Link"
msgstr "外部链接"

#: build/models.py:330 part/models.py:798 stock/models.py:540
msgid "Link to external URL"
msgstr "链接到外部 URL"

#: build/models.py:334 build/serializers.py:201
#: build/templates/build/sidebar.html:21 company/models.py:142
#: company/models.py:577 company/templates/company/sidebar.html:25
#: order/models.py:183 order/models.py:738
#: order/templates/order/po_navbar.html:38
#: order/templates/order/po_navbar.html:41
#: order/templates/order/po_sidebar.html:11
#: order/templates/order/so_sidebar.html:11 part/models.py:925
#: part/templates/part/detail.html:223 part/templates/part/part_sidebar.html:52
#: report/templates/report/inventree_build_order_base.html:173
#: stock/forms.py:154 stock/forms.py:204 stock/forms.py:238 stock/models.py:610
#: stock/models.py:1774 stock/models.py:1880 stock/serializers.py:325
#: stock/serializers.py:584 stock/templates/stock/stock_sidebar.html:21
#: templates/js/translated/barcode.js:58 templates/js/translated/bom.js:599
#: templates/js/translated/company.js:842 templates/js/translated/order.js:963
#: templates/js/translated/order.js:1561 templates/js/translated/stock.js:861
#: templates/js/translated/stock.js:1340
msgid "Notes"
msgstr "备注"

#: build/models.py:335
msgid "Extra build notes"
msgstr "额外的生产备注"

#: build/models.py:710
msgid "No build output specified"
msgstr "未指定生产产出"

#: build/models.py:713
msgid "Build output is already completed"
msgstr "生产产出已完成"

#: build/models.py:716
msgid "Build output does not match Build Order"
msgstr "生产产出与订单不匹配"

#: build/models.py:1108
msgid "Build item must specify a build output, as master part is marked as trackable"
msgstr ""

#: build/models.py:1117
#, python-brace-format
msgid "Allocated quantity ({q}) must not execed available stock quantity ({a})"
msgstr ""

#: build/models.py:1127
msgid "Stock item is over-allocated"
msgstr "库存物品分配过度！"

#: build/models.py:1133 order/models.py:964
msgid "Allocation quantity must be greater than zero"
msgstr "分配数量必须大于0"

#: build/models.py:1139
msgid "Quantity must be 1 for serialized stock"
msgstr ""

#: build/models.py:1193
msgid "Selected stock item not found in BOM"
msgstr ""

#: build/models.py:1253 stock/templates/stock/item_base.html:318
#: templates/InvenTree/search.html:143 templates/js/translated/build.js:1599
#: templates/navbar.html:33
msgid "Build"
msgstr "生产"

#: build/models.py:1254
msgid "Build to allocate parts"
msgstr ""

#: build/models.py:1270 build/serializers.py:328
#: stock/templates/stock/item_base.html:8
#: stock/templates/stock/item_base.html:16
#: stock/templates/stock/item_base.html:340
#: templates/js/translated/build.js:408 templates/js/translated/build.js:413
#: templates/js/translated/build.js:1361 templates/js/translated/build.js:1742
#: templates/js/translated/order.js:1156 templates/js/translated/order.js:1161
#: templates/js/translated/stock.js:1990
msgid "Stock Item"
msgstr "库存项"

#: build/models.py:1271
msgid "Source stock item"
msgstr "源库存项"

#: build/models.py:1284
msgid "Stock quantity to allocate to build"
msgstr ""

#: build/models.py:1292
msgid "Install into"
msgstr "安装到"

#: build/models.py:1293
msgid "Destination stock item"
msgstr ""

#: build/serializers.py:137 build/serializers.py:357
msgid "Build Output"
msgstr ""

#: build/serializers.py:146
msgid "Build output does not match the parent build"
msgstr ""

#: build/serializers.py:150
msgid "Output part does not match BuildOrder part"
msgstr ""

#: build/serializers.py:154
msgid "This build output has already been completed"
msgstr ""

#: build/serializers.py:158
msgid "This build output is not fully allocated"
msgstr ""

#: build/serializers.py:190 order/serializers.py:217 order/serializers.py:285
#: stock/forms.py:236 stock/serializers.py:318 stock/serializers.py:686
#: stock/templates/stock/item_base.html:286
#: templates/js/translated/barcode.js:384
#: templates/js/translated/barcode.js:557 templates/js/translated/build.js:420
#: templates/js/translated/build.js:1027 templates/js/translated/order.js:348
#: templates/js/translated/order.js:1168 templates/js/translated/order.js:1276
#: templates/js/translated/order.js:1282 templates/js/translated/part.js:181
#: templates/js/translated/stock.js:480 templates/js/translated/stock.js:1221
#: templates/js/translated/stock.js:1931
msgid "Location"
msgstr "地点"

#: build/serializers.py:191
msgid "Location for completed build outputs"
msgstr ""

#: build/serializers.py:197 build/templates/build/build_base.html:129
#: build/templates/build/detail.html:63 order/models.py:572
#: order/serializers.py:238 stock/templates/stock/item_base.html:409
#: templates/js/translated/barcode.js:140 templates/js/translated/build.js:1655
#: templates/js/translated/order.js:431 templates/js/translated/order.js:677
#: templates/js/translated/order.js:1074 templates/js/translated/stock.js:1196
#: templates/js/translated/stock.js:2008 templates/js/translated/stock.js:2157
msgid "Status"
msgstr "状态"

#: build/serializers.py:213
msgid "A list of build outputs must be provided"
msgstr ""

#: build/serializers.py:259 build/serializers.py:308 part/models.py:2700
#: part/models.py:2859
msgid "BOM Item"
msgstr ""

#: build/serializers.py:269
msgid "Build output"
msgstr ""

#: build/serializers.py:278
msgid "Build output must point to the same build"
msgstr ""

#: build/serializers.py:319
msgid "bom_item.part must point to the same part as the build order"
msgstr ""

#: build/serializers.py:334
msgid "Item must be in stock"
msgstr ""

#: build/serializers.py:348 order/models.py:316 order/serializers.py:231
#: stock/models.py:381 stock/models.py:1103 stock/serializers.py:298
msgid "Quantity must be greater than zero"
msgstr ""

#: build/serializers.py:390
#, python-brace-format
msgid "Available quantity ({q}) exceeded"
msgstr ""

#: build/serializers.py:396
msgid "Build output must be specified for allocation of tracked parts"
msgstr ""

#: build/serializers.py:403
msgid "Build output cannot be specified for allocation of untracked parts"
msgstr ""

#: build/serializers.py:431
msgid "Allocation items must be provided"
msgstr ""

#: build/tasks.py:92
msgid "Stock required for build order"
msgstr ""

#: build/templates/build/build_base.html:39
#: order/templates/order/order_base.html:28
#: order/templates/order/sales_order_base.html:38
msgid "Print actions"
msgstr "打印操作"

#: build/templates/build/build_base.html:43
msgid "Print build order report"
msgstr ""

#: build/templates/build/build_base.html:50
msgid "Build actions"
msgstr "生产操作"

#: build/templates/build/build_base.html:54
msgid "Edit Build"
msgstr "编辑生产"

#: build/templates/build/build_base.html:56
#: build/templates/build/build_base.html:207 build/views.py:56
msgid "Cancel Build"
msgstr "取消生产"

#: build/templates/build/build_base.html:59
msgid "Delete Build"
msgstr "删除生产"

#: build/templates/build/build_base.html:64
#: build/templates/build/build_base.html:65
#: build/templates/build/build_base.html:223
msgid "Complete Build"
msgstr "生产完成"

#: build/templates/build/build_base.html:79
#, python-format
msgid "This Build Order is allocated to Sales Order %(link)s"
msgstr ""

#: build/templates/build/build_base.html:86
#, python-format
msgid "This Build Order is a child of Build Order %(link)s"
msgstr ""

#: build/templates/build/build_base.html:93
msgid "Build Order is ready to mark as completed"
msgstr ""

#: build/templates/build/build_base.html:98
msgid "Build Order cannot be completed as outstanding outputs remain"
msgstr ""

#: build/templates/build/build_base.html:103
msgid "Required build quantity has not yet been completed"
msgstr "所需生产数量尚未完成"

#: build/templates/build/build_base.html:108
msgid "Stock has not been fully allocated to this Build Order"
msgstr ""

#: build/templates/build/build_base.html:138
#: build/templates/build/detail.html:132
#: order/templates/order/order_base.html:140
#: order/templates/order/sales_order_base.html:140
#: report/templates/report/inventree_build_order_base.html:126
#: templates/js/translated/build.js:1692 templates/js/translated/order.js:690
#: templates/js/translated/order.js:1087
msgid "Target Date"
msgstr "预计日期"

#: build/templates/build/build_base.html:143
#, python-format
msgid "This build was due on %(target)s"
msgstr "此次生产的截止日期为 %(target)s"

#: build/templates/build/build_base.html:143
#: build/templates/build/build_base.html:188
#: order/templates/order/order_base.html:81
#: order/templates/order/order_base.html:102
#: order/templates/order/sales_order_base.html:78
#: order/templates/order/sales_order_base.html:107
#: templates/js/translated/table_filters.js:294
#: templates/js/translated/table_filters.js:322
#: templates/js/translated/table_filters.js:339
msgid "Overdue"
msgstr "逾期"

#: build/templates/build/build_base.html:150
#: build/templates/build/detail.html:68 build/templates/build/detail.html:143
#: templates/js/translated/build.js:1641
#: templates/js/translated/table_filters.js:304
msgid "Completed"
msgstr "已完成"

#: build/templates/build/build_base.html:163
#: build/templates/build/detail.html:95 order/models.py:857
#: order/templates/order/sales_order_base.html:9
#: order/templates/order/sales_order_base.html:28
#: order/templates/order/sales_order_ship.html:25
#: report/templates/report/inventree_build_order_base.html:136
#: report/templates/report/inventree_so_report.html:77
#: stock/templates/stock/item_base.html:280
#: templates/js/translated/order.js:1029
msgid "Sales Order"
msgstr "销售订单"

#: build/templates/build/build_base.html:170
#: build/templates/build/detail.html:109
#: report/templates/report/inventree_build_order_base.html:153
msgid "Issued By"
msgstr "发布者"

#: build/templates/build/build_base.html:215
msgid "Incomplete Outputs"
msgstr "未完成输出"

#: build/templates/build/build_base.html:216
msgid "Build Order cannot be completed as incomplete build outputs remain"
msgstr ""

#: build/templates/build/build_output_create.html:7
msgid "The Bill of Materials contains trackable parts"
msgstr ""

#: build/templates/build/build_output_create.html:8
msgid "Build outputs must be generated individually."
msgstr ""

#: build/templates/build/build_output_create.html:9
msgid "Multiple build outputs will be created based on the quantity specified."
msgstr ""

#: build/templates/build/build_output_create.html:15
msgid "Trackable parts can have serial numbers specified"
msgstr "可追踪商品可以指定序列号"

#: build/templates/build/build_output_create.html:16
msgid "Enter serial numbers to generate multiple single build outputs"
msgstr ""

#: build/templates/build/cancel.html:5
msgid "Are you sure you wish to cancel this build?"
msgstr "是否确定取消生产？"

#: build/templates/build/complete.html:8
msgid "Build Order is complete"
msgstr "生产订单已完成"

#: build/templates/build/complete.html:12
msgid "Build Order is incomplete"
msgstr "生产订单未完成"

#: build/templates/build/complete.html:15
msgid "Incompleted build outputs remain"
msgstr ""

#: build/templates/build/complete.html:18
msgid "Required build quantity has not been completed"
msgstr "所需生产数量尚未完成"

#: build/templates/build/complete.html:21
msgid "Required stock has not been fully allocated"
msgstr "所需库存尚未完全分配"

#: build/templates/build/detail.html:16
msgid "Build Details"
msgstr "生产详情"

#: build/templates/build/detail.html:39
msgid "Stock Source"
msgstr ""

#: build/templates/build/detail.html:44
msgid "Stock can be taken from any available location."
msgstr ""

#: build/templates/build/detail.html:50 order/models.py:811 stock/forms.py:150
#: templates/js/translated/order.js:432 templates/js/translated/order.js:952
msgid "Destination"
msgstr ""

#: build/templates/build/detail.html:57
msgid "Destination location not specified"
msgstr ""

#: build/templates/build/detail.html:74 templates/js/translated/build.js:647
msgid "Allocated Parts"
msgstr ""

#: build/templates/build/detail.html:81
#: stock/templates/stock/item_base.html:304
#: templates/js/translated/stock.js:1210 templates/js/translated/stock.js:2164
#: templates/js/translated/table_filters.js:151
#: templates/js/translated/table_filters.js:233
msgid "Batch"
msgstr ""

#: build/templates/build/detail.html:127
#: order/templates/order/order_base.html:127
#: order/templates/order/sales_order_base.html:134
#: templates/js/translated/build.js:1663
msgid "Created"
msgstr "已创建"

#: build/templates/build/detail.html:138
msgid "No target date set"
msgstr "无预计日期"

#: build/templates/build/detail.html:147
msgid "Build not complete"
msgstr "生产未完成"

#: build/templates/build/detail.html:158 build/templates/build/sidebar.html:17
msgid "Child Build Orders"
msgstr "子生产订单"

#: build/templates/build/detail.html:173
msgid "Allocate Stock to Build"
msgstr "为生产分配库存"

#: build/templates/build/detail.html:177 templates/js/translated/build.js:1202
msgid "Unallocate stock"
msgstr "未分配库存"

#: build/templates/build/detail.html:178
msgid "Unallocate Stock"
msgstr "未分配库存"

#: build/templates/build/detail.html:180
msgid "Allocate stock to build"
msgstr "为生产分配库存"

#: build/templates/build/detail.html:181 build/templates/build/sidebar.html:8
msgid "Allocate Stock"
msgstr "分配库存"

#: build/templates/build/detail.html:184
msgid "Order required parts"
msgstr "订单所需部件"

#: build/templates/build/detail.html:185
#: company/templates/company/detail.html:38
#: company/templates/company/detail.html:85 order/views.py:509
#: part/templates/part/category.html:166
msgid "Order Parts"
msgstr "订购商品"

#: build/templates/build/detail.html:197
msgid "Untracked stock has been fully allocated for this Build Order"
msgstr "未跟踪的库存已完全分配给此生产订单"

#: build/templates/build/detail.html:201
msgid "Untracked stock has not been fully allocated for this Build Order"
msgstr "未跟踪的库存尚未完全分配给此生产订单"

#: build/templates/build/detail.html:208
msgid "Allocate selected items"
msgstr ""

#: build/templates/build/detail.html:218
msgid "This Build Order does not have any associated untracked BOM items"
msgstr ""

#: build/templates/build/detail.html:227
msgid "Incomplete Build Outputs"
msgstr "未完成的生产产出"

#: build/templates/build/detail.html:231
msgid "Create new build output"
msgstr ""

#: build/templates/build/detail.html:232
msgid "New Build Output"
msgstr ""

#: build/templates/build/detail.html:246
msgid "Output Actions"
msgstr ""

#: build/templates/build/detail.html:250
msgid "Complete selected items"
msgstr ""

#: build/templates/build/detail.html:251
msgid "Complete outputs"
msgstr ""

#: build/templates/build/detail.html:266
msgid "Completed Build Outputs"
msgstr ""

#: build/templates/build/detail.html:278 build/templates/build/sidebar.html:19
#: order/templates/order/po_navbar.html:35
#: order/templates/order/po_sidebar.html:9
#: order/templates/order/purchase_order_detail.html:60
#: order/templates/order/sales_order_detail.html:52
#: order/templates/order/so_sidebar.html:9 part/templates/part/detail.html:300
#: part/templates/part/part_sidebar.html:50 stock/templates/stock/item.html:95
#: stock/templates/stock/stock_sidebar.html:19
msgid "Attachments"
msgstr "附件"

#: build/templates/build/detail.html:294
msgid "Build Notes"
msgstr "生产备注"

#: build/templates/build/detail.html:298 build/templates/build/detail.html:489
#: company/templates/company/detail.html:188
#: company/templates/company/detail.html:215
#: order/templates/order/purchase_order_detail.html:80
#: order/templates/order/purchase_order_detail.html:108
#: order/templates/order/sales_order_detail.html:72
#: order/templates/order/sales_order_detail.html:99
#: part/templates/part/detail.html:227 stock/templates/stock/item.html:115
#: stock/templates/stock/item.html:205
msgid "Edit Notes"
msgstr "编辑备注"

#: build/templates/build/detail.html:448
#: order/templates/order/po_attachments.html:79
#: order/templates/order/purchase_order_detail.html:170
#: order/templates/order/sales_order_detail.html:160
#: part/templates/part/detail.html:1060 stock/templates/stock/item.html:270
#: templates/attachment_button.html:4
msgid "Add Attachment"
msgstr "添加附件"

#: build/templates/build/detail.html:467
#: order/templates/order/po_attachments.html:51
#: order/templates/order/purchase_order_detail.html:142
#: order/templates/order/sales_order_detail.html:133
#: part/templates/part/detail.html:1014 stock/templates/stock/item.html:238
msgid "Edit Attachment"
msgstr "编辑附件"

#: build/templates/build/detail.html:474
#: order/templates/order/po_attachments.html:58
#: order/templates/order/purchase_order_detail.html:149
#: order/templates/order/sales_order_detail.html:139
#: part/templates/part/detail.html:1023 stock/templates/stock/item.html:247
#: templates/js/translated/order.js:1243
msgid "Confirm Delete Operation"
msgstr "确认删除操作"

#: build/templates/build/detail.html:475
#: order/templates/order/po_attachments.html:59
#: order/templates/order/purchase_order_detail.html:150
#: order/templates/order/sales_order_detail.html:140
#: part/templates/part/detail.html:1024 stock/templates/stock/item.html:248
msgid "Delete Attachment"
msgstr "删除附件"

#: build/templates/build/detail.html:513
msgid "Allocation Complete"
msgstr ""

#: build/templates/build/detail.html:514
msgid "All untracked stock items have been allocated"
msgstr ""

#: build/templates/build/index.html:18 part/templates/part/detail.html:407
msgid "New Build Order"
msgstr "新建生产订单"

#: build/templates/build/index.html:37 build/templates/build/index.html:38
msgid "Print Build Orders"
msgstr "打印生产订单"

#: build/templates/build/index.html:44
#: order/templates/order/purchase_orders.html:34
#: order/templates/order/sales_orders.html:37
msgid "Display calendar view"
msgstr "显示日历"

#: build/templates/build/index.html:47
#: order/templates/order/purchase_orders.html:37
#: order/templates/order/sales_orders.html:40
msgid "Display list view"
msgstr "列表视图"

#: build/templates/build/sidebar.html:5
<<<<<<< HEAD
#, fuzzy
#| msgid "Build Order Settings"
msgid "Build Order Details"
msgstr "生产订单设置"

#: build/templates/build/sidebar.html:12
#, fuzzy
#| msgid "Pending"
msgid "Pending Items"
msgstr "待定"

#: build/templates/build/sidebar.html:15
#, fuzzy
#| msgid "Completed items"
msgid "Completed Items"
msgstr "已完成项目"
=======
msgid "Build Order Details"
msgstr ""

#: build/templates/build/sidebar.html:12
msgid "Pending Items"
msgstr ""

#: build/templates/build/sidebar.html:15
msgid "Completed Items"
msgstr ""
>>>>>>> 3b79309e

#: build/views.py:76
msgid "Build was cancelled"
msgstr "生产已取消"

#: build/views.py:88
msgid "Create Build Output"
msgstr "创建创建生产产出"

#: build/views.py:106
msgid "Maximum output quantity is "
msgstr "最大产出量是 "

#: build/views.py:122 stock/serializers.py:356 stock/views.py:1290
msgid "Serial numbers already exist"
msgstr "序列号已存在"

#: build/views.py:131
msgid "Serial numbers required for trackable build output"
msgstr "可追踪的生产产出需要序列号"

#: build/views.py:197
msgid "Delete Build Output"
msgstr "删除生产产出"

#: build/views.py:218
msgid "Confirm unallocation of build stock"
msgstr ""

#: build/views.py:219 stock/views.py:385
msgid "Check the confirmation box"
msgstr "选中确认框"

#: build/views.py:231
msgid "Build output does not match build"
msgstr "生产产出与生产不匹配"

#: build/views.py:233
msgid "Build output must be specified"
msgstr "必须指定生成产出"

#: build/views.py:245
msgid "Build output deleted"
msgstr "生产产出已删除"

#: build/views.py:261
msgid "Complete Build Order"
msgstr "生产订单完成"

#: build/views.py:267
msgid "Build order cannot be completed - incomplete outputs remain"
msgstr ""

#: build/views.py:278
msgid "Completed build order"
msgstr "已完成的生产订单"

#: build/views.py:319
msgid "Delete Build Order"
msgstr "删除生产订单"

#: common/files.py:67
msgid "Unsupported file format: {ext.upper()}"
msgstr "不支持的文件格式： {ext.uper()}"

#: common/files.py:69
msgid "Error reading file (invalid encoding)"
msgstr ""

#: common/files.py:74
msgid "Error reading file (invalid format)"
msgstr ""

#: common/files.py:76
msgid "Error reading file (incorrect dimension)"
msgstr ""

#: common/files.py:78
msgid "Error reading file (data could be corrupted)"
msgstr ""

#: common/forms.py:34 templates/js/translated/attachment.js:54
msgid "File"
msgstr ""

#: common/forms.py:35
msgid "Select file to upload"
msgstr ""

#: common/forms.py:50
msgid "{name.title()} File"
msgstr ""

#: common/forms.py:51
#, python-brace-format
msgid "Select {name} file to upload"
msgstr ""

#: common/models.py:340 common/models.py:970 common/models.py:1178
msgid "Settings key (must be unique - case insensitive"
msgstr ""

#: common/models.py:342
msgid "Settings value"
msgstr ""

#: common/models.py:377
msgid "Must be an integer value"
msgstr ""

#: common/models.py:382
msgid "Chosen value is not a valid option"
msgstr ""

#: common/models.py:405
msgid "Value must be a boolean value"
msgstr ""

#: common/models.py:416
msgid "Value must be an integer value"
msgstr ""

#: common/models.py:439
msgid "Key string must be unique"
msgstr ""

#: common/models.py:559
msgid "No group"
msgstr ""

#: common/models.py:601
msgid "Restart required"
msgstr ""

#: common/models.py:602
msgid "A setting has been changed which requires a server restart"
msgstr ""

#: common/models.py:609
msgid "InvenTree Instance Name"
msgstr ""

#: common/models.py:611
msgid "String descriptor for the server instance"
msgstr ""

#: common/models.py:615
msgid "Use instance name"
msgstr ""

#: common/models.py:616
msgid "Use the instance name in the title-bar"
msgstr ""

#: common/models.py:622 company/models.py:100 company/models.py:101
msgid "Company name"
msgstr "公司名称"

#: common/models.py:623
msgid "Internal company name"
msgstr "内部公司名称"

#: common/models.py:628
msgid "Base URL"
msgstr ""

#: common/models.py:629
msgid "Base URL for server instance"
msgstr ""

#: common/models.py:635
msgid "Default Currency"
msgstr ""

#: common/models.py:636
msgid "Default currency"
msgstr ""

#: common/models.py:642
msgid "Download from URL"
msgstr ""

#: common/models.py:643
msgid "Allow download of remote images and files from external URL"
msgstr ""

#: common/models.py:649 templates/InvenTree/settings/sidebar.html:30
msgid "Barcode Support"
msgstr ""

#: common/models.py:650
msgid "Enable barcode scanner support"
msgstr "启用条形码扫描支持"

#: common/models.py:656
msgid "IPN Regex"
msgstr ""

#: common/models.py:657
msgid "Regular expression pattern for matching Part IPN"
msgstr ""

#: common/models.py:661
msgid "Allow Duplicate IPN"
msgstr ""

#: common/models.py:662
msgid "Allow multiple parts to share the same IPN"
msgstr ""

#: common/models.py:668
msgid "Allow Editing IPN"
msgstr ""

#: common/models.py:669
msgid "Allow changing the IPN value while editing a part"
msgstr ""

#: common/models.py:675
msgid "Copy Part BOM Data"
msgstr ""

#: common/models.py:676
msgid "Copy BOM data by default when duplicating a part"
msgstr ""

#: common/models.py:682
msgid "Copy Part Parameter Data"
msgstr ""

#: common/models.py:683
msgid "Copy parameter data by default when duplicating a part"
msgstr ""

#: common/models.py:689
msgid "Copy Part Test Data"
msgstr ""

#: common/models.py:690
msgid "Copy test data by default when duplicating a part"
msgstr ""

#: common/models.py:696
msgid "Copy Category Parameter Templates"
msgstr ""

#: common/models.py:697
msgid "Copy category parameter templates when creating a part"
msgstr ""

#: common/models.py:703 part/models.py:2429 report/models.py:187
#: templates/js/translated/table_filters.js:38
#: templates/js/translated/table_filters.js:373
msgid "Template"
msgstr "模板"

#: common/models.py:704
msgid "Parts are templates by default"
msgstr ""

#: common/models.py:710 part/models.py:888 templates/js/translated/bom.js:956
#: templates/js/translated/table_filters.js:168
#: templates/js/translated/table_filters.js:385
msgid "Assembly"
msgstr "组装"

#: common/models.py:711
msgid "Parts can be assembled from other components by default"
msgstr ""

#: common/models.py:717 part/models.py:894
#: templates/js/translated/table_filters.js:389
msgid "Component"
msgstr "组件"

#: common/models.py:718
msgid "Parts can be used as sub-components by default"
msgstr ""

#: common/models.py:724 part/models.py:905
msgid "Purchaseable"
msgstr "可购买"

#: common/models.py:725
msgid "Parts are purchaseable by default"
msgstr "商品默认可购买"

#: common/models.py:731 part/models.py:910
#: templates/js/translated/table_filters.js:397
msgid "Salable"
msgstr "可销售"

#: common/models.py:732
msgid "Parts are salable by default"
msgstr "商品默认可销售"

#: common/models.py:738 part/models.py:900
#: templates/js/translated/table_filters.js:46
#: templates/js/translated/table_filters.js:100
#: templates/js/translated/table_filters.js:401
msgid "Trackable"
msgstr "可追踪"

#: common/models.py:739
msgid "Parts are trackable by default"
msgstr "商品默认可跟踪"

#: common/models.py:745 part/models.py:920
#: part/templates/part/part_base.html:144
#: templates/js/translated/table_filters.js:42
msgid "Virtual"
msgstr "虚拟"

#: common/models.py:746
msgid "Parts are virtual by default"
msgstr "商品默认是虚拟的"

#: common/models.py:752
msgid "Show Import in Views"
msgstr "视图中显示导入"

#: common/models.py:753
msgid "Display the import wizard in some part views"
msgstr "在一些商品视图中显示导入向导"

#: common/models.py:759
msgid "Show Price in Forms"
msgstr "在表格中显示价格"

#: common/models.py:760
msgid "Display part price in some forms"
msgstr "以某些表格显示商品价格"

#: common/models.py:771
msgid "Show Price in BOM"
msgstr ""

#: common/models.py:772
msgid "Include pricing information in BOM tables"
msgstr ""

#: common/models.py:778
msgid "Show related parts"
msgstr "显示相关商品"

#: common/models.py:779
msgid "Display related parts for a part"
msgstr ""

#: common/models.py:785
msgid "Create initial stock"
msgstr "创建初始库存"

#: common/models.py:786
msgid "Create initial stock on part creation"
msgstr ""

#: common/models.py:792
msgid "Internal Prices"
msgstr "内部价格"

#: common/models.py:793
msgid "Enable internal prices for parts"
msgstr "启用内部商品价格"

#: common/models.py:799
msgid "Internal Price as BOM-Price"
msgstr "内部价格为BOM价格"

#: common/models.py:800
msgid "Use the internal price (if set) in BOM-price calculations"
msgstr "在 BOM价格计算中使用内部价格(如设置)"

#: common/models.py:806
msgid "Part Name Display Format"
msgstr ""

#: common/models.py:807
msgid "Format to display the part name"
msgstr ""

#: common/models.py:814
msgid "Enable Reports"
msgstr ""

#: common/models.py:815
msgid "Enable generation of reports"
msgstr ""

#: common/models.py:821 templates/stats.html:25
msgid "Debug Mode"
msgstr "调试模式"

#: common/models.py:822
msgid "Generate reports in debug mode (HTML output)"
msgstr "在调试模式生成报告(HTML输出)"

#: common/models.py:828
msgid "Page Size"
msgstr "页面大小"

#: common/models.py:829
msgid "Default page size for PDF reports"
msgstr "PDF 报表默认页面大小"

#: common/models.py:839
msgid "Test Reports"
msgstr "测试报表"

#: common/models.py:840
msgid "Enable generation of test reports"
msgstr "启用生成测试报表"

#: common/models.py:846
msgid "Stock Expiry"
msgstr "库存到期"

#: common/models.py:847
msgid "Enable stock expiry functionality"
msgstr "启用库存到期功能"

#: common/models.py:853
msgid "Sell Expired Stock"
msgstr "销售过期库存"

#: common/models.py:854
msgid "Allow sale of expired stock"
msgstr "允许销售过期库存"

#: common/models.py:860
msgid "Stock Stale Time"
msgstr ""

#: common/models.py:861
msgid "Number of days stock items are considered stale before expiring"
msgstr ""

#: common/models.py:863
msgid "days"
msgstr "天"

#: common/models.py:868
msgid "Build Expired Stock"
msgstr ""

#: common/models.py:869
msgid "Allow building with expired stock"
msgstr ""

#: common/models.py:875
msgid "Stock Ownership Control"
msgstr "库存所有权控制"

#: common/models.py:876
msgid "Enable ownership control over stock locations and items"
msgstr ""

#: common/models.py:882
msgid "Group by Part"
msgstr "按商品分组"

#: common/models.py:883
msgid "Group stock items by part reference in table views"
msgstr ""

#: common/models.py:889
msgid "Build Order Reference Prefix"
msgstr "生产订单参考前缀"

#: common/models.py:890
msgid "Prefix value for build order reference"
msgstr ""

#: common/models.py:895
msgid "Build Order Reference Regex"
msgstr ""

#: common/models.py:896
msgid "Regular expression pattern for matching build order reference"
msgstr ""

#: common/models.py:900
msgid "Sales Order Reference Prefix"
msgstr ""

#: common/models.py:901
msgid "Prefix value for sales order reference"
msgstr ""

#: common/models.py:906
msgid "Purchase Order Reference Prefix"
msgstr ""

#: common/models.py:907
msgid "Prefix value for purchase order reference"
msgstr ""

#: common/models.py:913
msgid "Enable password forgot"
msgstr ""

#: common/models.py:914
msgid "Enable password forgot function on the login pages"
msgstr ""

#: common/models.py:919
msgid "Enable registration"
msgstr ""

#: common/models.py:920
msgid "Enable self-registration for users on the login pages"
msgstr ""

#: common/models.py:925
msgid "Enable SSO"
msgstr ""

#: common/models.py:926
msgid "Enable SSO on the login pages"
msgstr ""

#: common/models.py:931
msgid "Email required"
msgstr ""

#: common/models.py:932
msgid "Require user to supply mail on signup"
msgstr ""

#: common/models.py:937
msgid "Auto-fill SSO users"
msgstr ""

#: common/models.py:938
msgid "Automatically fill out user-details from SSO account-data"
msgstr ""

#: common/models.py:943
msgid "Mail twice"
msgstr ""

#: common/models.py:944
msgid "On signup ask users twice for their mail"
msgstr ""

#: common/models.py:949
msgid "Password twice"
msgstr ""

#: common/models.py:950
msgid "On signup ask users twice for their password"
msgstr ""

#: common/models.py:955
msgid "Group on signup"
msgstr ""

#: common/models.py:956
msgid "Group to which new users are assigned on registration"
msgstr ""

#: common/models.py:1001
msgid "Show subscribed parts"
msgstr ""

#: common/models.py:1002
msgid "Show subscribed parts on the homepage"
msgstr ""

#: common/models.py:1007
msgid "Show subscribed categories"
msgstr ""

#: common/models.py:1008
msgid "Show subscribed part categories on the homepage"
msgstr ""

#: common/models.py:1013
msgid "Show latest parts"
msgstr "显示最近商品"

#: common/models.py:1014
msgid "Show latest parts on the homepage"
msgstr "在主页上显示最近商品"

#: common/models.py:1019
msgid "Recent Part Count"
msgstr ""

#: common/models.py:1020
msgid "Number of recent parts to display on index page"
msgstr ""

#: common/models.py:1026
msgid "Show unvalidated BOMs"
msgstr ""

#: common/models.py:1027
msgid "Show BOMs that await validation on the homepage"
msgstr ""

#: common/models.py:1032
msgid "Show recent stock changes"
msgstr ""

#: common/models.py:1033
msgid "Show recently changed stock items on the homepage"
msgstr ""

#: common/models.py:1038
msgid "Recent Stock Count"
msgstr ""

#: common/models.py:1039
msgid "Number of recent stock items to display on index page"
msgstr ""

#: common/models.py:1044
msgid "Show low stock"
msgstr ""

#: common/models.py:1045
msgid "Show low stock items on the homepage"
msgstr ""

#: common/models.py:1050
msgid "Show depleted stock"
msgstr ""

#: common/models.py:1051
msgid "Show depleted stock items on the homepage"
msgstr ""

#: common/models.py:1056
msgid "Show needed stock"
msgstr ""

#: common/models.py:1057
msgid "Show stock items needed for builds on the homepage"
msgstr ""

#: common/models.py:1062
msgid "Show expired stock"
msgstr ""

#: common/models.py:1063
msgid "Show expired stock items on the homepage"
msgstr ""

#: common/models.py:1068
msgid "Show stale stock"
msgstr ""

#: common/models.py:1069
msgid "Show stale stock items on the homepage"
msgstr ""

#: common/models.py:1074
msgid "Show pending builds"
msgstr ""

#: common/models.py:1075
msgid "Show pending builds on the homepage"
msgstr ""

#: common/models.py:1080
msgid "Show overdue builds"
msgstr "显示逾期生产"

#: common/models.py:1081
msgid "Show overdue builds on the homepage"
msgstr "在主页上显示逾期的生产"

#: common/models.py:1086
msgid "Show outstanding POs"
msgstr ""

#: common/models.py:1087
msgid "Show outstanding POs on the homepage"
msgstr ""

#: common/models.py:1092
msgid "Show overdue POs"
msgstr ""

#: common/models.py:1093
msgid "Show overdue POs on the homepage"
msgstr ""

#: common/models.py:1098
msgid "Show outstanding SOs"
msgstr ""

#: common/models.py:1099
msgid "Show outstanding SOs on the homepage"
msgstr ""

#: common/models.py:1104
msgid "Show overdue SOs"
msgstr ""

#: common/models.py:1105
msgid "Show overdue SOs on the homepage"
msgstr ""

#: common/models.py:1111
msgid "Inline label display"
msgstr "内嵌标签显示"

#: common/models.py:1112
msgid "Display PDF labels in the browser, instead of downloading as a file"
msgstr "在浏览器中显示 PDF 标签，而不是以文件形式下载"

#: common/models.py:1118
msgid "Inline report display"
msgstr ""

#: common/models.py:1119
msgid "Display PDF reports in the browser, instead of downloading as a file"
msgstr "在浏览器中显示 PDF 报告，而不是以文件形式下载"

#: common/models.py:1125
msgid "Search Preview Results"
msgstr "搜索预览结果"

#: common/models.py:1126
msgid "Number of results to show in search preview window"
msgstr "搜索预览窗口中显示的结果数"

#: common/models.py:1132
msgid "Search Show Stock"
msgstr ""

#: common/models.py:1133
msgid "Display stock levels in search preview window"
msgstr ""

#: common/models.py:1139
msgid "Hide Inactive Parts"
msgstr ""

#: common/models.py:1140
msgid "Hide inactive parts in search preview window"
msgstr ""

#: common/models.py:1146
msgid "Show Quantity in Forms"
msgstr "在表格中显示数量"

#: common/models.py:1147
msgid "Display available part quantity in some forms"
msgstr "在某些表格中显示可用的商品数量"

#: common/models.py:1153
msgid "Escape Key Closes Forms"
msgstr ""

#: common/models.py:1154
msgid "Use the escape key to close modal forms"
msgstr ""

#: common/models.py:1160
msgid "Fixed Navbar"
msgstr ""

#: common/models.py:1161
msgid "InvenTree navbar position is fixed to the top of the screen"
msgstr ""

#: common/models.py:1226 company/forms.py:43
msgid "Price break quantity"
msgstr ""

#: common/models.py:1233 company/serializers.py:264
#: company/templates/company/supplier_part.html:256
#: templates/js/translated/part.js:1620
msgid "Price"
msgstr "价格"

#: common/models.py:1234
msgid "Unit price at specified quantity"
msgstr ""

#: common/views.py:93 order/templates/order/order_wizard/po_upload.html:42
#: order/templates/order/po_navbar.html:19
#: order/templates/order/po_navbar.html:22
#: order/templates/order/purchase_order_detail.html:24 order/views.py:289
#: part/templates/part/bom_upload/upload_file.html:52
#: part/templates/part/import_wizard/part_upload.html:45 part/views.py:212
#: part/views.py:854
msgid "Upload File"
msgstr "上传文件"

#: common/views.py:94 order/templates/order/order_wizard/match_fields.html:52
#: order/views.py:290 part/templates/part/bom_upload/match_fields.html:52
#: part/templates/part/import_wizard/ajax_match_fields.html:45
#: part/templates/part/import_wizard/match_fields.html:52 part/views.py:213
#: part/views.py:855
msgid "Match Fields"
msgstr "匹配字段"

#: common/views.py:95
msgid "Match Items"
msgstr "匹配项"

#: common/views.py:440
msgid "Fields matching failed"
msgstr "字段匹配失败"

#: common/views.py:495
msgid "Parts imported"
msgstr "已导入商品"

#: common/views.py:517 order/templates/order/order_wizard/match_fields.html:27
#: order/templates/order/order_wizard/match_parts.html:19
#: order/templates/order/order_wizard/po_upload.html:40
#: part/templates/part/bom_upload/match_fields.html:27
#: part/templates/part/bom_upload/match_parts.html:19
#: part/templates/part/bom_upload/upload_file.html:50
#: part/templates/part/import_wizard/match_fields.html:27
#: part/templates/part/import_wizard/match_references.html:19
#: part/templates/part/import_wizard/part_upload.html:43
msgid "Previous Step"
msgstr ""

#: company/forms.py:24 part/forms.py:46
msgid "URL"
msgstr "URL"

#: company/forms.py:25 part/forms.py:47
msgid "Image URL"
msgstr "图片URL"

#: company/models.py:105
msgid "Company description"
msgstr "公司简介"

#: company/models.py:106
msgid "Description of the company"
msgstr "公司简介"

#: company/models.py:112 company/templates/company/company_base.html:70
#: templates/js/translated/company.js:349
msgid "Website"
msgstr "网站"

#: company/models.py:113
msgid "Company website URL"
msgstr "公司网站"

#: company/models.py:117 company/templates/company/company_base.html:88
msgid "Address"
msgstr "地址"

#: company/models.py:118
msgid "Company address"
msgstr "公司地址"

#: company/models.py:121
msgid "Phone number"
msgstr "电话号码"

#: company/models.py:122
msgid "Contact phone number"
msgstr "联系电话"

#: company/models.py:125 company/templates/company/company_base.html:102
#: templates/InvenTree/settings/user.html:46
msgid "Email"
msgstr "电子邮件"

#: company/models.py:125
msgid "Contact email address"
msgstr "联系人电子邮件"

#: company/models.py:128 company/templates/company/company_base.html:109
msgid "Contact"
msgstr "联系人"

#: company/models.py:129
msgid "Point of contact"
msgstr ""

#: company/models.py:131 company/models.py:348 company/models.py:564
#: order/models.py:163 part/models.py:797
#: report/templates/report/inventree_build_order_base.html:165
#: templates/js/translated/company.js:537
#: templates/js/translated/company.js:826 templates/js/translated/part.js:1077
msgid "Link"
msgstr "链接"

#: company/models.py:131
msgid "Link to external company information"
msgstr "链接到外部公司信息"

#: company/models.py:139 part/models.py:807
msgid "Image"
msgstr "图片"

#: company/models.py:144
msgid "is customer"
msgstr "是客户"

#: company/models.py:144
msgid "Do you sell items to this company?"
msgstr "您是否向该公司出售商品？"

#: company/models.py:146
msgid "is supplier"
msgstr "是供应商"

#: company/models.py:146
msgid "Do you purchase items from this company?"
msgstr "您是否从该公司采购商品？"

#: company/models.py:148
msgid "is manufacturer"
msgstr "是制造商"

#: company/models.py:148
msgid "Does this company manufacture parts?"
msgstr "该公司制造商品吗？"

#: company/models.py:152 company/serializers.py:270
#: company/templates/company/company_base.html:76 stock/serializers.py:172
msgid "Currency"
msgstr "货币"

#: company/models.py:155
msgid "Default currency used for this company"
msgstr "该公司使用的默认货币"

#: company/models.py:320 company/models.py:535 stock/models.py:484
#: stock/templates/stock/item_base.html:224
msgid "Base Part"
msgstr ""

#: company/models.py:324 company/models.py:539 order/views.py:912
msgid "Select part"
msgstr "选择商品"

#: company/models.py:335 company/templates/company/company_base.html:116
#: company/templates/company/manufacturer_part.html:93
#: company/templates/company/supplier_part.html:104
#: stock/templates/stock/item_base.html:353
#: templates/js/translated/company.js:333
#: templates/js/translated/company.js:514
#: templates/js/translated/company.js:797 templates/js/translated/part.js:229
msgid "Manufacturer"
msgstr "制造商"

#: company/models.py:336 templates/js/translated/part.js:230
msgid "Select manufacturer"
msgstr "选择制造商"

#: company/models.py:342 company/templates/company/manufacturer_part.html:97
#: company/templates/company/supplier_part.html:112
#: templates/js/translated/company.js:530
#: templates/js/translated/company.js:815 templates/js/translated/order.js:852
#: templates/js/translated/part.js:240
msgid "MPN"
msgstr "MPN"

#: company/models.py:343 templates/js/translated/part.js:241
msgid "Manufacturer Part Number"
msgstr "制造商商品编号"

#: company/models.py:349
msgid "URL for external manufacturer part link"
msgstr ""

#: company/models.py:355
msgid "Manufacturer part description"
msgstr "制造商商品描述"

#: company/models.py:409 company/models.py:558
#: company/templates/company/manufacturer_part.html:6
#: company/templates/company/manufacturer_part.html:23
#: stock/templates/stock/item_base.html:363
msgid "Manufacturer Part"
msgstr "制造商商品"

#: company/models.py:416
msgid "Parameter name"
msgstr "参数名称"

#: company/models.py:422
#: report/templates/report/inventree_test_report_base.html:90
#: stock/models.py:1867 templates/js/translated/company.js:644
#: templates/js/translated/part.js:645 templates/js/translated/stock.js:848
msgid "Value"
msgstr "数值"

#: company/models.py:423
msgid "Parameter value"
msgstr "参数值"

#: company/models.py:429 part/models.py:882 part/models.py:2397
#: part/templates/part/detail.html:59
#: templates/InvenTree/settings/settings.html:264
#: templates/js/translated/company.js:650 templates/js/translated/part.js:651
msgid "Units"
msgstr "单位"

#: company/models.py:430
msgid "Parameter units"
msgstr "参数单位"

#: company/models.py:502
msgid "Linked manufacturer part must reference the same base part"
msgstr ""

#: company/models.py:545 company/templates/company/company_base.html:121
#: company/templates/company/supplier_part.html:94 order/models.py:263
#: order/templates/order/order_base.html:108
#: order/templates/order/order_wizard/select_pos.html:30 part/bom.py:219
#: part/bom.py:247 stock/templates/stock/item_base.html:370
#: templates/js/translated/company.js:337
#: templates/js/translated/company.js:771 templates/js/translated/order.js:660
#: templates/js/translated/part.js:210
msgid "Supplier"
msgstr "供应商"

#: company/models.py:546 templates/js/translated/part.js:211
msgid "Select supplier"
msgstr "选择供应商"

#: company/models.py:551 company/templates/company/supplier_part.html:98
#: part/bom.py:220 part/bom.py:248 templates/js/translated/order.js:839
#: templates/js/translated/part.js:221
msgid "SKU"
msgstr "SKU"

#: company/models.py:552 templates/js/translated/part.js:222
msgid "Supplier stock keeping unit"
msgstr ""

#: company/models.py:559
msgid "Select manufacturer part"
msgstr "选择制造商商品"

#: company/models.py:565
msgid "URL for external supplier part link"
msgstr "外部供货商商品链接URL"

#: company/models.py:571
msgid "Supplier part description"
msgstr "供应商商品描述"

#: company/models.py:576 company/templates/company/supplier_part.html:126
#: part/models.py:2588 report/templates/report/inventree_po_report.html:93
#: report/templates/report/inventree_so_report.html:93
msgid "Note"
msgstr "备注"

#: company/models.py:580 part/models.py:1748
msgid "base cost"
msgstr ""

#: company/models.py:580 part/models.py:1748
msgid "Minimum charge (e.g. stocking fee)"
msgstr "最低收费(例如库存费)"

#: company/models.py:582 company/templates/company/supplier_part.html:119
#: stock/models.py:507 stock/templates/stock/item_base.html:311
#: templates/js/translated/company.js:847 templates/js/translated/stock.js:1336
msgid "Packaging"
msgstr "打包"

#: company/models.py:582
msgid "Part packaging"
msgstr "商品打包"

#: company/models.py:584 part/models.py:1750
msgid "multiple"
msgstr ""

#: company/models.py:584
msgid "Order multiple"
msgstr ""

#: company/serializers.py:70
msgid "Default currency used for this supplier"
msgstr "该公司使用的默认货币"

#: company/serializers.py:71
msgid "Currency Code"
msgstr "货币代码"

#: company/templates/company/company_base.html:8
#: company/templates/company/company_base.html:12
#: templates/InvenTree/search.html:182 templates/js/translated/company.js:322
msgid "Company"
msgstr "公司"

#: company/templates/company/company_base.html:22
#: templates/js/translated/order.js:121
msgid "Create Purchase Order"
msgstr "创建采购订单"

#: company/templates/company/company_base.html:27
msgid "Edit company information"
msgstr "编辑公司信息"

#: company/templates/company/company_base.html:32
#: company/templates/company/company_base.html:148
msgid "Delete Company"
msgstr "删除该公司"

#: company/templates/company/company_base.html:48
#: part/templates/part/part_thumb.html:12
msgid "Upload new image"
msgstr "上传新图片"

#: company/templates/company/company_base.html:51
#: part/templates/part/part_thumb.html:14
msgid "Download image from URL"
msgstr "从 URL 下载图片"

#: company/templates/company/company_base.html:81
msgid "Uses default currency"
msgstr "使用默认货币"

#: company/templates/company/company_base.html:95
msgid "Phone"
msgstr "电话"

#: company/templates/company/company_base.html:126 order/models.py:567
#: order/templates/order/sales_order_base.html:114 stock/models.py:525
#: stock/models.py:526 stock/templates/stock/item_base.html:263
#: templates/js/translated/company.js:329 templates/js/translated/order.js:1051
#: templates/js/translated/stock.js:1972
msgid "Customer"
msgstr "客户"

#: company/templates/company/company_base.html:194
#: part/templates/part/part_base.html:342
msgid "Upload Image"
msgstr "上传图片"

#: company/templates/company/detail.html:15
#: company/templates/company/manufacturer_part_sidebar.html:7
#: templates/InvenTree/search.html:124
msgid "Supplier Parts"
msgstr "供应商商品"

#: company/templates/company/detail.html:19
#: order/templates/order/order_wizard/select_parts.html:44
msgid "Create new supplier part"
msgstr "创建新的供应商商品"

#: company/templates/company/detail.html:20
#: company/templates/company/manufacturer_part.html:112
#: part/templates/part/detail.html:440
msgid "New Supplier Part"
msgstr "新建供应商商品"

#: company/templates/company/detail.html:32
#: company/templates/company/detail.html:79
#: company/templates/company/manufacturer_part.html:121
#: company/templates/company/manufacturer_part.html:150
#: part/templates/part/category.html:160 part/templates/part/detail.html:449
#: part/templates/part/detail.html:477
msgid "Options"
msgstr "选项"

#: company/templates/company/detail.html:37
#: company/templates/company/detail.html:84
#: part/templates/part/category.html:166
msgid "Order parts"
msgstr "订购商品"

#: company/templates/company/detail.html:42
#: company/templates/company/detail.html:89
msgid "Delete parts"
msgstr "删除商品"

#: company/templates/company/detail.html:43
#: company/templates/company/detail.html:90
msgid "Delete Parts"
msgstr "删除商品"

#: company/templates/company/detail.html:62 templates/InvenTree/search.html:109
msgid "Manufacturer Parts"
msgstr "制造商商品"

#: company/templates/company/detail.html:66
msgid "Create new manufacturer part"
msgstr "新建制造商商品"

#: company/templates/company/detail.html:67 part/templates/part/detail.html:467
msgid "New Manufacturer Part"
msgstr "新建制造商商品"

#: company/templates/company/detail.html:107
msgid "Supplier Stock"
msgstr "供货商库存"

#: company/templates/company/detail.html:117
#: company/templates/company/sidebar.html:12
#: company/templates/company/supplier_part_sidebar.html:7
#: order/templates/order/order_base.html:13
#: order/templates/order/purchase_orders.html:8
#: order/templates/order/purchase_orders.html:12
#: part/templates/part/detail.html:171 part/templates/part/part_sidebar.html:35
#: templates/InvenTree/index.html:252 templates/InvenTree/search.html:203
#: templates/InvenTree/settings/sidebar.html:44 templates/navbar.html:45
#: users/models.py:45
msgid "Purchase Orders"
msgstr "采购订单"

#: company/templates/company/detail.html:121
#: order/templates/order/purchase_orders.html:17
msgid "Create new purchase order"
msgstr "新建采购订单"

#: company/templates/company/detail.html:122
#: order/templates/order/purchase_orders.html:18
msgid "New Purchase Order"
msgstr "新建采购订单"

#: company/templates/company/detail.html:143
#: company/templates/company/sidebar.html:20
#: order/templates/order/sales_order_base.html:13
#: order/templates/order/sales_orders.html:8
#: order/templates/order/sales_orders.html:15
#: part/templates/part/detail.html:194 part/templates/part/part_sidebar.html:39
#: templates/InvenTree/index.html:283 templates/InvenTree/search.html:223
#: templates/InvenTree/settings/sidebar.html:46 templates/navbar.html:56
#: users/models.py:46
msgid "Sales Orders"
msgstr "销售订单"

#: company/templates/company/detail.html:147
#: order/templates/order/sales_orders.html:20
msgid "Create new sales order"
msgstr "新建销售订单"

#: company/templates/company/detail.html:148
#: order/templates/order/sales_orders.html:21
msgid "New Sales Order"
msgstr "新建销售订单"

#: company/templates/company/detail.html:168
#: templates/js/translated/build.js:999
msgid "Assigned Stock"
msgstr ""

#: company/templates/company/detail.html:184
msgid "Company Notes"
msgstr "公司备注"

#: company/templates/company/detail.html:383
#: company/templates/company/manufacturer_part.html:209
#: part/templates/part/detail.html:520
msgid "Delete Supplier Parts?"
msgstr "删除供应商商品？"

#: company/templates/company/detail.html:384
#: company/templates/company/manufacturer_part.html:210
#: part/templates/part/detail.html:521
msgid "All selected supplier parts will be deleted"
msgstr "删除所有选定的供应商商品"

#: company/templates/company/index.html:8
msgid "Supplier List"
msgstr "供应商列表"

#: company/templates/company/manufacturer_part.html:14 company/views.py:55
#: part/templates/part/prices.html:167 templates/InvenTree/search.html:184
#: templates/navbar.html:44
msgid "Manufacturers"
msgstr "制造商"

#: company/templates/company/manufacturer_part.html:35
#: company/templates/company/supplier_part.html:34
#: company/templates/company/supplier_part.html:159
#: part/templates/part/detail.html:174 part/templates/part/part_base.html:76
msgid "Order part"
msgstr "订购商品"

#: company/templates/company/manufacturer_part.html:40
#: templates/js/translated/company.js:562
msgid "Edit manufacturer part"
msgstr "编辑制造商商品"

#: company/templates/company/manufacturer_part.html:44
#: templates/js/translated/company.js:563
msgid "Delete manufacturer part"
msgstr "删除生产商商品"

#: company/templates/company/manufacturer_part.html:70
#: company/templates/company/supplier_part.html:71
msgid "Internal Part"
msgstr "内部商品"

#: company/templates/company/manufacturer_part.html:108
#: company/templates/company/supplier_part.html:15 company/views.py:49
#: part/templates/part/part_sidebar.html:33 part/templates/part/prices.html:163
#: templates/InvenTree/search.html:194 templates/navbar.html:43
msgid "Suppliers"
msgstr "供应商"

#: company/templates/company/manufacturer_part.html:123
#: part/templates/part/detail.html:451
msgid "Delete supplier parts"
msgstr "删除供应商商品"

#: company/templates/company/manufacturer_part.html:123
#: company/templates/company/manufacturer_part.html:152
#: company/templates/company/manufacturer_part.html:248
#: part/templates/part/detail.html:451 part/templates/part/detail.html:479
#: templates/js/translated/company.js:425 templates/js/translated/helpers.js:31
#: users/models.py:204
msgid "Delete"
msgstr "删除"

#: company/templates/company/manufacturer_part.html:137
#: company/templates/company/manufacturer_part_sidebar.html:5
#: part/templates/part/category_sidebar.html:17
#: part/templates/part/detail.html:277 part/templates/part/part_sidebar.html:10
msgid "Parameters"
msgstr "参数"

#: company/templates/company/manufacturer_part.html:141
#: part/templates/part/detail.html:282
#: templates/InvenTree/settings/category.html:12
#: templates/InvenTree/settings/part.html:65
msgid "New Parameter"
msgstr "新建参数"

#: company/templates/company/manufacturer_part.html:152
msgid "Delete parameters"
msgstr "删除参数"

#: company/templates/company/manufacturer_part.html:185
#: part/templates/part/detail.html:974
msgid "Add Parameter"
msgstr "添加参数"

#: company/templates/company/manufacturer_part.html:233
msgid "Selected parameters will be deleted"
msgstr "所选参数将被删除"

#: company/templates/company/manufacturer_part.html:245
msgid "Delete Parameters"
msgstr "删除参数"

#: company/templates/company/sidebar.html:6
<<<<<<< HEAD
#, fuzzy
#| msgid "Manufacturer Parts"
msgid "Manufactured Parts"
msgstr "制造商商品"

#: company/templates/company/sidebar.html:10
#, fuzzy
#| msgid "Supplier Parts"
msgid "Supplied Parts"
msgstr "供应商商品"

#: company/templates/company/sidebar.html:16
#, fuzzy
#| msgid "Select Stock Items"
msgid "Supplied Stock Items"
msgstr "选择库存项"

#: company/templates/company/sidebar.html:22
#, fuzzy
#| msgid "Stock Items"
msgid "Assigned Stock Items"
msgstr "库存项"
=======
msgid "Manufactured Parts"
msgstr ""

#: company/templates/company/sidebar.html:10
msgid "Supplied Parts"
msgstr ""

#: company/templates/company/sidebar.html:16
msgid "Supplied Stock Items"
msgstr ""

#: company/templates/company/sidebar.html:22
msgid "Assigned Stock Items"
msgstr ""
>>>>>>> 3b79309e

#: company/templates/company/supplier_part.html:7
#: company/templates/company/supplier_part.html:24 stock/models.py:492
#: stock/templates/stock/item_base.html:375
#: templates/js/translated/company.js:787 templates/js/translated/stock.js:1293
msgid "Supplier Part"
msgstr "供应商商品"

#: company/templates/company/supplier_part.html:38
#: templates/js/translated/company.js:860
msgid "Edit supplier part"
msgstr "编辑供应商商品"

#: company/templates/company/supplier_part.html:42
#: templates/js/translated/company.js:861
msgid "Delete supplier part"
msgstr "删除供应商商品"

#: company/templates/company/supplier_part.html:138
#: company/templates/company/supplier_part_navbar.html:12
msgid "Supplier Part Stock"
msgstr "供货商商品库存"

#: company/templates/company/supplier_part.html:141
#: part/templates/part/detail.html:127 stock/templates/stock/location.html:147
msgid "Create new stock item"
msgstr ""

#: company/templates/company/supplier_part.html:142
#: part/templates/part/detail.html:128 stock/templates/stock/location.html:148
#: templates/js/translated/stock.js:324
msgid "New Stock Item"
msgstr ""

#: company/templates/company/supplier_part.html:155
#: company/templates/company/supplier_part_navbar.html:19
msgid "Supplier Part Orders"
msgstr "供应商商品订单"

#: company/templates/company/supplier_part.html:160
#: part/templates/part/detail.html:175
msgid "Order Part"
msgstr "订购商品"

#: company/templates/company/supplier_part.html:179
#: part/templates/part/prices.html:7
msgid "Pricing Information"
msgstr "价格信息"

#: company/templates/company/supplier_part.html:184
#: company/templates/company/supplier_part.html:290
#: part/templates/part/prices.html:271 part/views.py:1713
msgid "Add Price Break"
msgstr ""

#: company/templates/company/supplier_part.html:210
msgid "No price break information found"
msgstr ""

#: company/templates/company/supplier_part.html:224 part/views.py:1775
msgid "Delete Price Break"
msgstr ""

#: company/templates/company/supplier_part.html:238 part/views.py:1761
msgid "Edit Price Break"
msgstr ""

#: company/templates/company/supplier_part.html:263
msgid "Edit price break"
msgstr ""

#: company/templates/company/supplier_part.html:264
msgid "Delete price break"
msgstr ""

#: company/templates/company/supplier_part_navbar.html:15
#: part/templates/part/part_sidebar.html:16
#: stock/templates/stock/loc_link.html:3 stock/templates/stock/location.html:14
#: stock/templates/stock/stock_app_base.html:10
#: templates/InvenTree/search.html:156
#: templates/InvenTree/settings/sidebar.html:40
#: templates/js/translated/bom.js:216 templates/js/translated/part.js:427
#: templates/js/translated/part.js:562 templates/js/translated/part.js:878
#: templates/js/translated/part.js:1039 templates/js/translated/stock.js:479
#: templates/js/translated/stock.js:1132 templates/navbar.html:26
msgid "Stock"
msgstr "库存"

#: company/templates/company/supplier_part_navbar.html:22
msgid "Orders"
msgstr "订单"

#: company/templates/company/supplier_part_navbar.html:26
#: company/templates/company/supplier_part_sidebar.html:9
msgid "Supplier Part Pricing"
msgstr "供应商商品价格"

#: company/templates/company/supplier_part_navbar.html:29
#: part/templates/part/part_sidebar.html:30
msgid "Pricing"
msgstr "定价"

#: company/templates/company/supplier_part_sidebar.html:5
#: stock/templates/stock/location.html:118
#: stock/templates/stock/location.html:132
#: stock/templates/stock/location.html:144
#: stock/templates/stock/location_sidebar.html:7
#: templates/InvenTree/search.html:158 templates/js/translated/stock.js:1871
#: templates/stats.html:93 templates/stats.html:102 users/models.py:43
msgid "Stock Items"
msgstr "库存项"

#: company/views.py:50
msgid "New Supplier"
msgstr "新增供应商"

#: company/views.py:56
msgid "New Manufacturer"
msgstr "新建制造商"

#: company/views.py:61 templates/InvenTree/search.html:214
#: templates/navbar.html:55
msgid "Customers"
msgstr "客户信息"

#: company/views.py:62
msgid "New Customer"
msgstr "新建客户"

#: company/views.py:69
msgid "Companies"
msgstr "公司"

#: company/views.py:70
msgid "New Company"
msgstr "新建公司信息"

#: company/views.py:129 part/views.py:580
msgid "Download Image"
msgstr "下载图片"

#: company/views.py:158 part/views.py:612
msgid "Image size exceeds maximum allowable size for download"
msgstr "图像大小超过下载允许的最大尺寸"

#: company/views.py:165 part/views.py:619
#, python-brace-format
msgid "Invalid response: {code}"
msgstr "无效响应: {code}"

#: company/views.py:174 part/views.py:628
msgid "Supplied URL is not a valid image file"
msgstr "提供的 URL 不是一个有效的图片文件"

#: label/api.py:57 report/api.py:201
msgid "No valid objects provided to template"
msgstr "没有为模板提供有效对象"

#: label/models.py:113
msgid "Label name"
msgstr "标签名称"

#: label/models.py:120
msgid "Label description"
msgstr "标签说明"

#: label/models.py:127
msgid "Label"
msgstr "标签"

#: label/models.py:128
msgid "Label template file"
msgstr "标签模板文件"

#: label/models.py:134 report/models.py:298
msgid "Enabled"
msgstr "已启用"

#: label/models.py:135
msgid "Label template is enabled"
msgstr "标签模板已启用"

#: label/models.py:140
msgid "Width [mm]"
msgstr "宽度 [mm]"

#: label/models.py:141
msgid "Label width, specified in mm"
msgstr "标注宽度，以毫米为单位。"

#: label/models.py:147
msgid "Height [mm]"
msgstr "高度 [mm]"

#: label/models.py:148
msgid "Label height, specified in mm"
msgstr "标注高度，以毫米为单位。"

#: label/models.py:154 report/models.py:291
msgid "Filename Pattern"
msgstr "文件名样式"

#: label/models.py:155
msgid "Pattern for generating label filenames"
msgstr ""

#: label/models.py:258
msgid "Query filters (comma-separated list of key=value pairs),"
msgstr "查询筛选器 (逗号分隔的键值对列表)"

#: label/models.py:259 label/models.py:319 label/models.py:366
#: report/models.py:322 report/models.py:457 report/models.py:495
msgid "Filters"
msgstr "筛选器"

#: label/models.py:318
msgid "Query filters (comma-separated list of key=value pairs"
msgstr "查询筛选器 (逗号分隔的键值对列表"

#: label/models.py:365
msgid "Part query filters (comma-separated value of key=value pairs)"
msgstr "商品查询筛选器 (逗号分隔的键值对列表)"

#: order/forms.py:26 order/templates/order/order_base.html:52
msgid "Place order"
msgstr ""

#: order/forms.py:37 order/templates/order/order_base.html:59
msgid "Mark order as complete"
msgstr ""

#: order/forms.py:48 order/forms.py:59 order/templates/order/order_base.html:47
#: order/templates/order/sales_order_base.html:60
msgid "Cancel order"
msgstr "取消订单"

#: order/forms.py:70
msgid "Ship order"
msgstr ""

#: order/forms.py:98
msgid "Enter stock item serial numbers"
msgstr ""

#: order/forms.py:104
msgid "Enter quantity of stock items"
msgstr ""

#: order/models.py:161
msgid "Order description"
msgstr ""

#: order/models.py:163
msgid "Link to external page"
msgstr ""

#: order/models.py:171
msgid "Created By"
msgstr ""

#: order/models.py:178
msgid "User or group responsible for this order"
msgstr "负责此订单的用户或群组"

#: order/models.py:183
msgid "Order notes"
msgstr ""

#: order/models.py:250 order/models.py:557
msgid "Order reference"
msgstr ""

#: order/models.py:255 order/models.py:572
msgid "Purchase order status"
msgstr ""

#: order/models.py:264
msgid "Company from which the items are being ordered"
msgstr "订购该商品的公司"

#: order/models.py:267 order/templates/order/order_base.html:114
#: templates/js/translated/order.js:669
msgid "Supplier Reference"
msgstr ""

#: order/models.py:267
msgid "Supplier order reference code"
msgstr ""

#: order/models.py:274
msgid "received by"
msgstr ""

#: order/models.py:279
msgid "Issue Date"
msgstr ""

#: order/models.py:280
msgid "Date order was issued"
msgstr ""

#: order/models.py:285
msgid "Target Delivery Date"
msgstr ""

#: order/models.py:286
msgid "Expected date for order delivery. Order will be overdue after this date."
msgstr ""

#: order/models.py:292
msgid "Date order was completed"
msgstr ""

#: order/models.py:321
msgid "Part supplier must match PO supplier"
msgstr ""

#: order/models.py:431
msgid "Quantity must be an integer"
msgstr "数量必须是整数"

#: order/models.py:435
msgid "Quantity must be a positive number"
msgstr "数量必须大于0"

#: order/models.py:568
msgid "Company to which the items are being sold"
msgstr "向其出售该商品的公司"

#: order/models.py:574
msgid "Customer Reference "
msgstr ""

#: order/models.py:574
msgid "Customer order reference code"
msgstr ""

#: order/models.py:579
msgid "Target date for order completion. Order will be overdue after this date."
msgstr ""

#: order/models.py:582 templates/js/translated/order.js:1092
msgid "Shipment Date"
msgstr ""

#: order/models.py:589
msgid "shipped by"
msgstr ""

#: order/models.py:633
msgid "SalesOrder cannot be shipped as it is not currently pending"
msgstr ""

#: order/models.py:730
msgid "Item quantity"
msgstr ""

#: order/models.py:736
msgid "Line item reference"
msgstr ""

#: order/models.py:738
msgid "Line item notes"
msgstr ""

#: order/models.py:768 order/models.py:856
#: templates/js/translated/order.js:1144
msgid "Order"
msgstr ""

#: order/models.py:769 order/templates/order/order_base.html:9
#: order/templates/order/order_base.html:18
#: report/templates/report/inventree_po_report.html:77
#: stock/templates/stock/item_base.html:325
#: templates/js/translated/order.js:638 templates/js/translated/stock.js:1270
#: templates/js/translated/stock.js:1953
msgid "Purchase Order"
msgstr ""

#: order/models.py:790
msgid "Supplier part"
msgstr "供应商商品"

#: order/models.py:797 order/templates/order/order_base.html:147
#: order/templates/order/sales_order_base.html:154
#: templates/js/translated/order.js:429 templates/js/translated/order.js:932
msgid "Received"
msgstr ""

#: order/models.py:798
msgid "Number of items received"
msgstr ""

#: order/models.py:805 part/templates/part/prices.html:176 stock/models.py:619
#: stock/serializers.py:163 stock/templates/stock/item_base.html:332
#: templates/js/translated/stock.js:1324
msgid "Purchase Price"
msgstr "采购价格"

#: order/models.py:806
msgid "Unit purchase price"
msgstr ""

#: order/models.py:814
msgid "Where does the Purchaser want this item to be stored?"
msgstr ""

#: order/models.py:866 part/templates/part/part_pricing.html:112
#: part/templates/part/prices.html:116 part/templates/part/prices.html:284
msgid "Sale Price"
msgstr "销售价格"

#: order/models.py:867
msgid "Unit sale price"
msgstr ""

#: order/models.py:946 order/models.py:948
msgid "Stock item has not been assigned"
msgstr ""

#: order/models.py:952
msgid "Cannot allocate stock item to a line with a different part"
msgstr ""

#: order/models.py:954
msgid "Cannot allocate stock to a line without a part"
msgstr ""

#: order/models.py:957
msgid "Allocation quantity cannot exceed stock quantity"
msgstr ""

#: order/models.py:961
msgid "StockItem is over-allocated"
msgstr ""

#: order/models.py:967
msgid "Quantity must be 1 for serialized stock item"
msgstr ""

#: order/models.py:975
msgid "Line"
msgstr ""

#: order/models.py:987
msgid "Item"
msgstr ""

#: order/models.py:988
msgid "Select stock item to allocate"
msgstr ""

#: order/models.py:991
msgid "Enter stock allocation quantity"
msgstr ""

#: order/serializers.py:167
msgid "Purchase price currency"
msgstr ""

#: order/serializers.py:202
msgid "Line Item"
msgstr ""

#: order/serializers.py:208
msgid "Line item does not match purchase order"
msgstr ""

#: order/serializers.py:218 order/serializers.py:286
msgid "Select destination location for received items"
msgstr ""

#: order/serializers.py:242
msgid "Barcode Hash"
msgstr ""

#: order/serializers.py:243
msgid "Unique identifier field"
msgstr ""

#: order/serializers.py:260
msgid "Barcode is already in use"
msgstr ""

#: order/serializers.py:298
msgid "Line items must be provided"
msgstr ""

#: order/serializers.py:315
msgid "Destination location must be specified"
msgstr ""

#: order/serializers.py:326
msgid "Supplied barcode values must be unique"
msgstr ""

#: order/serializers.py:568
msgid "Sale price currency"
msgstr ""

#: order/templates/order/delete_attachment.html:5
#: stock/templates/stock/attachment_delete.html:5
msgid "Are you sure you want to delete this attachment?"
msgstr ""

#: order/templates/order/order_base.html:33
msgid "Print purchase order report"
msgstr ""

#: order/templates/order/order_base.html:35
#: order/templates/order/sales_order_base.html:45
msgid "Export order to file"
msgstr ""

#: order/templates/order/order_base.html:41
#: order/templates/order/sales_order_base.html:54
msgid "Order actions"
msgstr ""

#: order/templates/order/order_base.html:45
#: order/templates/order/sales_order_base.html:58
msgid "Edit order"
msgstr ""

#: order/templates/order/order_base.html:56
msgid "Receive items"
msgstr ""

#: order/templates/order/order_base.html:93
#: order/templates/order/sales_order_base.html:98
msgid "Order Reference"
msgstr ""

#: order/templates/order/order_base.html:98
#: order/templates/order/sales_order_base.html:103
msgid "Order Status"
msgstr ""

#: order/templates/order/order_base.html:133
#: report/templates/report/inventree_build_order_base.html:122
msgid "Issued"
msgstr ""

#: order/templates/order/order_base.html:203
msgid "Edit Purchase Order"
msgstr ""

#: order/templates/order/order_cancel.html:8
msgid "Cancelling this order means that the order and line items will no longer be editable."
msgstr ""

#: order/templates/order/order_complete.html:7
msgid "Mark this order as complete?"
msgstr ""

#: order/templates/order/order_complete.html:10
msgid "This order has line items which have not been marked as received."
msgstr ""

#: order/templates/order/order_complete.html:11
msgid "Completing this order means that the order and line items will no longer be editable."
msgstr ""

#: order/templates/order/order_issue.html:8
msgid "After placing this purchase order, line items will no longer be editable."
msgstr ""

#: order/templates/order/order_wizard/match_fields.html:9
#: part/templates/part/bom_upload/match_fields.html:9
#: part/templates/part/import_wizard/ajax_match_fields.html:9
#: part/templates/part/import_wizard/match_fields.html:9
msgid "Missing selections for the following required columns"
msgstr ""

#: order/templates/order/order_wizard/match_fields.html:20
#: part/templates/part/bom_upload/match_fields.html:20
#: part/templates/part/import_wizard/ajax_match_fields.html:20
#: part/templates/part/import_wizard/match_fields.html:20
msgid "Duplicate selections found, see below. Fix them then retry submitting."
msgstr ""

#: order/templates/order/order_wizard/match_fields.html:29
#: order/templates/order/order_wizard/match_parts.html:21
#: part/templates/part/bom_upload/match_fields.html:29
#: part/templates/part/bom_upload/match_parts.html:21
#: part/templates/part/import_wizard/match_fields.html:29
#: part/templates/part/import_wizard/match_references.html:21
msgid "Submit Selections"
msgstr ""

#: order/templates/order/order_wizard/match_fields.html:35
#: part/templates/part/bom_upload/match_fields.html:35
#: part/templates/part/import_wizard/ajax_match_fields.html:28
#: part/templates/part/import_wizard/match_fields.html:35
msgid "File Fields"
msgstr "文件字段"

#: order/templates/order/order_wizard/match_fields.html:42
#: part/templates/part/bom_upload/match_fields.html:42
#: part/templates/part/import_wizard/ajax_match_fields.html:35
#: part/templates/part/import_wizard/match_fields.html:42
msgid "Remove column"
msgstr "移除列"

#: order/templates/order/order_wizard/match_fields.html:60
#: part/templates/part/bom_upload/match_fields.html:60
#: part/templates/part/import_wizard/ajax_match_fields.html:53
#: part/templates/part/import_wizard/match_fields.html:60
msgid "Duplicate selection"
msgstr ""

#: order/templates/order/order_wizard/match_fields.html:71
#: order/templates/order/order_wizard/match_parts.html:52
#: part/templates/part/bom_upload/match_fields.html:71
#: part/templates/part/bom_upload/match_parts.html:53
#: part/templates/part/import_wizard/ajax_match_fields.html:64
#: part/templates/part/import_wizard/ajax_match_references.html:42
#: part/templates/part/import_wizard/match_fields.html:71
#: part/templates/part/import_wizard/match_references.html:49
#: templates/js/translated/build.js:240 templates/js/translated/build.js:1251
#: templates/js/translated/order.js:377
msgid "Remove row"
msgstr "移除行"

#: order/templates/order/order_wizard/match_parts.html:12
#: part/templates/part/bom_upload/match_parts.html:12
#: part/templates/part/import_wizard/ajax_match_references.html:12
#: part/templates/part/import_wizard/match_references.html:12
msgid "Errors exist in the submitted data"
msgstr "提交数据中存在错误"

#: order/templates/order/order_wizard/match_parts.html:28
#: part/templates/part/bom_upload/match_parts.html:28
#: part/templates/part/import_wizard/ajax_match_references.html:21
#: part/templates/part/import_wizard/match_references.html:28
msgid "Row"
msgstr "行"

#: order/templates/order/order_wizard/match_parts.html:29
msgid "Select Supplier Part"
msgstr "选择供应商商品"

#: order/templates/order/order_wizard/po_upload.html:11
msgid "Upload File for Purchase Order"
msgstr ""

#: order/templates/order/order_wizard/po_upload.html:18
#: part/templates/part/bom_upload/upload_file.html:21
#: part/templates/part/import_wizard/ajax_part_upload.html:10
#: part/templates/part/import_wizard/part_upload.html:21
#, python-format
msgid "Step %(step)s of %(count)s"
msgstr "步骤 %(step)s / %(count)s"

#: order/templates/order/order_wizard/po_upload.html:48
msgid "Order is already processed. Files cannot be uploaded."
msgstr ""

#: order/templates/order/order_wizard/select_parts.html:11
msgid "Step 1 of 2 - Select Part Suppliers"
msgstr "步骤 1 / 2 - 选择商品供货商"

#: order/templates/order/order_wizard/select_parts.html:16
msgid "Select suppliers"
msgstr "选择供应商"

#: order/templates/order/order_wizard/select_parts.html:20
msgid "No purchaseable parts selected"
msgstr "未选择可购买的商品"

#: order/templates/order/order_wizard/select_parts.html:33
msgid "Select Supplier"
msgstr "选择供应商"

#: order/templates/order/order_wizard/select_parts.html:57
msgid "No price"
msgstr "暂无价格"

#: order/templates/order/order_wizard/select_parts.html:65
#, python-format
msgid "Select a supplier for <em>%(name)s</em>"
msgstr "为 <em>%(name)s</em>选择一个供应商"

#: order/templates/order/order_wizard/select_parts.html:77
#: part/templates/part/set_category.html:32
msgid "Remove part"
msgstr "移除商品"

#: order/templates/order/order_wizard/select_pos.html:8
msgid "Step 2 of 2 - Select Purchase Orders"
msgstr ""

#: order/templates/order/order_wizard/select_pos.html:12
msgid "Select existing purchase orders, or create new orders."
msgstr ""

#: order/templates/order/order_wizard/select_pos.html:31
#: templates/js/translated/order.js:695 templates/js/translated/order.js:1097
msgid "Items"
msgstr ""

#: order/templates/order/order_wizard/select_pos.html:32
msgid "Select Purchase Order"
msgstr ""

#: order/templates/order/order_wizard/select_pos.html:45
#, python-format
msgid "Create new purchase order for %(name)s"
msgstr ""

#: order/templates/order/order_wizard/select_pos.html:68
#, python-format
msgid "Select a purchase order for %(name)s"
msgstr ""

#: order/templates/order/po_attachments.html:12
#: order/templates/order/po_navbar.html:32
msgid "Purchase Order Attachments"
msgstr ""

#: order/templates/order/po_navbar.html:12
msgid "Purchase Order Details"
msgstr ""

#: order/templates/order/po_navbar.html:15
#: part/templates/part/part_sidebar.html:8
#: templates/js/translated/stock.js:1919
msgid "Details"
msgstr "详情"

#: order/templates/order/po_navbar.html:26
msgid "Received Stock Items"
msgstr ""

#: order/templates/order/po_navbar.html:29
#: order/templates/order/po_received_items.html:12
#: order/templates/order/purchase_order_detail.html:50
msgid "Received Items"
msgstr ""

#: order/templates/order/po_sidebar.html:5
#: order/templates/order/so_sidebar.html:5
#: report/templates/report/inventree_po_report.html:85
#: report/templates/report/inventree_so_report.html:85
msgid "Line Items"
msgstr ""

#: order/templates/order/po_sidebar.html:7
<<<<<<< HEAD
#, fuzzy
#| msgid "Sell Expired Stock"
msgid "Received Stock"
msgstr "销售过期库存"
=======
msgid "Received Stock"
msgstr ""
>>>>>>> 3b79309e

#: order/templates/order/purchase_order_detail.html:18
msgid "Purchase Order Items"
msgstr ""

#: order/templates/order/purchase_order_detail.html:27
#: order/templates/order/purchase_order_detail.html:216
#: order/templates/order/sales_order_detail.html:23
#: order/templates/order/sales_order_detail.html:191
msgid "Add Line Item"
msgstr ""

#: order/templates/order/purchase_order_detail.html:30
msgid "Receive selected items"
msgstr ""

#: order/templates/order/purchase_order_detail.html:31
msgid "Receive Items"
msgstr ""

#: order/templates/order/purchase_order_detail.html:76
#: order/templates/order/sales_order_detail.html:68
msgid "Order Notes"
msgstr ""

#: order/templates/order/purchase_orders.html:30
#: order/templates/order/sales_orders.html:33
msgid "Print Order Reports"
msgstr "打印订单报表"

#: order/templates/order/sales_order_base.html:43
msgid "Print sales order report"
msgstr ""

#: order/templates/order/sales_order_base.html:47
msgid "Print packing list"
msgstr ""

#: order/templates/order/sales_order_base.html:66
#: order/templates/order/sales_order_base.html:67 order/views.py:222
msgid "Ship Order"
msgstr ""

#: order/templates/order/sales_order_base.html:86
msgid "This Sales Order has not been fully allocated"
msgstr ""

#: order/templates/order/sales_order_base.html:121
#: templates/js/translated/order.js:1064
msgid "Customer Reference"
msgstr ""

#: order/templates/order/sales_order_base.html:194
msgid "Edit Sales Order"
msgstr ""

#: order/templates/order/sales_order_cancel.html:8
#: order/templates/order/sales_order_ship.html:9
#: part/templates/part/bom_duplicate.html:12
#: stock/templates/stock/stockitem_convert.html:13
msgid "Warning"
msgstr "警告"

#: order/templates/order/sales_order_cancel.html:9
msgid "Cancelling this order means that the order will no longer be editable."
msgstr ""

#: order/templates/order/sales_order_detail.html:18
msgid "Sales Order Items"
msgstr ""

#: order/templates/order/sales_order_ship.html:10
msgid "This order has not been fully allocated. If the order is marked as shipped, it can no longer be adjusted."
msgstr ""

#: order/templates/order/sales_order_ship.html:12
msgid "Ensure that the order allocation is correct before shipping the order."
msgstr ""

#: order/templates/order/sales_order_ship.html:18
msgid "Some line items in this order have been over-allocated"
msgstr ""

#: order/templates/order/sales_order_ship.html:20
msgid "Ensure that this is correct before shipping the order."
msgstr ""

#: order/templates/order/sales_order_ship.html:27
msgid "Shipping this order means that the order will no longer be editable."
msgstr ""

#: order/templates/order/so_allocate_by_serial.html:9
msgid "Allocate stock items by serial number"
msgstr ""

#: order/views.py:103
msgid "Cancel Order"
msgstr "取消订单"

#: order/views.py:112 order/views.py:138
msgid "Confirm order cancellation"
msgstr "确认取消订单"

#: order/views.py:115 order/views.py:141
msgid "Order cannot be cancelled"
msgstr "无法取消订单"

#: order/views.py:129
msgid "Cancel sales order"
msgstr "取消销售订单"

#: order/views.py:155
msgid "Issue Order"
msgstr ""

#: order/views.py:164
msgid "Confirm order placement"
msgstr ""

#: order/views.py:174
msgid "Purchase order issued"
msgstr ""

#: order/views.py:185
msgid "Complete Order"
msgstr ""

#: order/views.py:201
msgid "Confirm order completion"
msgstr ""

#: order/views.py:212
msgid "Purchase order completed"
msgstr ""

#: order/views.py:238
msgid "Confirm order shipment"
msgstr ""

#: order/views.py:244
msgid "Could not ship order"
msgstr ""

#: order/views.py:291
msgid "Match Supplier Parts"
msgstr ""

#: order/views.py:535
msgid "Update prices"
msgstr ""

#: order/views.py:793
#, python-brace-format
msgid "Ordered {n} parts"
msgstr ""

#: order/views.py:846
msgid "Allocate Serial Numbers"
msgstr ""

#: order/views.py:891
#, python-brace-format
msgid "Allocated {n} items"
msgstr ""

#: order/views.py:907
msgid "Select line item"
msgstr ""

#: order/views.py:938
#, python-brace-format
msgid "No matching item for serial {serial}"
msgstr ""

#: order/views.py:948
#, python-brace-format
msgid "{serial} is not in stock"
msgstr ""

#: order/views.py:956
#, python-brace-format
msgid "{serial} already allocated to an order"
msgstr ""

#: order/views.py:1072
msgid "Sales order not found"
msgstr ""

#: order/views.py:1078
msgid "Price not found"
msgstr ""

#: order/views.py:1081
#, python-brace-format
msgid "Updated {part} unit-price to {price}"
msgstr ""

#: order/views.py:1086
#, python-brace-format
msgid "Updated {part} unit-price to {price} and quantity to {qty}"
msgstr ""

#: part/api.py:731
msgid "Must be greater than zero"
msgstr "必须大于0"

#: part/api.py:735
msgid "Must be a valid quantity"
msgstr "必须是有效的数量"

#: part/api.py:750
msgid "Specify location for initial part stock"
msgstr "指定初始初始商品仓储地点"

#: part/api.py:781 part/api.py:785 part/api.py:800 part/api.py:804
msgid "This field is required"
msgstr "此字段为必填"

#: part/bom.py:125 part/models.py:81 part/models.py:816
#: part/templates/part/category.html:90 part/templates/part/detail.html:104
msgid "Default Location"
msgstr "默认仓储地点"

#: part/bom.py:126 part/templates/part/part_base.html:167
msgid "Available Stock"
msgstr "可用库存"

#: part/forms.py:63
msgid "File Format"
msgstr "文件格式"

#: part/forms.py:63
msgid "Select output file format"
msgstr "选择输出文件格式"

#: part/forms.py:65
msgid "Cascading"
msgstr ""

#: part/forms.py:65
msgid "Download cascading / multi-level BOM"
msgstr ""

#: part/forms.py:67
msgid "Levels"
msgstr "等级"

#: part/forms.py:67
msgid "Select maximum number of BOM levels to export (0 = all levels)"
msgstr ""

#: part/forms.py:69
msgid "Include Parameter Data"
msgstr "包含参数数据"

#: part/forms.py:69
msgid "Include part parameters data in exported BOM"
msgstr "在导出的BOM 中包含商品参数"

#: part/forms.py:71
msgid "Include Stock Data"
msgstr "包括库存数据"

#: part/forms.py:71
msgid "Include part stock data in exported BOM"
msgstr "在导出 BOM 中包括库存数据"

#: part/forms.py:73
msgid "Include Manufacturer Data"
msgstr "包括制造商数据"

#: part/forms.py:73
msgid "Include part manufacturer data in exported BOM"
msgstr "在导出 BOM 中包含制造商数据"

#: part/forms.py:75
msgid "Include Supplier Data"
msgstr "包含供应商数据"

#: part/forms.py:75
msgid "Include part supplier data in exported BOM"
msgstr "在导出 BOM 中包含供应商数据"

#: part/forms.py:96 part/models.py:2427
msgid "Parent Part"
msgstr ""

#: part/forms.py:97 part/templates/part/bom_duplicate.html:7
msgid "Select parent part to copy BOM from"
msgstr ""

#: part/forms.py:103
msgid "Clear existing BOM items"
msgstr ""

#: part/forms.py:109
msgid "Confirm BOM duplication"
msgstr ""

#: part/forms.py:127
msgid "validate"
msgstr ""

#: part/forms.py:127
msgid "Confirm that the BOM is correct"
msgstr "确认BOM 正确"

#: part/forms.py:163
msgid "Select part category"
msgstr "选择类别"

#: part/forms.py:200
msgid "Add parameter template to same level categories"
msgstr ""

#: part/forms.py:204
msgid "Add parameter template to all categories"
msgstr ""

#: part/forms.py:224
msgid "Input quantity for price calculation"
msgstr ""

#: part/models.py:82
msgid "Default location for parts in this category"
msgstr "此类别商品的默认仓储地点"

#: part/models.py:85
msgid "Default keywords"
msgstr ""

#: part/models.py:85
msgid "Default keywords for parts in this category"
msgstr "此类别商品的默认关键字"

#: part/models.py:95 part/models.py:2473 part/templates/part/category.html:11
#: part/templates/part/part_app_base.html:10
msgid "Part Category"
msgstr "商品类别"

#: part/models.py:96 part/templates/part/category.html:117
#: templates/InvenTree/search.html:101 templates/stats.html:84
#: users/models.py:40
msgid "Part Categories"
msgstr "商品类别"

#: part/models.py:358 part/templates/part/cat_link.html:3
#: part/templates/part/category.html:13 part/templates/part/category.html:122
#: part/templates/part/category.html:142
#: part/templates/part/category_sidebar.html:9
#: templates/InvenTree/index.html:85 templates/InvenTree/search.html:88
#: templates/InvenTree/settings/sidebar.html:36
#: templates/js/translated/part.js:1416 templates/navbar.html:19
#: templates/stats.html:80 templates/stats.html:89 users/models.py:41
msgid "Parts"
msgstr "商品"

#: part/models.py:450
msgid "Invalid choice for parent part"
msgstr ""

#: part/models.py:502 part/models.py:514
#, python-brace-format
msgid "Part '{p1}' is  used in BOM for '{p2}' (recursive)"
msgstr ""

#: part/models.py:611
msgid "Next available serial numbers are"
msgstr ""

#: part/models.py:615
msgid "Next available serial number is"
msgstr ""

#: part/models.py:620
msgid "Most recent serial number is"
msgstr ""

#: part/models.py:715
msgid "Duplicate IPN not allowed in part settings"
msgstr "在商品设置中不允许重复的IPN"

#: part/models.py:740
msgid "Part name"
msgstr "商品名称"

#: part/models.py:747
msgid "Is Template"
msgstr ""

#: part/models.py:748
msgid "Is this part a template part?"
msgstr ""

#: part/models.py:758
msgid "Is this part a variant of another part?"
msgstr ""

#: part/models.py:759
msgid "Variant Of"
msgstr ""

#: part/models.py:765
msgid "Part description"
msgstr "商品描述"

#: part/models.py:770 part/templates/part/category.html:97
#: part/templates/part/detail.html:73
msgid "Keywords"
msgstr "关键词"

#: part/models.py:771
msgid "Part keywords to improve visibility in search results"
msgstr "提高搜索结果可见性的关键字"

#: part/models.py:778 part/models.py:2223 part/models.py:2472
#: part/templates/part/detail.html:36 part/templates/part/set_category.html:15
#: templates/InvenTree/settings/settings.html:163
#: templates/js/translated/part.js:1021
msgid "Category"
msgstr "类别"

#: part/models.py:779
msgid "Part category"
msgstr "商品类别"

#: part/models.py:784 part/templates/part/detail.html:45
#: templates/js/translated/part.js:550 templates/js/translated/part.js:974
#: templates/js/translated/stock.js:1104
msgid "IPN"
msgstr ""

#: part/models.py:785
msgid "Internal Part Number"
msgstr "内部商品编号"

#: part/models.py:791
msgid "Part revision or version number"
msgstr "商品版本号"

#: part/models.py:792 part/templates/part/detail.html:52 report/models.py:200
#: templates/js/translated/part.js:554
msgid "Revision"
msgstr ""

#: part/models.py:814
msgid "Where is this item normally stored?"
msgstr ""

#: part/models.py:861 part/templates/part/detail.html:113
msgid "Default Supplier"
msgstr ""

#: part/models.py:862
msgid "Default supplier part"
msgstr "默认供应商商品"

#: part/models.py:869
msgid "Default Expiry"
msgstr ""

#: part/models.py:870
msgid "Expiry time (in days) for stock items of this part"
msgstr ""

#: part/models.py:875 part/templates/part/part_base.html:178
msgid "Minimum Stock"
msgstr "最低库存"

#: part/models.py:876
msgid "Minimum allowed stock level"
msgstr ""

#: part/models.py:883
msgid "Stock keeping units for this part"
msgstr ""

#: part/models.py:889
msgid "Can this part be built from other parts?"
msgstr ""

#: part/models.py:895
msgid "Can this part be used to build other parts?"
msgstr ""

#: part/models.py:901
msgid "Does this part have tracking for unique items?"
msgstr ""

#: part/models.py:906
msgid "Can this part be purchased from external suppliers?"
msgstr ""

#: part/models.py:911
msgid "Can this part be sold to customers?"
msgstr "此商品可以销售给客户吗?"

#: part/models.py:915 templates/js/translated/table_filters.js:34
#: templates/js/translated/table_filters.js:96
#: templates/js/translated/table_filters.js:290
#: templates/js/translated/table_filters.js:368
msgid "Active"
msgstr ""

#: part/models.py:916
msgid "Is this part active?"
msgstr ""

#: part/models.py:921
msgid "Is this a virtual part, such as a software product or license?"
msgstr "这是一个虚拟商品，如软件产品或许可证吗？"

#: part/models.py:926
msgid "Part notes - supports Markdown formatting"
msgstr ""

#: part/models.py:929
msgid "BOM checksum"
msgstr ""

#: part/models.py:929
msgid "Stored BOM checksum"
msgstr ""

#: part/models.py:932
msgid "BOM checked by"
msgstr ""

#: part/models.py:934
msgid "BOM checked date"
msgstr ""

#: part/models.py:938
msgid "Creation User"
msgstr "新建用户"

#: part/models.py:1750
msgid "Sell multiple"
msgstr ""

#: part/models.py:2273
msgid "Test templates can only be created for trackable parts"
msgstr ""

#: part/models.py:2290
msgid "Test with this name already exists for this part"
msgstr ""

#: part/models.py:2310 templates/js/translated/part.js:1467
#: templates/js/translated/stock.js:828
msgid "Test Name"
msgstr ""

#: part/models.py:2311
msgid "Enter a name for the test"
msgstr ""

#: part/models.py:2316
msgid "Test Description"
msgstr ""

#: part/models.py:2317
msgid "Enter description for this test"
msgstr ""

#: part/models.py:2322 templates/js/translated/part.js:1476
#: templates/js/translated/table_filters.js:276
msgid "Required"
msgstr ""

#: part/models.py:2323
msgid "Is this test required to pass?"
msgstr ""

#: part/models.py:2328 templates/js/translated/part.js:1484
msgid "Requires Value"
msgstr ""

#: part/models.py:2329
msgid "Does this test require a value when adding a test result?"
msgstr ""

#: part/models.py:2334 templates/js/translated/part.js:1491
msgid "Requires Attachment"
msgstr ""

#: part/models.py:2335
msgid "Does this test require a file attachment when adding a test result?"
msgstr ""

#: part/models.py:2346
#, python-brace-format
msgid "Illegal character in template name ({c})"
msgstr ""

#: part/models.py:2382
msgid "Parameter template name must be unique"
msgstr ""

#: part/models.py:2390
msgid "Parameter Name"
msgstr ""

#: part/models.py:2397
msgid "Parameter Units"
msgstr ""

#: part/models.py:2429 part/models.py:2478 part/models.py:2479
#: templates/InvenTree/settings/settings.html:158
msgid "Parameter Template"
msgstr "参数模板"

#: part/models.py:2431
msgid "Data"
msgstr ""

#: part/models.py:2431
msgid "Parameter Value"
msgstr ""

#: part/models.py:2483 templates/InvenTree/settings/settings.html:167
msgid "Default Value"
msgstr "默认值"

#: part/models.py:2484
msgid "Default Parameter Value"
msgstr ""

#: part/models.py:2561
msgid "Select parent part"
msgstr ""

#: part/models.py:2569
msgid "Sub part"
msgstr ""

#: part/models.py:2570
msgid "Select part to be used in BOM"
msgstr ""

#: part/models.py:2576
msgid "BOM quantity for this BOM item"
msgstr ""

#: part/models.py:2578 templates/js/translated/bom.js:454
#: templates/js/translated/bom.js:528
#: templates/js/translated/table_filters.js:92
msgid "Optional"
msgstr "可选项"

#: part/models.py:2578
msgid "This BOM item is optional"
msgstr ""

#: part/models.py:2581
msgid "Overage"
msgstr ""

#: part/models.py:2582
msgid "Estimated build wastage quantity (absolute or percentage)"
msgstr ""

#: part/models.py:2585
msgid "BOM item reference"
msgstr ""

#: part/models.py:2588
msgid "BOM item notes"
msgstr ""

#: part/models.py:2590
msgid "Checksum"
msgstr ""

#: part/models.py:2590
msgid "BOM line checksum"
msgstr ""

#: part/models.py:2594 templates/js/translated/bom.js:545
#: templates/js/translated/bom.js:552
#: templates/js/translated/table_filters.js:68
#: templates/js/translated/table_filters.js:88
msgid "Inherited"
msgstr "继承项"

#: part/models.py:2595
msgid "This BOM item is inherited by BOMs for variant parts"
msgstr ""

#: part/models.py:2600 templates/js/translated/bom.js:537
msgid "Allow Variants"
msgstr ""

#: part/models.py:2601
msgid "Stock items for variant parts can be used for this BOM item"
msgstr ""

#: part/models.py:2686 stock/models.py:371
msgid "Quantity must be integer value for trackable parts"
msgstr ""

#: part/models.py:2695 part/models.py:2697
msgid "Sub part must be specified"
msgstr ""

#: part/models.py:2826
msgid "BOM Item Substitute"
msgstr ""

#: part/models.py:2848
msgid "Substitute part cannot be the same as the master part"
msgstr ""

#: part/models.py:2860
msgid "Parent BOM item"
msgstr ""

#: part/models.py:2868
msgid "Substitute part"
msgstr ""

#: part/models.py:2879
msgid "Part 1"
msgstr ""

#: part/models.py:2883
msgid "Part 2"
msgstr ""

#: part/models.py:2883
msgid "Select Related Part"
msgstr ""

#: part/models.py:2915
msgid "Error creating relationship: check that the part is not related to itself and that the relationship is unique"
msgstr ""

#: part/tasks.py:53
msgid "Low stock notification"
msgstr ""

#: part/templates/part/bom.html:6
msgid "You do not have permission to edit the BOM."
msgstr ""

#: part/templates/part/bom.html:15
#, python-format
msgid "The BOM for <em>%(part)s</em> has changed, and must be validated.<br>"
msgstr ""

#: part/templates/part/bom.html:17
#, python-format
msgid "The BOM for <em>%(part)s</em> was last checked by %(checker)s on %(check_date)s"
msgstr ""

#: part/templates/part/bom.html:21
#, python-format
msgid "The BOM for <em>%(part)s</em> has not been validated."
msgstr ""

#: part/templates/part/bom.html:30 part/templates/part/detail.html:357
msgid "BOM actions"
msgstr ""

#: part/templates/part/bom.html:34
msgid "Delete Items"
msgstr ""

#: part/templates/part/bom_duplicate.html:13
msgid "This part already has a Bill of Materials"
msgstr ""

#: part/templates/part/bom_upload/match_parts.html:29
msgid "Select Part"
msgstr "选择商品"

#: part/templates/part/bom_upload/upload_file.html:8
msgid "Return to BOM"
msgstr ""

#: part/templates/part/bom_upload/upload_file.html:13
msgid "Upload Bill of Materials"
msgstr ""

#: part/templates/part/bom_upload/upload_file.html:33
msgid "Requirements for BOM upload"
msgstr ""

#: part/templates/part/bom_upload/upload_file.html:35
msgid "The BOM file must contain the required named columns as provided in the "
msgstr ""

#: part/templates/part/bom_upload/upload_file.html:35
msgid "BOM Upload Template"
msgstr ""

#: part/templates/part/bom_upload/upload_file.html:36
msgid "Each part must already exist in the database"
msgstr "每个商品必须已经存在于数据库"

#: part/templates/part/bom_validate.html:6
#, python-format
msgid "Confirm that the Bill of Materials (BOM) is valid for:<br><em>%(part)s</em>"
msgstr ""

#: part/templates/part/bom_validate.html:9
msgid "This will validate each line in the BOM."
msgstr ""

#: part/templates/part/category.html:24 part/templates/part/category.html:28
msgid "You are subscribed to notifications for this category"
msgstr ""

#: part/templates/part/category.html:32
msgid "Subscribe to notifications for this category"
msgstr ""

#: part/templates/part/category.html:38
msgid "Category Actions"
msgstr ""

#: part/templates/part/category.html:43
msgid "Edit category"
msgstr ""

#: part/templates/part/category.html:44
msgid "Edit Category"
msgstr ""

#: part/templates/part/category.html:48
msgid "Delete category"
msgstr ""

#: part/templates/part/category.html:49
msgid "Delete Category"
msgstr ""

#: part/templates/part/category.html:57
msgid "Create new part category"
msgstr "新建商品类别"

#: part/templates/part/category.html:58
msgid "New Category"
msgstr ""

#: part/templates/part/category.html:67
msgid "Top level part category"
msgstr ""

#: part/templates/part/category.html:79
msgid "Category Path"
msgstr "类别路径"

#: part/templates/part/category.html:84
msgid "Category Description"
msgstr "类别说明"

#: part/templates/part/category.html:103 part/templates/part/category.html:194
#: part/templates/part/category_sidebar.html:7
msgid "Subcategories"
msgstr "子类别"

#: part/templates/part/category.html:108
msgid "Parts (Including subcategories)"
msgstr "商品 (包括子类别)"

#: part/templates/part/category.html:145
msgid "Export Part Data"
msgstr "导出商品数据"

#: part/templates/part/category.html:146 part/templates/part/category.html:170
msgid "Export"
msgstr "导出"

#: part/templates/part/category.html:149
msgid "Create new part"
msgstr "新建商品"

#: part/templates/part/category.html:150 templates/js/translated/bom.js:40
msgid "New Part"
msgstr "新商品"

#: part/templates/part/category.html:164
msgid "Set category"
msgstr "设置类别"

#: part/templates/part/category.html:164
msgid "Set Category"
msgstr "设置类别"

#: part/templates/part/category.html:168
msgid "Print Labels"
msgstr "打印标签"

#: part/templates/part/category.html:170
msgid "Export Data"
msgstr "导出数据"

#: part/templates/part/category.html:184
msgid "Part Parameters"
msgstr "商品参数"

#: part/templates/part/category.html:261
msgid "Create Part Category"
msgstr "创建商品类别"

#: part/templates/part/category.html:288
msgid "Create Part"
msgstr "创建商品"

#: part/templates/part/category_delete.html:5
msgid "Are you sure you want to delete category"
msgstr "您确定要删除此类别吗？"

#: part/templates/part/category_delete.html:8
#, python-format
msgid "This category contains %(count)s child categories"
msgstr "此类别包含 %(count)s 个子类别"

#: part/templates/part/category_delete.html:9
msgid "If this category is deleted, these child categories will be moved to the"
msgstr "如果删除此类别，则这些子类别将被移动到以下位置："

#: part/templates/part/category_delete.html:11
msgid "category"
msgstr "类别"

#: part/templates/part/category_delete.html:13
msgid "top level Parts category"
msgstr "顶层商品类别"

#: part/templates/part/category_delete.html:25
#, python-format
msgid "This category contains %(count)s parts"
msgstr "此类别包含 %(count)s 个商品"

#: part/templates/part/category_delete.html:27
#, python-format
msgid "If this category is deleted, these parts will be moved to the parent category %(path)s"
msgstr "如果删除此类别，这些商品将移至其父类别 %(path)s"

#: part/templates/part/category_delete.html:29
msgid "If this category is deleted, these parts will be moved to the top-level category Teile"
msgstr ""

#: part/templates/part/category_sidebar.html:13
<<<<<<< HEAD
#, fuzzy
#| msgid "Import Part"
msgid "Import Parts"
msgstr "导入商品"
=======
msgid "Import Parts"
msgstr ""
>>>>>>> 3b79309e

#: part/templates/part/copy_part.html:9 templates/js/translated/part.js:366
msgid "Duplicate Part"
msgstr "复制部件"

#: part/templates/part/copy_part.html:10
#, python-format
msgid "Make a copy of part '%(full_name)s'."
msgstr ""

#: part/templates/part/copy_part.html:14
#: part/templates/part/create_part.html:11
msgid "Possible Matching Parts"
msgstr ""

#: part/templates/part/copy_part.html:15
#: part/templates/part/create_part.html:12
msgid "The new part may be a duplicate of these existing parts"
msgstr ""

#: part/templates/part/create_part.html:17
#, python-format
msgid "%(full_name)s - <em>%(desc)s</em> (%(match_per)s%% match)"
msgstr ""

#: part/templates/part/detail.html:16
msgid "Part Details"
msgstr ""

#: part/templates/part/detail.html:66
msgid "Minimum stock level"
msgstr ""

#: part/templates/part/detail.html:97
msgid "Latest Serial Number"
msgstr ""

#: part/templates/part/detail.html:124
msgid "Part Stock"
msgstr "商品库存"

#: part/templates/part/detail.html:136
#, python-format
msgid "Showing stock for all variants of <em>%(full_name)s</em>"
msgstr ""

#: part/templates/part/detail.html:146
msgid "Part Test Templates"
msgstr ""

#: part/templates/part/detail.html:151
msgid "Add Test Template"
msgstr ""

#: part/templates/part/detail.html:208
msgid "Sales Order Allocations"
msgstr ""

#: part/templates/part/detail.html:249
msgid "Part Variants"
msgstr ""

#: part/templates/part/detail.html:253
msgid "Create new variant"
msgstr ""

#: part/templates/part/detail.html:254
msgid "New Variant"
msgstr ""

#: part/templates/part/detail.html:281
msgid "Add new parameter"
msgstr ""

#: part/templates/part/detail.html:315 part/templates/part/part_sidebar.html:47
msgid "Related Parts"
msgstr ""

#: part/templates/part/detail.html:319 part/templates/part/detail.html:320
msgid "Add Related"
msgstr ""

#: part/templates/part/detail.html:340 part/templates/part/part_sidebar.html:19
msgid "Bill of Materials"
msgstr ""

#: part/templates/part/detail.html:345
msgid "Export actions"
msgstr ""

#: part/templates/part/detail.html:349
msgid "Export BOM"
msgstr ""

#: part/templates/part/detail.html:351
msgid "Print BOM Report"
msgstr ""

#: part/templates/part/detail.html:361
msgid "Upload BOM"
msgstr ""

#: part/templates/part/detail.html:363 templates/js/translated/part.js:267
msgid "Copy BOM"
msgstr ""

#: part/templates/part/detail.html:365 part/views.py:751
msgid "Validate BOM"
msgstr ""

#: part/templates/part/detail.html:370
msgid "New BOM Item"
msgstr ""

#: part/templates/part/detail.html:371
msgid "Add BOM Item"
msgstr ""

#: part/templates/part/detail.html:384
msgid "Assemblies"
msgstr ""

#: part/templates/part/detail.html:401
msgid "Part Builds"
msgstr ""

#: part/templates/part/detail.html:426
msgid "Build Order Allocations"
msgstr ""

#: part/templates/part/detail.html:436
msgid "Part Suppliers"
msgstr "商品供应商"

#: part/templates/part/detail.html:463
msgid "Part Manufacturers"
msgstr "商品制造商"

#: part/templates/part/detail.html:479
msgid "Delete manufacturer parts"
msgstr "删除制造商商品"

#: part/templates/part/detail.html:660
msgid "Delete selected BOM items?"
msgstr ""

#: part/templates/part/detail.html:661
msgid "All selected BOM items will be deleted"
msgstr ""

#: part/templates/part/detail.html:712
msgid "Create BOM Item"
msgstr ""

#: part/templates/part/detail.html:764
msgid "Related Part"
msgstr ""

#: part/templates/part/detail.html:770
msgid "Add Related Part"
msgstr ""

#: part/templates/part/detail.html:867
msgid "Add Test Result Template"
msgstr ""

#: part/templates/part/detail.html:924
msgid "Edit Part Notes"
msgstr "编辑商品注释"

#: part/templates/part/detail.html:1076
#, python-format
msgid "Purchase Unit Price - %(currency)s"
msgstr ""

#: part/templates/part/detail.html:1088
#, python-format
msgid "Unit Price-Cost Difference - %(currency)s"
msgstr ""

#: part/templates/part/detail.html:1100
#, python-format
msgid "Supplier Unit Cost - %(currency)s"
msgstr ""

#: part/templates/part/detail.html:1189
#, python-format
msgid "Unit Price - %(currency)s"
msgstr ""

#: part/templates/part/import_wizard/ajax_part_upload.html:29
#: part/templates/part/import_wizard/part_upload.html:51
msgid "Unsuffitient privileges."
msgstr ""

#: part/templates/part/import_wizard/part_upload.html:14
msgid "Import Parts from File"
msgstr "从文件导入商品"

#: part/templates/part/part_app_base.html:12
msgid "Part List"
msgstr "商品列表"

#: part/templates/part/part_base.html:27 part/templates/part/part_base.html:31
msgid "You are subscribed to notifications for this part"
msgstr ""

#: part/templates/part/part_base.html:35
msgid "Subscribe to notifications for this part"
msgstr ""

#: part/templates/part/part_base.html:43
#: stock/templates/stock/item_base.html:28
#: stock/templates/stock/location.html:29
msgid "Barcode actions"
msgstr ""

#: part/templates/part/part_base.html:45
#: stock/templates/stock/item_base.html:32
#: stock/templates/stock/location.html:31 templates/qr_button.html:1
msgid "Show QR Code"
msgstr ""

#: part/templates/part/part_base.html:46
#: stock/templates/stock/item_base.html:48
#: stock/templates/stock/location.html:32
msgid "Print Label"
msgstr "打印标签"

#: part/templates/part/part_base.html:51
msgid "Show pricing information"
msgstr ""

#: part/templates/part/part_base.html:56
#: stock/templates/stock/item_base.html:103
#: stock/templates/stock/location.html:40
msgid "Stock actions"
msgstr ""

#: part/templates/part/part_base.html:63
msgid "Count part stock"
msgstr "清点商品库存"

#: part/templates/part/part_base.html:69
msgid "Transfer part stock"
msgstr ""

#: part/templates/part/part_base.html:84
msgid "Part actions"
msgstr ""

#: part/templates/part/part_base.html:87
msgid "Duplicate part"
msgstr "重复的商品"

#: part/templates/part/part_base.html:90
msgid "Edit part"
msgstr "编辑商品"

#: part/templates/part/part_base.html:93
msgid "Delete part"
msgstr "删除商品"

#: part/templates/part/part_base.html:109
msgid "Part is a template part (variants can be made from this part)"
msgstr ""

#: part/templates/part/part_base.html:113
msgid "Part can be assembled from other parts"
msgstr "商品可以由其他部件组装"

#: part/templates/part/part_base.html:117
msgid "Part can be used in assemblies"
msgstr "商品可以用于组装成品"

#: part/templates/part/part_base.html:121
msgid "Part stock is tracked by serial number"
msgstr ""

#: part/templates/part/part_base.html:125
msgid "Part can be purchased from external suppliers"
msgstr "商品可以从外部供应商处购买"

#: part/templates/part/part_base.html:129
msgid "Part can be sold to customers"
msgstr "商品可以销售给客户"

#: part/templates/part/part_base.html:135
#: part/templates/part/part_base.html:143
msgid "Part is virtual (not a physical part)"
msgstr "商品是虚拟的(不是实体零件)"

#: part/templates/part/part_base.html:136
#: templates/js/translated/company.js:505
#: templates/js/translated/company.js:762
#: templates/js/translated/model_renderers.js:175
#: templates/js/translated/part.js:465 templates/js/translated/part.js:542
msgid "Inactive"
msgstr ""

#: part/templates/part/part_base.html:155
#, python-format
msgid "This part is a variant of %(link)s"
msgstr ""

#: part/templates/part/part_base.html:172 templates/js/translated/order.js:1524
#: templates/js/translated/table_filters.js:188
msgid "In Stock"
msgstr ""

#: part/templates/part/part_base.html:185 templates/js/translated/part.js:1054
msgid "On Order"
msgstr ""

#: part/templates/part/part_base.html:192 templates/InvenTree/index.html:178
msgid "Required for Build Orders"
msgstr ""

#: part/templates/part/part_base.html:199
msgid "Required for Sales Orders"
msgstr ""

#: part/templates/part/part_base.html:206
msgid "Allocated to Orders"
msgstr ""

#: part/templates/part/part_base.html:221 templates/js/translated/bom.js:566
msgid "Can Build"
msgstr ""

#: part/templates/part/part_base.html:227 templates/js/translated/part.js:885
#: templates/js/translated/part.js:1058
msgid "Building"
msgstr ""

#: part/templates/part/part_base.html:320 part/templates/part/prices.html:144
msgid "Calculate"
msgstr ""

#: part/templates/part/part_base.html:363
msgid "No matching images found"
msgstr ""

#: part/templates/part/part_pricing.html:22 part/templates/part/prices.html:21
msgid "Supplier Pricing"
msgstr ""

#: part/templates/part/part_pricing.html:26
#: part/templates/part/part_pricing.html:52
#: part/templates/part/part_pricing.html:100
#: part/templates/part/part_pricing.html:115 part/templates/part/prices.html:25
#: part/templates/part/prices.html:52 part/templates/part/prices.html:103
#: part/templates/part/prices.html:120
msgid "Unit Cost"
msgstr ""

#: part/templates/part/part_pricing.html:32
#: part/templates/part/part_pricing.html:58
#: part/templates/part/part_pricing.html:104
#: part/templates/part/part_pricing.html:119 part/templates/part/prices.html:32
#: part/templates/part/prices.html:59 part/templates/part/prices.html:108
#: part/templates/part/prices.html:125
msgid "Total Cost"
msgstr ""

#: part/templates/part/part_pricing.html:40 part/templates/part/prices.html:40
#: templates/js/translated/bom.js:520
msgid "No supplier pricing available"
msgstr ""

#: part/templates/part/part_pricing.html:48 part/templates/part/prices.html:49
#: part/templates/part/prices.html:243
msgid "BOM Pricing"
msgstr ""

#: part/templates/part/part_pricing.html:65 part/templates/part/prices.html:69
msgid "Unit Purchase Price"
msgstr ""

#: part/templates/part/part_pricing.html:71 part/templates/part/prices.html:76
msgid "Total Purchase Price"
msgstr ""

#: part/templates/part/part_pricing.html:81 part/templates/part/prices.html:86
msgid "Note: BOM pricing is incomplete for this part"
msgstr "注：此商品BOM价格不完整。"

#: part/templates/part/part_pricing.html:88 part/templates/part/prices.html:93
msgid "No BOM pricing available"
msgstr ""

#: part/templates/part/part_pricing.html:97 part/templates/part/prices.html:102
msgid "Internal Price"
msgstr ""

#: part/templates/part/part_pricing.html:128
#: part/templates/part/prices.html:134
msgid "No pricing information is available for this part."
msgstr "此商品无价格信息可用。"

#: part/templates/part/part_sidebar.html:13
msgid "Variants"
msgstr ""

#: part/templates/part/part_sidebar.html:27
msgid "Used In"
msgstr ""

#: part/templates/part/part_sidebar.html:43
<<<<<<< HEAD
#, fuzzy
#| msgid "Delete Template"
msgid "Test Templates"
msgstr "删除模板"
=======
msgid "Test Templates"
msgstr ""
>>>>>>> 3b79309e

#: part/templates/part/part_thumb.html:11
msgid "Select from existing images"
msgstr ""

#: part/templates/part/partial_delete.html:9
#, python-format
msgid ""
"Part '<strong>%(full_name)s</strong>' cannot be deleted as it is still marked as <strong>active</strong>.\n"
"    <br>Disable the \"Active\" part attribute and re-try.\n"
"    "
msgstr ""

#: part/templates/part/partial_delete.html:17
#, python-format
msgid "Are you sure you want to delete part '<strong>%(full_name)s</strong>'?"
msgstr "您确定要删除商品 '<strong>%(full_name)s</strong> '吗？"

#: part/templates/part/partial_delete.html:22
#, python-format
msgid "This part is used in BOMs for %(count)s other parts. If you delete this part, the BOMs for the following parts will be updated"
msgstr ""

#: part/templates/part/partial_delete.html:32
#, python-format
msgid "There are %(count)s stock entries defined for this part. If you delete this part, the following stock entries will also be deleted:"
msgstr ""

#: part/templates/part/partial_delete.html:43
#, python-format
msgid "There are %(count)s manufacturers defined for this part. If you delete this part, the following manufacturer parts will also be deleted:"
msgstr ""

#: part/templates/part/partial_delete.html:54
#, python-format
msgid "There are %(count)s suppliers defined for this part. If you delete this part, the following supplier parts will also be deleted:"
msgstr ""

#: part/templates/part/partial_delete.html:65
#, python-format
msgid "There are %(count)s unique parts tracked for '%(full_name)s'. Deleting this part will permanently remove this tracking information."
msgstr ""

#: part/templates/part/prices.html:16
msgid "Pricing ranges"
msgstr ""

#: part/templates/part/prices.html:22
msgid "Show supplier cost"
msgstr ""

#: part/templates/part/prices.html:23
msgid "Show purchase price"
msgstr ""

#: part/templates/part/prices.html:50
msgid "Show BOM cost"
msgstr ""

#: part/templates/part/prices.html:117
msgid "Show sale cost"
msgstr ""

#: part/templates/part/prices.html:118
msgid "Show sale price"
msgstr ""

#: part/templates/part/prices.html:140
msgid "Calculation parameters"
msgstr ""

#: part/templates/part/prices.html:155 templates/js/translated/bom.js:514
msgid "Supplier Cost"
msgstr ""

#: part/templates/part/prices.html:156 part/templates/part/prices.html:177
#: part/templates/part/prices.html:201 part/templates/part/prices.html:231
#: part/templates/part/prices.html:257 part/templates/part/prices.html:285
msgid "Jump to overview"
msgstr ""

#: part/templates/part/prices.html:181
msgid "Stock Pricing"
msgstr ""

#: part/templates/part/prices.html:190
msgid "No stock pricing history is available for this part."
msgstr ""

#: part/templates/part/prices.html:200
msgid "Internal Cost"
msgstr ""

#: part/templates/part/prices.html:215 part/views.py:1784
msgid "Add Internal Price Break"
msgstr ""

#: part/templates/part/prices.html:230
msgid "BOM Cost"
msgstr ""

#: part/templates/part/prices.html:256
msgid "Sale Cost"
msgstr ""

#: part/templates/part/prices.html:296
msgid "No sale pice history available for this part."
msgstr ""

#: part/templates/part/set_category.html:9
msgid "Set category for the following parts"
msgstr "为以下商品设置类别"

#: part/templates/part/stock_count.html:7 templates/js/translated/bom.js:476
#: templates/js/translated/part.js:429 templates/js/translated/part.js:875
#: templates/js/translated/part.js:1062
msgid "No Stock"
msgstr ""

#: part/templates/part/stock_count.html:9 templates/InvenTree/index.html:158
msgid "Low Stock"
msgstr ""

#: part/templates/part/variant_part.html:9
msgid "Create new part variant"
msgstr ""

#: part/templates/part/variant_part.html:10
#, python-format
msgid "Create a new variant of template <em>'%(full_name)s'</em>."
msgstr ""

#: part/templatetags/inventree_extras.py:113
msgid "Unknown database"
msgstr ""

#: part/views.py:92
msgid "Set Part Category"
msgstr "设置商品类别"

#: part/views.py:142
#, python-brace-format
msgid "Set category for {n} parts"
msgstr "为 {n} 个商品设置类别"

#: part/views.py:214
msgid "Match References"
msgstr ""

#: part/views.py:498
msgid "None"
msgstr ""

#: part/views.py:557
msgid "Part QR Code"
msgstr "商品二维码"

#: part/views.py:659
msgid "Select Part Image"
msgstr "选择商品图像"

#: part/views.py:685
msgid "Updated part image"
msgstr "更新商品图像"

#: part/views.py:688
msgid "Part image not found"
msgstr "未找到商品图像"

#: part/views.py:700
msgid "Duplicate BOM"
msgstr ""

#: part/views.py:730
msgid "Confirm duplication of BOM from parent"
msgstr ""

#: part/views.py:772
msgid "Confirm that the BOM is valid"
msgstr ""

#: part/views.py:783
msgid "Validated Bill of Materials"
msgstr ""

#: part/views.py:856
msgid "Match Parts"
msgstr "匹配商品"

#: part/views.py:1192
msgid "Export Bill of Materials"
msgstr ""

#: part/views.py:1244
msgid "Confirm Part Deletion"
msgstr "确认删除商品"

#: part/views.py:1251
msgid "Part was deleted"
msgstr "商品已删除"

#: part/views.py:1260
msgid "Part Pricing"
msgstr "商品价格"

#: part/views.py:1409
msgid "Create Part Parameter Template"
msgstr ""

#: part/views.py:1419
msgid "Edit Part Parameter Template"
msgstr ""

#: part/views.py:1426
msgid "Delete Part Parameter Template"
msgstr ""

#: part/views.py:1485 templates/js/translated/part.js:310
msgid "Edit Part Category"
msgstr "编辑商品类别"

#: part/views.py:1523
msgid "Delete Part Category"
msgstr "删除商品类别"

#: part/views.py:1529
msgid "Part category was deleted"
msgstr "商品类别已删除"

#: part/views.py:1538
msgid "Create Category Parameter Template"
msgstr "创建类别参数模板"

#: part/views.py:1639
msgid "Edit Category Parameter Template"
msgstr "编辑类别参数模板"

#: part/views.py:1695
msgid "Delete Category Parameter Template"
msgstr "删除类别参数模板"

#: part/views.py:1717
msgid "Added new price break"
msgstr ""

#: part/views.py:1793
msgid "Edit Internal Price Break"
msgstr ""

#: part/views.py:1801
msgid "Delete Internal Price Break"
msgstr ""

#: report/models.py:182
msgid "Template name"
msgstr ""

#: report/models.py:188
msgid "Report template file"
msgstr ""

#: report/models.py:195
msgid "Report template description"
msgstr ""

#: report/models.py:201
msgid "Report revision number (auto-increments)"
msgstr ""

#: report/models.py:292
msgid "Pattern for generating report filenames"
msgstr ""

#: report/models.py:299
msgid "Report template is enabled"
msgstr ""

#: report/models.py:323
msgid "StockItem query filters (comma-separated list of key=value pairs)"
msgstr ""

#: report/models.py:331
msgid "Include Installed Tests"
msgstr ""

#: report/models.py:332
msgid "Include test results for stock items installed inside assembled item"
msgstr ""

#: report/models.py:380
msgid "Build Filters"
msgstr ""

#: report/models.py:381
msgid "Build query filters (comma-separated list of key=value pairs"
msgstr ""

#: report/models.py:423
msgid "Part Filters"
msgstr "商品过滤器"

#: report/models.py:424
msgid "Part query filters (comma-separated list of key=value pairs"
msgstr ""

#: report/models.py:458
msgid "Purchase order query filters"
msgstr ""

#: report/models.py:496
msgid "Sales order query filters"
msgstr ""

#: report/models.py:546
msgid "Snippet"
msgstr ""

#: report/models.py:547
msgid "Report snippet file"
msgstr ""

#: report/models.py:551
msgid "Snippet file description"
msgstr ""

#: report/models.py:586
msgid "Asset"
msgstr ""

#: report/models.py:587
msgid "Report asset file"
msgstr ""

#: report/models.py:590
msgid "Asset file description"
msgstr ""

#: report/templates/report/inventree_build_order_base.html:147
msgid "Required For"
msgstr ""

#: report/templates/report/inventree_test_report_base.html:21
msgid "Stock Item Test Report"
msgstr ""

#: report/templates/report/inventree_test_report_base.html:75
#: stock/models.py:530 stock/templates/stock/item_base.html:238
#: templates/js/translated/build.js:233 templates/js/translated/build.js:637
#: templates/js/translated/build.js:1013
#: templates/js/translated/model_renderers.js:95
#: templates/js/translated/order.js:1266 templates/js/translated/order.js:1355
msgid "Serial Number"
msgstr "序列号"

#: report/templates/report/inventree_test_report_base.html:83
msgid "Test Results"
msgstr ""

#: report/templates/report/inventree_test_report_base.html:88
#: stock/models.py:1855
msgid "Test"
msgstr ""

#: report/templates/report/inventree_test_report_base.html:89
#: stock/models.py:1861
msgid "Result"
msgstr ""

#: report/templates/report/inventree_test_report_base.html:92
#: templates/js/translated/order.js:685 templates/js/translated/stock.js:1887
msgid "Date"
msgstr ""

#: report/templates/report/inventree_test_report_base.html:103
msgid "Pass"
msgstr ""

#: report/templates/report/inventree_test_report_base.html:105
msgid "Fail"
msgstr ""

#: stock/api.py:422
msgid "Quantity is required"
msgstr ""

#: stock/forms.py:91 stock/forms.py:265 stock/models.py:587
#: stock/templates/stock/item_base.html:382
#: templates/js/translated/stock.js:1246
msgid "Expiry Date"
msgstr ""

#: stock/forms.py:92 stock/forms.py:266
msgid "Expiration date for this stock item"
msgstr ""

#: stock/forms.py:95
msgid "Enter unique serial numbers (or leave blank)"
msgstr ""

#: stock/forms.py:150
msgid "Destination for serialized stock (by default, will remain in current location)"
msgstr ""

#: stock/forms.py:152
msgid "Serial numbers"
msgstr ""

#: stock/forms.py:152
msgid "Unique serial numbers (must match quantity)"
msgstr ""

#: stock/forms.py:154 stock/forms.py:238
msgid "Add transaction note (optional)"
msgstr ""

#: stock/forms.py:194
msgid "Stock item to install"
msgstr ""

#: stock/forms.py:224
msgid "Must not exceed available quantity"
msgstr ""

#: stock/forms.py:236
msgid "Destination location for uninstalled items"
msgstr ""

#: stock/forms.py:240
msgid "Confirm uninstall"
msgstr ""

#: stock/forms.py:240
msgid "Confirm removal of installed stock items"
msgstr ""

#: stock/models.py:60 stock/models.py:624
#: stock/templates/stock/item_base.html:422
msgid "Owner"
msgstr ""

#: stock/models.py:61 stock/models.py:625
msgid "Select Owner"
msgstr ""

#: stock/models.py:352
msgid "StockItem with this serial number already exists"
msgstr ""

#: stock/models.py:388
#, python-brace-format
msgid "Part type ('{pf}') must be {pe}"
msgstr "商品类型 ('{pf}') 必须是 {pe}"

#: stock/models.py:398 stock/models.py:407
msgid "Quantity must be 1 for item with a serial number"
msgstr ""

#: stock/models.py:399
msgid "Serial number cannot be set if quantity greater than 1"
msgstr ""

#: stock/models.py:421
msgid "Item cannot belong to itself"
msgstr ""

#: stock/models.py:427
msgid "Item must have a build reference if is_building=True"
msgstr ""

#: stock/models.py:434
msgid "Build reference does not point to the same part object"
msgstr ""

#: stock/models.py:476
msgid "Parent Stock Item"
msgstr ""

#: stock/models.py:485
msgid "Base part"
msgstr ""

#: stock/models.py:493
msgid "Select a matching supplier part for this stock item"
msgstr ""

#: stock/models.py:498 stock/templates/stock/location.html:12
#: stock/templates/stock/stock_app_base.html:8
msgid "Stock Location"
msgstr "仓储地点"

#: stock/models.py:501
msgid "Where is this stock item located?"
msgstr ""

#: stock/models.py:508
msgid "Packaging this stock item is stored in"
msgstr ""

#: stock/models.py:513 stock/templates/stock/item_base.html:271
msgid "Installed In"
msgstr ""

#: stock/models.py:516
msgid "Is this item installed in another item?"
msgstr ""

#: stock/models.py:532
msgid "Serial number for this item"
msgstr ""

#: stock/models.py:546
msgid "Batch code for this stock item"
msgstr ""

#: stock/models.py:550
msgid "Stock Quantity"
msgstr ""

#: stock/models.py:559
msgid "Source Build"
msgstr ""

#: stock/models.py:561
msgid "Build for this stock item"
msgstr ""

#: stock/models.py:572
msgid "Source Purchase Order"
msgstr ""

#: stock/models.py:575
msgid "Purchase order for this stock item"
msgstr ""

#: stock/models.py:581
msgid "Destination Sales Order"
msgstr ""

#: stock/models.py:588
msgid "Expiry date for stock item. Stock will be considered expired after this date"
msgstr ""

#: stock/models.py:601
msgid "Delete on deplete"
msgstr ""

#: stock/models.py:601
msgid "Delete this Stock Item when stock is depleted"
msgstr ""

#: stock/models.py:611 stock/templates/stock/item.html:111
msgid "Stock Item Notes"
msgstr ""

#: stock/models.py:620
msgid "Single unit purchase price at time of purchase"
msgstr ""

#: stock/models.py:630
msgid "Scheduled for deletion"
msgstr ""

#: stock/models.py:631
msgid "This StockItem will be deleted by the background worker"
msgstr ""

#: stock/models.py:1094
msgid "Part is not set as trackable"
msgstr ""

#: stock/models.py:1100
msgid "Quantity must be integer"
msgstr ""

#: stock/models.py:1106
#, python-brace-format
msgid "Quantity must not exceed available stock quantity ({n})"
msgstr ""

#: stock/models.py:1109
msgid "Serial numbers must be a list of integers"
msgstr ""

#: stock/models.py:1112
msgid "Quantity does not match serial numbers"
msgstr ""

#: stock/models.py:1119
#, python-brace-format
msgid "Serial numbers already exist: {exists}"
msgstr ""

#: stock/models.py:1277
msgid "StockItem cannot be moved as it is not in stock"
msgstr ""

#: stock/models.py:1775
msgid "Entry notes"
msgstr ""

#: stock/models.py:1832
msgid "Value must be provided for this test"
msgstr ""

#: stock/models.py:1838
msgid "Attachment must be uploaded for this test"
msgstr ""

#: stock/models.py:1856
msgid "Test name"
msgstr ""

#: stock/models.py:1862 templates/js/translated/table_filters.js:266
msgid "Test result"
msgstr ""

#: stock/models.py:1868
msgid "Test output value"
msgstr ""

#: stock/models.py:1875
msgid "Test result attachment"
msgstr ""

#: stock/models.py:1881
msgid "Test notes"
msgstr ""

#: stock/serializers.py:166
msgid "Purchase price of this stock item"
msgstr ""

#: stock/serializers.py:173
msgid "Purchase currency of this stock item"
msgstr ""

#: stock/serializers.py:287
msgid "Enter number of stock items to serialize"
msgstr ""

#: stock/serializers.py:302
#, python-brace-format
msgid "Quantity must not exceed available stock quantity ({q})"
msgstr ""

#: stock/serializers.py:308
msgid "Enter serial numbers for new items"
msgstr ""

#: stock/serializers.py:319 stock/serializers.py:687
msgid "Destination stock location"
msgstr ""

#: stock/serializers.py:326
msgid "Optional note field"
msgstr ""

#: stock/serializers.py:339
msgid "Serial numbers cannot be assigned to this part"
msgstr ""

#: stock/serializers.py:557
msgid "StockItem primary key value"
msgstr ""

#: stock/serializers.py:585
msgid "Stock transaction notes"
msgstr ""

#: stock/serializers.py:595
msgid "A list of stock items must be provided"
msgstr ""

#: stock/templates/stock/item.html:18
msgid "Stock Tracking Information"
msgstr ""

#: stock/templates/stock/item.html:29
msgid "New Entry"
msgstr ""

#: stock/templates/stock/item.html:48
msgid "Child Stock Items"
msgstr ""

#: stock/templates/stock/item.html:55
msgid "This stock item does not have any child items"
msgstr ""

#: stock/templates/stock/item.html:64
#: stock/templates/stock/stock_sidebar.html:8
msgid "Test Data"
msgstr ""

#: stock/templates/stock/item.html:68 stock/templates/stock/item_base.html:50
msgid "Test Report"
msgstr ""

#: stock/templates/stock/item.html:72
msgid "Delete Test Data"
msgstr ""

#: stock/templates/stock/item.html:76
msgid "Add Test Data"
msgstr ""

#: stock/templates/stock/item.html:133
msgid "Installed Stock Items"
msgstr ""

#: stock/templates/stock/item.html:137 stock/views.py:515
msgid "Install Stock Item"
msgstr ""

#: stock/templates/stock/item.html:318 stock/templates/stock/item.html:343
msgid "Add Test Result"
msgstr ""

#: stock/templates/stock/item.html:363
msgid "Edit Test Result"
msgstr ""

#: stock/templates/stock/item.html:377
msgid "Delete Test Result"
msgstr ""

#: stock/templates/stock/item_base.html:35
#: templates/js/translated/barcode.js:330
#: templates/js/translated/barcode.js:335
msgid "Unlink Barcode"
msgstr ""

#: stock/templates/stock/item_base.html:37
msgid "Link Barcode"
msgstr ""

#: stock/templates/stock/item_base.html:39 templates/stock_table.html:24
msgid "Scan to Location"
msgstr ""

#: stock/templates/stock/item_base.html:46
msgid "Printing actions"
msgstr ""

#: stock/templates/stock/item_base.html:65
msgid "Stock adjustment actions"
msgstr ""

#: stock/templates/stock/item_base.html:69
#: stock/templates/stock/location.html:47 templates/stock_table.html:50
msgid "Count stock"
msgstr ""

#: stock/templates/stock/item_base.html:72 templates/stock_table.html:48
msgid "Add stock"
msgstr ""

#: stock/templates/stock/item_base.html:75 templates/stock_table.html:49
msgid "Remove stock"
msgstr ""

#: stock/templates/stock/item_base.html:78
msgid "Serialize stock"
msgstr ""

#: stock/templates/stock/item_base.html:82
#: stock/templates/stock/location.html:53
msgid "Transfer stock"
msgstr ""

#: stock/templates/stock/item_base.html:85
msgid "Assign to customer"
msgstr ""

#: stock/templates/stock/item_base.html:88
msgid "Return to stock"
msgstr ""

#: stock/templates/stock/item_base.html:91
msgid "Uninstall stock item"
msgstr ""

#: stock/templates/stock/item_base.html:91
msgid "Uninstall"
msgstr ""

#: stock/templates/stock/item_base.html:94
msgid "Install stock item"
msgstr ""

#: stock/templates/stock/item_base.html:94
msgid "Install"
msgstr ""

#: stock/templates/stock/item_base.html:106
msgid "Convert to variant"
msgstr ""

#: stock/templates/stock/item_base.html:109
msgid "Duplicate stock item"
msgstr ""

#: stock/templates/stock/item_base.html:111
msgid "Edit stock item"
msgstr ""

#: stock/templates/stock/item_base.html:114
msgid "Delete stock item"
msgstr ""

#: stock/templates/stock/item_base.html:136
#: stock/templates/stock/item_base.html:386
#: templates/js/translated/table_filters.js:247
msgid "Expired"
msgstr ""

#: stock/templates/stock/item_base.html:146
#: stock/templates/stock/item_base.html:388
#: templates/js/translated/table_filters.js:253
msgid "Stale"
msgstr ""

#: stock/templates/stock/item_base.html:161
msgid "You are not in the list of owners of this item. This stock item cannot be edited."
msgstr ""

#: stock/templates/stock/item_base.html:168
msgid "This stock item is in production and cannot be edited."
msgstr "此库存项目正在生产中，无法编辑。"

#: stock/templates/stock/item_base.html:169
msgid "Edit the stock item from the build view."
msgstr ""

#: stock/templates/stock/item_base.html:182
msgid "This stock item has not passed all required tests"
msgstr ""

#: stock/templates/stock/item_base.html:190
#, python-format
msgid "This stock item is allocated to Sales Order %(link)s (Quantity: %(qty)s)"
msgstr ""

#: stock/templates/stock/item_base.html:198
#, python-format
msgid "This stock item is allocated to Build %(link)s (Quantity: %(qty)s)"
msgstr ""

#: stock/templates/stock/item_base.html:204
msgid "This stock item is serialized - it has a unique serial number and the quantity cannot be adjusted."
msgstr ""

#: stock/templates/stock/item_base.html:208
msgid "This stock item cannot be deleted as it has child items"
msgstr ""

#: stock/templates/stock/item_base.html:212
msgid "This stock item will be automatically deleted when all stock is depleted."
msgstr ""

#: stock/templates/stock/item_base.html:241
msgid "previous page"
msgstr ""

#: stock/templates/stock/item_base.html:247
msgid "next page"
msgstr ""

#: stock/templates/stock/item_base.html:290
#: templates/js/translated/build.js:1035
msgid "No location set"
msgstr "未设置仓储地点"

#: stock/templates/stock/item_base.html:297
msgid "Barcode Identifier"
msgstr ""

#: stock/templates/stock/item_base.html:339
msgid "Parent Item"
msgstr ""

#: stock/templates/stock/item_base.html:357
msgid "No manufacturer set"
msgstr ""

#: stock/templates/stock/item_base.html:386
#, python-format
msgid "This StockItem expired on %(item.expiry_date)s"
msgstr ""

#: stock/templates/stock/item_base.html:388
#, python-format
msgid "This StockItem expires on %(item.expiry_date)s"
msgstr ""

#: stock/templates/stock/item_base.html:395
#: templates/js/translated/stock.js:1259
msgid "Last Updated"
msgstr ""

#: stock/templates/stock/item_base.html:400
msgid "Last Stocktake"
msgstr ""

#: stock/templates/stock/item_base.html:404
msgid "No stocktake performed"
msgstr ""

#: stock/templates/stock/item_base.html:415
msgid "Tests"
msgstr ""

#: stock/templates/stock/item_base.html:504
msgid "Edit Stock Status"
msgstr ""

#: stock/templates/stock/item_delete.html:9
msgid "Are you sure you want to delete this stock item?"
msgstr ""

#: stock/templates/stock/item_delete.html:12
#, python-format
msgid "This will remove <strong>%(qty)s</strong> units of <strong>%(full_name)s</strong> from stock."
msgstr ""

#: stock/templates/stock/item_install.html:8
msgid "Install another Stock Item into this item."
msgstr ""

#: stock/templates/stock/item_install.html:11
#: stock/templates/stock/item_install.html:24
msgid "Stock items can only be installed if they meet the following criteria"
msgstr ""

#: stock/templates/stock/item_install.html:14
msgid "The Stock Item links to a Part which is in the BOM for this Stock Item"
msgstr ""

#: stock/templates/stock/item_install.html:15
msgid "The Stock Item is currently in stock"
msgstr ""

#: stock/templates/stock/item_install.html:16
msgid "The Stock Item is serialized and does not belong to another item"
msgstr ""

#: stock/templates/stock/item_install.html:21
msgid "Install this Stock Item in another stock item."
msgstr ""

#: stock/templates/stock/item_install.html:27
msgid "The part associated to this Stock Item belongs to another part's BOM"
msgstr ""

#: stock/templates/stock/item_install.html:28
msgid "This Stock Item is serialized and does not belong to another item"
msgstr ""

#: stock/templates/stock/item_serialize.html:5
msgid "Create serialized items from this stock item."
msgstr ""

#: stock/templates/stock/item_serialize.html:7
msgid "Select quantity to serialize, and unique serial numbers."
msgstr ""

#: stock/templates/stock/location.html:33
msgid "Check-in Items"
msgstr ""

#: stock/templates/stock/location.html:61
msgid "Location actions"
msgstr "仓储地操作"

#: stock/templates/stock/location.html:63
msgid "Edit location"
msgstr "编辑仓储地"

#: stock/templates/stock/location.html:65
msgid "Delete location"
msgstr "删除仓储地"

#: stock/templates/stock/location.html:75
msgid "Create new stock location"
msgstr "新建仓储地点"

#: stock/templates/stock/location.html:76
msgid "New Location"
msgstr "新建仓储地点"

#: stock/templates/stock/location.html:86
msgid "Top level stock location"
msgstr ""

#: stock/templates/stock/location.html:95
msgid "You are not in the list of owners of this location. This stock location cannot be edited."
msgstr "您不在此仓储地的所有者列表中，无法编辑此仓储地。"

#: stock/templates/stock/location.html:113
#: stock/templates/stock/location.html:160
#: stock/templates/stock/location_sidebar.html:5
msgid "Sublocations"
msgstr ""

#: stock/templates/stock/location.html:127 templates/InvenTree/search.html:170
#: templates/stats.html:97 users/models.py:42
msgid "Stock Locations"
msgstr "仓储地点"

#: stock/templates/stock/location.html:167 templates/stock_table.html:30
msgid "Printing Actions"
msgstr "打印操作"

#: stock/templates/stock/location.html:171 templates/stock_table.html:34
msgid "Print labels"
msgstr "打印标签"

#: stock/templates/stock/location_delete.html:7
msgid "Are you sure you want to delete this stock location?"
msgstr "确实要删除此仓储地点吗?"

#: stock/templates/stock/stock_app_base.html:16
msgid "Loading..."
msgstr ""

#: stock/templates/stock/stock_sidebar.html:5
<<<<<<< HEAD
#, fuzzy
#| msgid "Stock Location"
msgid "Stock Tracking"
msgstr "仓储地点"

#: stock/templates/stock/stock_sidebar.html:12
#, fuzzy
#| msgid "Installed into assembly"
msgid "Installed Items"
msgstr "安装到组装中"

#: stock/templates/stock/stock_sidebar.html:16
#, fuzzy
#| msgid "Match Items"
msgid "Child Items"
msgstr "匹配项"
=======
msgid "Stock Tracking"
msgstr ""

#: stock/templates/stock/stock_sidebar.html:12
msgid "Installed Items"
msgstr ""

#: stock/templates/stock/stock_sidebar.html:16
msgid "Child Items"
msgstr ""
>>>>>>> 3b79309e

#: stock/templates/stock/stock_uninstall.html:8
msgid "The following stock items will be uninstalled"
msgstr ""

#: stock/templates/stock/stockitem_convert.html:7 stock/views.py:912
msgid "Convert Stock Item"
msgstr ""

#: stock/templates/stock/stockitem_convert.html:8
#, python-format
msgid "This stock item is current an instance of <em>%(part)s</em>"
msgstr ""

#: stock/templates/stock/stockitem_convert.html:9
msgid "It can be converted to one of the part variants listed below."
msgstr ""

#: stock/templates/stock/stockitem_convert.html:14
msgid "This action cannot be easily undone"
msgstr ""

#: stock/templates/stock/tracking_delete.html:6
msgid "Are you sure you want to delete this stock tracking entry?"
msgstr ""

#: stock/views.py:162
msgid "Edit Stock Location"
msgstr "编辑仓储地点"

#: stock/views.py:269 stock/views.py:891 stock/views.py:1017
#: stock/views.py:1299
msgid "Owner is required (ownership control is enabled)"
msgstr ""

#: stock/views.py:284
msgid "Stock Location QR code"
msgstr "仓储地点二维码"

#: stock/views.py:303
msgid "Assign to Customer"
msgstr ""

#: stock/views.py:312
msgid "Customer must be specified"
msgstr ""

#: stock/views.py:336
msgid "Return to Stock"
msgstr ""

#: stock/views.py:345
msgid "Specify a valid location"
msgstr "指定一个有效仓储地点"

#: stock/views.py:356
msgid "Stock item returned from customer"
msgstr ""

#: stock/views.py:367
msgid "Delete All Test Data"
msgstr ""

#: stock/views.py:384
msgid "Confirm test data deletion"
msgstr ""

#: stock/views.py:489
msgid "Stock Item QR Code"
msgstr ""

#: stock/views.py:663
msgid "Uninstall Stock Items"
msgstr ""

#: stock/views.py:760 templates/js/translated/stock.js:618
msgid "Confirm stock adjustment"
msgstr ""

#: stock/views.py:771
msgid "Uninstalled stock items"
msgstr ""

#: stock/views.py:793 templates/js/translated/stock.js:288
msgid "Edit Stock Item"
msgstr ""

#: stock/views.py:943
msgid "Create new Stock Location"
msgstr "新建仓储地点"

#: stock/views.py:1044
msgid "Create new Stock Item"
msgstr ""

#: stock/views.py:1186 templates/js/translated/stock.js:268
msgid "Duplicate Stock Item"
msgstr ""

#: stock/views.py:1268
msgid "Quantity cannot be negative"
msgstr ""

#: stock/views.py:1368
msgid "Delete Stock Location"
msgstr "删除仓储地点"

#: stock/views.py:1381
msgid "Delete Stock Item"
msgstr ""

#: stock/views.py:1392
msgid "Delete Stock Tracking Entry"
msgstr ""

#: stock/views.py:1399
msgid "Edit Stock Tracking Entry"
msgstr ""

#: stock/views.py:1408
msgid "Add Stock Tracking Entry"
msgstr ""

#: templates/403.html:5 templates/403.html:11
msgid "Permission Denied"
msgstr ""

#: templates/403.html:14
msgid "You do not have permission to view this page."
msgstr ""

#: templates/404.html:5 templates/404.html:11
msgid "Page Not Found"
msgstr ""

#: templates/404.html:14
msgid "The requested page does not exist"
msgstr ""

#: templates/InvenTree/index.html:7
msgid "Index"
msgstr ""

#: templates/InvenTree/index.html:88
msgid "Subscribed Parts"
msgstr ""

#: templates/InvenTree/index.html:98
msgid "Subscribed Categories"
msgstr ""

#: templates/InvenTree/index.html:108
msgid "Latest Parts"
msgstr "最近商品"

#: templates/InvenTree/index.html:119
msgid "BOM Waiting Validation"
msgstr ""

#: templates/InvenTree/index.html:145
msgid "Recently Updated"
msgstr ""

#: templates/InvenTree/index.html:168
msgid "Depleted Stock"
msgstr ""

#: templates/InvenTree/index.html:191
msgid "Expired Stock"
msgstr ""

#: templates/InvenTree/index.html:202
msgid "Stale Stock"
msgstr ""

#: templates/InvenTree/index.html:224
msgid "Build Orders In Progress"
msgstr ""

#: templates/InvenTree/index.html:235
msgid "Overdue Build Orders"
msgstr ""

#: templates/InvenTree/index.html:255
msgid "Outstanding Purchase Orders"
msgstr ""

#: templates/InvenTree/index.html:266
msgid "Overdue Purchase Orders"
msgstr ""

#: templates/InvenTree/index.html:286
msgid "Outstanding Sales Orders"
msgstr ""

#: templates/InvenTree/index.html:297
msgid "Overdue Sales Orders"
msgstr ""

#: templates/InvenTree/search.html:8
msgid "Search Results"
msgstr ""

#: templates/InvenTree/search.html:22
msgid "Enter a search query"
msgstr ""

#: templates/InvenTree/settings/barcode.html:8
msgid "Barcode Settings"
msgstr "条形码设置"

#: templates/InvenTree/settings/build.html:8
msgid "Build Order Settings"
msgstr "生产订单设置"

#: templates/InvenTree/settings/category.html:7
msgid "Category Settings"
msgstr "类别设置"

#: templates/InvenTree/settings/currencies.html:8
msgid "Currency Settings"
msgstr "货币设置"

#: templates/InvenTree/settings/currencies.html:19
msgid "Base Currency"
msgstr "基础货币"

#: templates/InvenTree/settings/currencies.html:24
msgid "Exchange Rates"
msgstr "汇率"

#: templates/InvenTree/settings/currencies.html:38
msgid "Last Update"
msgstr "上次更新"

#: templates/InvenTree/settings/currencies.html:44
msgid "Never"
msgstr "从不"

#: templates/InvenTree/settings/currencies.html:49
msgid "Update Now"
msgstr "立即更新"

#: templates/InvenTree/settings/global.html:9
msgid "Server Settings"
msgstr ""

#: templates/InvenTree/settings/login.html:9
#: templates/InvenTree/settings/sidebar.html:28
msgid "Login Settings"
msgstr ""

#: templates/InvenTree/settings/login.html:20 templates/account/signup.html:5
msgid "Signup"
msgstr ""

#: templates/InvenTree/settings/part.html:7
msgid "Part Settings"
msgstr "商品设置"

#: templates/InvenTree/settings/part.html:43
msgid "Part Import"
msgstr "商品导入"

#: templates/InvenTree/settings/part.html:47
msgid "Import Part"
msgstr "导入商品"

#: templates/InvenTree/settings/part.html:61
msgid "Part Parameter Templates"
msgstr "商品参数模板"

#: templates/InvenTree/settings/po.html:9
msgid "Purchase Order Settings"
msgstr "采购订单设置"

#: templates/InvenTree/settings/report.html:10
#: templates/InvenTree/settings/user_reports.html:9
msgid "Report Settings"
msgstr "报表设置"

#: templates/InvenTree/settings/setting.html:28
msgid "No value set"
msgstr "未设置值"

#: templates/InvenTree/settings/setting.html:39
msgid "Edit setting"
msgstr "编辑设置"

#: templates/InvenTree/settings/settings.html:11 templates/navbar.html:93
msgid "Settings"
msgstr "设置"

#: templates/InvenTree/settings/settings.html:65
msgid "Edit Global Setting"
msgstr ""

#: templates/InvenTree/settings/settings.html:65
msgid "Edit User Setting"
msgstr ""

#: templates/InvenTree/settings/settings.html:148
msgid "No category parameter templates found"
msgstr "未找到类别参数模板"

#: templates/InvenTree/settings/settings.html:170
#: templates/InvenTree/settings/settings.html:269
msgid "Edit Template"
msgstr "编辑模板"

#: templates/InvenTree/settings/settings.html:171
#: templates/InvenTree/settings/settings.html:270
msgid "Delete Template"
msgstr "删除模板"

#: templates/InvenTree/settings/settings.html:249
msgid "No part parameter templates found"
msgstr "未找到商品参数模板"

#: templates/InvenTree/settings/settings.html:253
msgid "ID"
msgstr ""

#: templates/InvenTree/settings/sidebar.html:5
#: templates/InvenTree/settings/user_settings.html:9
msgid "User Settings"
msgstr "用户设置"

#: templates/InvenTree/settings/sidebar.html:8
#: templates/InvenTree/settings/user.html:11
msgid "Account Settings"
msgstr "帐户设置"

#: templates/InvenTree/settings/sidebar.html:10
#: templates/InvenTree/settings/user_display.html:9
msgid "Display Settings"
msgstr ""

#: templates/InvenTree/settings/sidebar.html:12
<<<<<<< HEAD
#, fuzzy
#| msgid "Home Page Settings"
msgid "Home Page"
msgstr "主页设置"
=======
msgid "Home Page"
msgstr ""
>>>>>>> 3b79309e

#: templates/InvenTree/settings/sidebar.html:14
#: templates/InvenTree/settings/user_search.html:9
msgid "Search Settings"
msgstr "搜索设置"

#: templates/InvenTree/settings/sidebar.html:16
<<<<<<< HEAD
#, fuzzy
#| msgid "Label Settings"
msgid "Label Printing"
msgstr "标签设置"

#: templates/InvenTree/settings/sidebar.html:18
#: templates/InvenTree/settings/sidebar.html:34
#, fuzzy
#| msgid "Report Settings"
msgid "Reporting"
msgstr "报表设置"

#: templates/InvenTree/settings/sidebar.html:23
#, fuzzy
#| msgid "Label Settings"
msgid "Global Settings"
msgstr "标签设置"
=======
msgid "Label Printing"
msgstr ""

#: templates/InvenTree/settings/sidebar.html:18
#: templates/InvenTree/settings/sidebar.html:34
msgid "Reporting"
msgstr ""

#: templates/InvenTree/settings/sidebar.html:23
msgid "Global Settings"
msgstr ""
>>>>>>> 3b79309e

#: templates/InvenTree/settings/sidebar.html:26
msgid "Server Configuration"
msgstr ""

#: templates/InvenTree/settings/sidebar.html:32
<<<<<<< HEAD
#, fuzzy
#| msgid "Currency"
msgid "Currencies"
msgstr "货币"

#: templates/InvenTree/settings/sidebar.html:38
#, fuzzy
#| msgid "Part Categories"
msgid "Categories"
msgstr "商品类别"
=======
msgid "Currencies"
msgstr ""

#: templates/InvenTree/settings/sidebar.html:38
msgid "Categories"
msgstr ""
>>>>>>> 3b79309e

#: templates/InvenTree/settings/so.html:7
msgid "Sales Order Settings"
msgstr "销售订单设置"

#: templates/InvenTree/settings/stock.html:7
msgid "Stock Settings"
msgstr "库存设置"

#: templates/InvenTree/settings/user.html:18
#: templates/js/translated/helpers.js:26
msgid "Edit"
msgstr "编辑"

#: templates/InvenTree/settings/user.html:20
#: templates/account/password_reset_from_key.html:4
#: templates/account/password_reset_from_key.html:7
msgid "Change Password"
msgstr "更改密码"

#: templates/InvenTree/settings/user.html:31
msgid "Username"
msgstr "用户名"

#: templates/InvenTree/settings/user.html:35
msgid "First Name"
msgstr "名字"

#: templates/InvenTree/settings/user.html:39
msgid "Last Name"
msgstr "姓氏"

#: templates/InvenTree/settings/user.html:54
msgid "The following email addresses are associated with your account:"
msgstr ""

#: templates/InvenTree/settings/user.html:74
msgid "Verified"
msgstr ""

#: templates/InvenTree/settings/user.html:76
msgid "Unverified"
msgstr ""

#: templates/InvenTree/settings/user.html:78
msgid "Primary"
msgstr ""

#: templates/InvenTree/settings/user.html:84
msgid "Make Primary"
msgstr ""

#: templates/InvenTree/settings/user.html:85
msgid "Re-send Verification"
msgstr ""

#: templates/InvenTree/settings/user.html:86
#: templates/InvenTree/settings/user.html:153
msgid "Remove"
msgstr ""

#: templates/InvenTree/settings/user.html:93
msgid "Warning:"
msgstr ""

#: templates/InvenTree/settings/user.html:94
msgid "You currently do not have any email address set up. You should really add an email address so you can receive notifications, reset your password, etc."
msgstr ""

#: templates/InvenTree/settings/user.html:101
msgid "Add Email Address"
msgstr ""

#: templates/InvenTree/settings/user.html:111
msgid "Enter e-mail address"
msgstr ""

#: templates/InvenTree/settings/user.html:113
msgid "Add Email"
msgstr ""

#: templates/InvenTree/settings/user.html:123
msgid "Social Accounts"
msgstr ""

#: templates/InvenTree/settings/user.html:128
msgid "You can sign in to your account using any of the following third party accounts:"
msgstr ""

#: templates/InvenTree/settings/user.html:162
msgid "There are no social network accounts connected to your InvenTree account"
msgstr ""

#: templates/InvenTree/settings/user.html:167
msgid "Add a 3rd Party Account"
msgstr ""

#: templates/InvenTree/settings/user.html:177
msgid "Language Settings"
msgstr "语言设置"

#: templates/InvenTree/settings/user.html:186
msgid "Select language"
msgstr ""

#: templates/InvenTree/settings/user.html:202
#, python-format
msgid "%(lang_translated)s%% translated"
msgstr "%(lang_translated)s%% 已翻译"

#: templates/InvenTree/settings/user.html:204
msgid "No translations available"
msgstr "无可用翻译"

#: templates/InvenTree/settings/user.html:211
msgid "Set Language"
msgstr "设置语言"

#: templates/InvenTree/settings/user.html:213
msgid "Some languages are not complete"
msgstr ""

#: templates/InvenTree/settings/user.html:215
msgid "Show only sufficent"
msgstr ""

#: templates/InvenTree/settings/user.html:217
msgid "and hidden."
msgstr ""

#: templates/InvenTree/settings/user.html:217
msgid "Show them too"
msgstr ""

#: templates/InvenTree/settings/user.html:224
msgid "Help the translation efforts!"
msgstr "帮助翻译工作！"

#: templates/InvenTree/settings/user.html:225
#, python-format
msgid "Native language translation of the InvenTree web application is <a href=\"%(link)s\">community contributed via crowdin</a>. Contributions are welcomed and encouraged."
msgstr "InventTree web 应用程序的本地语言翻译是 <a href=\"%(link)s\">社区通过crowdin</a>贡献。欢迎并鼓励提交信息。"

#: templates/InvenTree/settings/user.html:233
msgid "Do you really want to remove the selected email address?"
msgstr ""

#: templates/InvenTree/settings/user_display.html:25
msgid "Theme Settings"
msgstr "主题设置"

#: templates/InvenTree/settings/user_display.html:35
msgid "Select theme"
msgstr ""

#: templates/InvenTree/settings/user_display.html:46
msgid "Set Theme"
msgstr "设置主题"

#: templates/InvenTree/settings/user_homepage.html:9
msgid "Home Page Settings"
msgstr "主页设置"

#: templates/InvenTree/settings/user_labels.html:9
msgid "Label Settings"
msgstr "标签设置"

#: templates/about.html:10
msgid "InvenTree Version Information"
msgstr ""

#: templates/about.html:11 templates/about.html:105
#: templates/js/translated/bom.js:283 templates/js/translated/modals.js:53
#: templates/js/translated/modals.js:567 templates/js/translated/modals.js:661
#: templates/js/translated/modals.js:964 templates/modals.html:15
#: templates/modals.html:27 templates/modals.html:39 templates/modals.html:50
msgid "Close"
msgstr ""

#: templates/about.html:20
msgid "InvenTree Version"
msgstr ""

#: templates/about.html:25
msgid "Development Version"
msgstr ""

#: templates/about.html:28
msgid "Up to Date"
msgstr ""

#: templates/about.html:30
msgid "Update Available"
msgstr ""

#: templates/about.html:40
msgid "Commit Hash"
msgstr ""

#: templates/about.html:47
msgid "Commit Date"
msgstr ""

#: templates/about.html:53
msgid "InvenTree Documentation"
msgstr ""

#: templates/about.html:58
msgid "API Version"
msgstr ""

#: templates/about.html:63
msgid "Python Version"
msgstr ""

#: templates/about.html:68
msgid "Django Version"
msgstr ""

#: templates/about.html:73
msgid "View Code on GitHub"
msgstr ""

#: templates/about.html:78
msgid "Credits"
msgstr ""

#: templates/about.html:83
msgid "Mobile App"
msgstr ""

#: templates/about.html:88
msgid "Submit Bug Report"
msgstr ""

#: templates/about.html:95 templates/clip.html:4
msgid "copy to clipboard"
msgstr ""

#: templates/about.html:95
msgid "copy version information"
msgstr ""

#: templates/account/email_confirm.html:6
#: templates/account/email_confirm.html:10
msgid "Confirm Email Address"
msgstr ""

#: templates/account/email_confirm.html:16
#, python-format
msgid "Please confirm that <a href=\"mailto:%(email)s\">%(email)s</a> is an email address for user %(user_display)s."
msgstr ""

#: templates/account/email_confirm.html:27
#, python-format
msgid "This email confirmation link expired or is invalid. Please <a href=\"%(email_url)s\">issue a new email confirmation request</a>."
msgstr ""

#: templates/account/login.html:6 templates/account/login.html:16
#: templates/account/login.html:39
msgid "Sign In"
msgstr ""

#: templates/account/login.html:21
#, python-format
msgid ""
"Please sign in with one\n"
"of your existing third party accounts or  <a class=\"btn btn-primary btn-small\" href=\"%(signup_url)s\">sign up</a>\n"
"for a account and sign in below:"
msgstr ""

#: templates/account/login.html:25
#, python-format
msgid ""
"If you have not created an account yet, then please\n"
"<a href=\"%(signup_url)s\">sign up</a> first."
msgstr ""

#: templates/account/login.html:42
msgid "Forgot Password?"
msgstr ""

#: templates/account/login.html:47
msgid "InvenTree demo instance"
msgstr ""

#: templates/account/login.html:47
msgid "Click here for login details"
msgstr ""

#: templates/account/login.html:55
msgid "or use SSO"
msgstr ""

#: templates/account/logout.html:5 templates/account/logout.html:8
#: templates/account/logout.html:20
msgid "Sign Out"
msgstr ""

#: templates/account/logout.html:10
msgid "Are you sure you want to sign out?"
msgstr ""

#: templates/account/logout.html:19
msgid "Back to Site"
msgstr ""

#: templates/account/password_reset.html:5
#: templates/account/password_reset.html:12
msgid "Password Reset"
msgstr ""

#: templates/account/password_reset.html:18
msgid "Forgotten your password? Enter your email address below, and we'll send you an email allowing you to reset it."
msgstr ""

#: templates/account/password_reset.html:23
msgid "Reset My Password"
msgstr ""

#: templates/account/password_reset.html:27 templates/account/signup.html:36
msgid "This function is currently disabled. Please contact an administrator."
msgstr ""

#: templates/account/password_reset_from_key.html:7
msgid "Bad Token"
msgstr ""

#: templates/account/password_reset_from_key.html:11
#, python-format
msgid "The password reset link was invalid, possibly because it has already been used.  Please request a <a href=\"%(passwd_reset_url)s\">new password reset</a>."
msgstr ""

#: templates/account/password_reset_from_key.html:18
msgid "Change password"
msgstr ""

#: templates/account/password_reset_from_key.html:22
msgid "Your password is now changed."
msgstr ""

#: templates/account/signup.html:11 templates/account/signup.html:22
msgid "Sign Up"
msgstr ""

#: templates/account/signup.html:13
#, python-format
msgid "Already have an account? Then please <a href=\"%(login_url)s\">sign in</a>."
msgstr ""

#: templates/account/signup.html:27
msgid "Or use a SSO-provider for signup"
msgstr ""

#: templates/admin_button.html:2
msgid "View in administration panel"
msgstr ""

#: templates/base.html:96
msgid "Server Restart Required"
msgstr ""

#: templates/base.html:99
msgid "A configuration option has been changed which requires a server restart"
msgstr ""

#: templates/base.html:99
msgid "Contact your system administrator for further information"
msgstr ""

#: templates/email/build_order_required_stock.html:7
msgid "Stock is required for the following build order"
msgstr ""

#: templates/email/build_order_required_stock.html:8
#, python-format
msgid "Build order %(build)s - building %(quantity)s x %(part)s"
msgstr ""

#: templates/email/build_order_required_stock.html:10
msgid "Click on the following link to view this build order"
msgstr ""

#: templates/email/build_order_required_stock.html:14
msgid "The following parts are low on required stock"
msgstr ""

#: templates/email/build_order_required_stock.html:18
#: templates/js/translated/bom.js:991
msgid "Required Quantity"
msgstr ""

#: templates/email/build_order_required_stock.html:19
#: templates/email/low_stock_notification.html:18
#: templates/js/translated/bom.js:467 templates/js/translated/build.js:1129
#: templates/js/translated/build.js:1749
msgid "Available"
msgstr "空闲"

#: templates/email/build_order_required_stock.html:38
#: templates/email/low_stock_notification.html:31
msgid "You are receiving this email because you are subscribed to notifications for this part "
msgstr ""

#: templates/email/email.html:35
msgid "InvenTree version"
msgstr ""

#: templates/email/low_stock_notification.html:7
#, python-format
msgid " The available stock for %(part)s has fallen below the configured minimum level"
msgstr ""

#: templates/email/low_stock_notification.html:9
msgid "Click on the following link to view this part"
msgstr ""

#: templates/email/low_stock_notification.html:17
msgid "Total Stock"
msgstr ""

#: templates/email/low_stock_notification.html:19
msgid "Minimum Quantity"
msgstr ""

#: templates/image_download.html:8
msgid "Specify URL for downloading image"
msgstr ""

#: templates/image_download.html:11
msgid "Must be a valid image URL"
msgstr ""

#: templates/image_download.html:12
msgid "Remote server must be accessible"
msgstr ""

#: templates/image_download.html:13
msgid "Remote image must not exceed maximum allowable file size"
msgstr ""

#: templates/js/report.js:47 templates/js/translated/report.js:67
msgid "items selected"
msgstr ""

#: templates/js/report.js:55 templates/js/translated/report.js:75
msgid "Select Report Template"
msgstr ""

#: templates/js/report.js:70 templates/js/translated/report.js:90
msgid "Select Test Report Template"
msgstr ""

#: templates/js/report.js:98 templates/js/translated/label.js:29
#: templates/js/translated/report.js:118 templates/js/translated/stock.js:594
msgid "Select Stock Items"
msgstr "选择库存项"

#: templates/js/report.js:99 templates/js/translated/report.js:119
msgid "Stock item(s) must be selected before printing reports"
msgstr "在打印报表之前必须选择库存项目"

#: templates/js/report.js:116 templates/js/report.js:169
#: templates/js/report.js:223 templates/js/report.js:277
#: templates/js/report.js:331 templates/js/translated/report.js:136
#: templates/js/translated/report.js:189 templates/js/translated/report.js:243
#: templates/js/translated/report.js:297 templates/js/translated/report.js:351
msgid "No Reports Found"
msgstr "没有找到报表"

#: templates/js/report.js:117 templates/js/translated/report.js:137
msgid "No report templates found which match selected stock item(s)"
msgstr ""

#: templates/js/report.js:152 templates/js/translated/report.js:172
msgid "Select Builds"
msgstr ""

#: templates/js/report.js:153 templates/js/translated/report.js:173
msgid "Build(s) must be selected before printing reports"
msgstr "打印报表前必须选择Build(s)"

#: templates/js/report.js:170 templates/js/translated/report.js:190
msgid "No report templates found which match selected build(s)"
msgstr ""

#: templates/js/report.js:205 templates/js/translated/build.js:1333
#: templates/js/translated/label.js:134 templates/js/translated/report.js:225
msgid "Select Parts"
msgstr "选择商品"

#: templates/js/report.js:206 templates/js/translated/report.js:226
msgid "Part(s) must be selected before printing reports"
msgstr "打印报表前必须选择商品"

#: templates/js/report.js:224 templates/js/translated/report.js:244
msgid "No report templates found which match selected part(s)"
msgstr ""

#: templates/js/report.js:259 templates/js/translated/report.js:279
msgid "Select Purchase Orders"
msgstr ""

#: templates/js/report.js:260 templates/js/translated/report.js:280
msgid "Purchase Order(s) must be selected before printing report"
msgstr ""

#: templates/js/report.js:278 templates/js/report.js:332
#: templates/js/translated/report.js:298 templates/js/translated/report.js:352
msgid "No report templates found which match selected orders"
msgstr ""

#: templates/js/report.js:313 templates/js/translated/report.js:333
msgid "Select Sales Orders"
msgstr ""

#: templates/js/report.js:314 templates/js/translated/report.js:334
msgid "Sales Order(s) must be selected before printing report"
msgstr ""

#: templates/js/translated/api.js:184 templates/js/translated/modals.js:1034
msgid "No Response"
msgstr ""

#: templates/js/translated/api.js:185 templates/js/translated/modals.js:1035
msgid "No response from the InvenTree server"
msgstr ""

#: templates/js/translated/api.js:191
msgid "Error 400: Bad request"
msgstr ""

#: templates/js/translated/api.js:192
msgid "API request returned error code 400"
msgstr ""

#: templates/js/translated/api.js:196 templates/js/translated/modals.js:1044
msgid "Error 401: Not Authenticated"
msgstr ""

#: templates/js/translated/api.js:197 templates/js/translated/modals.js:1045
msgid "Authentication credentials not supplied"
msgstr ""

#: templates/js/translated/api.js:201 templates/js/translated/modals.js:1049
msgid "Error 403: Permission Denied"
msgstr ""

#: templates/js/translated/api.js:202 templates/js/translated/modals.js:1050
msgid "You do not have the required permissions to access this function"
msgstr ""

#: templates/js/translated/api.js:206 templates/js/translated/modals.js:1054
msgid "Error 404: Resource Not Found"
msgstr ""

#: templates/js/translated/api.js:207 templates/js/translated/modals.js:1055
msgid "The requested resource could not be located on the server"
msgstr ""

#: templates/js/translated/api.js:211 templates/js/translated/modals.js:1059
msgid "Error 408: Timeout"
msgstr ""

#: templates/js/translated/api.js:212 templates/js/translated/modals.js:1060
msgid "Connection timeout while requesting data from server"
msgstr ""

#: templates/js/translated/api.js:215
msgid "Unhandled Error Code"
msgstr ""

#: templates/js/translated/api.js:216
msgid "Error code"
msgstr ""

#: templates/js/translated/attachment.js:27
msgid "No attachments found"
msgstr ""

#: templates/js/translated/attachment.js:95
msgid "Upload Date"
msgstr ""

#: templates/js/translated/attachment.js:108
msgid "Edit attachment"
msgstr ""

#: templates/js/translated/attachment.js:115
msgid "Delete attachment"
msgstr ""

#: templates/js/translated/barcode.js:29
msgid "Scan barcode data here using wedge scanner"
msgstr ""

#: templates/js/translated/barcode.js:31
msgid "Enter barcode data"
msgstr "输入条形码数据"

#: templates/js/translated/barcode.js:35
msgid "Barcode"
msgstr "条形码"

#: templates/js/translated/barcode.js:53
msgid "Enter optional notes for stock transfer"
msgstr ""

#: templates/js/translated/barcode.js:54
msgid "Enter notes"
msgstr ""

#: templates/js/translated/barcode.js:92
msgid "Server error"
msgstr ""

#: templates/js/translated/barcode.js:113
msgid "Unknown response from server"
msgstr ""

#: templates/js/translated/barcode.js:140
#: templates/js/translated/modals.js:1024
msgid "Invalid server response"
msgstr ""

#: templates/js/translated/barcode.js:233
msgid "Scan barcode data below"
msgstr ""

#: templates/js/translated/barcode.js:280 templates/navbar.html:69
msgid "Scan Barcode"
msgstr "扫描条形码"

#: templates/js/translated/barcode.js:291
msgid "No URL in response"
msgstr ""

#: templates/js/translated/barcode.js:309
msgid "Link Barcode to Stock Item"
msgstr ""

#: templates/js/translated/barcode.js:332
msgid "This will remove the association between this stock item and the barcode"
msgstr ""

#: templates/js/translated/barcode.js:338
msgid "Unlink"
msgstr ""

#: templates/js/translated/barcode.js:397 templates/js/translated/stock.js:570
msgid "Remove stock item"
msgstr ""

#: templates/js/translated/barcode.js:439
msgid "Check Stock Items into Location"
msgstr ""

#: templates/js/translated/barcode.js:443
#: templates/js/translated/barcode.js:573
msgid "Check In"
msgstr ""

#: templates/js/translated/barcode.js:485
#: templates/js/translated/barcode.js:612
msgid "Error transferring stock"
msgstr ""

#: templates/js/translated/barcode.js:507
msgid "Stock Item already scanned"
msgstr ""

#: templates/js/translated/barcode.js:511
msgid "Stock Item already in this location"
msgstr ""

#: templates/js/translated/barcode.js:518
msgid "Added stock item"
msgstr ""

#: templates/js/translated/barcode.js:525
msgid "Barcode does not match Stock Item"
msgstr ""

#: templates/js/translated/barcode.js:568
msgid "Check Into Location"
msgstr ""

#: templates/js/translated/barcode.js:633
msgid "Barcode does not match a valid location"
msgstr ""

#: templates/js/translated/bom.js:184
msgid "Remove substitute part"
msgstr ""

#: templates/js/translated/bom.js:228
msgid "Select and add a new variant item using the input below"
msgstr ""

#: templates/js/translated/bom.js:239
msgid "Are you sure you wish to remove this substitute part link?"
msgstr ""

#: templates/js/translated/bom.js:245
msgid "Remove Substitute Part"
msgstr ""

#: templates/js/translated/bom.js:284
msgid "Add Substitute"
msgstr ""

#: templates/js/translated/bom.js:285
msgid "Edit BOM Item Substitutes"
msgstr ""

#: templates/js/translated/bom.js:404
msgid "Substitutes Available"
msgstr ""

#: templates/js/translated/bom.js:408 templates/js/translated/build.js:1111
msgid "Variant stock allowed"
msgstr ""

#: templates/js/translated/bom.js:413
msgid "Open subassembly"
msgstr ""

#: templates/js/translated/bom.js:485
msgid "Substitutes"
msgstr ""

#: templates/js/translated/bom.js:500
msgid "Purchase Price Range"
msgstr ""

#: templates/js/translated/bom.js:507
msgid "Purchase Price Average"
msgstr ""

#: templates/js/translated/bom.js:556 templates/js/translated/bom.js:645
msgid "View BOM"
msgstr ""

#: templates/js/translated/bom.js:608 templates/js/translated/build.js:1183
#: templates/js/translated/order.js:1298
msgid "Actions"
msgstr ""

#: templates/js/translated/bom.js:616
msgid "Validate BOM Item"
msgstr ""

#: templates/js/translated/bom.js:618
msgid "This line has been validated"
msgstr ""

#: templates/js/translated/bom.js:620
msgid "Edit substitute parts"
msgstr ""

#: templates/js/translated/bom.js:622 templates/js/translated/bom.js:796
msgid "Edit BOM Item"
msgstr ""

#: templates/js/translated/bom.js:624 templates/js/translated/bom.js:779
msgid "Delete BOM Item"
msgstr ""

#: templates/js/translated/bom.js:718 templates/js/translated/build.js:855
msgid "No BOM items found"
msgstr ""

#: templates/js/translated/bom.js:774
msgid "Are you sure you want to delete this BOM item?"
msgstr ""

#: templates/js/translated/bom.js:974 templates/js/translated/build.js:1095
msgid "Required Part"
msgstr ""

#: templates/js/translated/bom.js:996
msgid "Inherited from parent BOM"
msgstr ""

#: templates/js/translated/build.js:78
msgid "Edit Build Order"
msgstr ""

#: templates/js/translated/build.js:112
msgid "Create Build Order"
msgstr ""

#: templates/js/translated/build.js:133
msgid "Allocate stock items to this build output"
msgstr ""

#: templates/js/translated/build.js:144
msgid "Unallocate stock from build output"
msgstr ""

#: templates/js/translated/build.js:153
msgid "Complete build output"
msgstr ""

#: templates/js/translated/build.js:161
msgid "Delete build output"
msgstr ""

#: templates/js/translated/build.js:184
msgid "Are you sure you wish to unallocate stock items from this build?"
msgstr ""

#: templates/js/translated/build.js:202
msgid "Unallocate Stock Items"
msgstr ""

#: templates/js/translated/build.js:220
msgid "Select Build Outputs"
msgstr ""

#: templates/js/translated/build.js:221
msgid "At least one build output must be selected"
msgstr ""

#: templates/js/translated/build.js:275
msgid "Output"
msgstr ""

#: templates/js/translated/build.js:291
msgid "Complete Build Outputs"
msgstr ""

#: templates/js/translated/build.js:386
msgid "No build order allocations found"
msgstr ""

#: templates/js/translated/build.js:424 templates/js/translated/order.js:1172
msgid "Location not specified"
msgstr "未指定仓储地点"

#: templates/js/translated/build.js:603
msgid "No active build outputs found"
msgstr ""

#: templates/js/translated/build.js:1052 templates/js/translated/build.js:1760
#: templates/js/translated/order.js:1305
msgid "Edit stock allocation"
msgstr ""

#: templates/js/translated/build.js:1054 templates/js/translated/build.js:1761
#: templates/js/translated/order.js:1306
msgid "Delete stock allocation"
msgstr ""

#: templates/js/translated/build.js:1072
msgid "Edit Allocation"
msgstr ""

#: templates/js/translated/build.js:1082
msgid "Remove Allocation"
msgstr ""

#: templates/js/translated/build.js:1107
msgid "Substitute parts available"
msgstr ""

#: templates/js/translated/build.js:1124
msgid "Quantity Per"
msgstr ""

#: templates/js/translated/build.js:1134 templates/js/translated/build.js:1360
#: templates/js/translated/build.js:1756 templates/js/translated/order.js:1535
msgid "Allocated"
msgstr ""

#: templates/js/translated/build.js:1190 templates/js/translated/order.js:1589
msgid "Build stock"
msgstr ""

#: templates/js/translated/build.js:1194 templates/stock_table.html:52
msgid "Order stock"
msgstr ""

#: templates/js/translated/build.js:1197 templates/js/translated/order.js:1582
msgid "Allocate stock"
msgstr ""

#: templates/js/translated/build.js:1262
msgid "Specify stock allocation quantity"
msgstr ""

#: templates/js/translated/build.js:1334
msgid "You must select at least one part to allocate"
msgstr ""

#: templates/js/translated/build.js:1348
msgid "Select source location (leave blank to take from all locations)"
msgstr ""

#: templates/js/translated/build.js:1377
msgid "Confirm stock allocation"
msgstr "确认库存分配"

#: templates/js/translated/build.js:1378
msgid "Allocate Stock Items to Build Order"
msgstr ""

#: templates/js/translated/build.js:1389
msgid "No matching stock locations"
msgstr ""

#: templates/js/translated/build.js:1451
msgid "No matching stock items"
msgstr ""

#: templates/js/translated/build.js:1576
msgid "No builds matching query"
msgstr ""

#: templates/js/translated/build.js:1593 templates/js/translated/part.js:966
#: templates/js/translated/part.js:1377 templates/js/translated/stock.js:1064
#: templates/js/translated/stock.js:1841
msgid "Select"
msgstr ""

#: templates/js/translated/build.js:1613
msgid "Build order is overdue"
msgstr ""

#: templates/js/translated/build.js:1674 templates/js/translated/stock.js:2060
msgid "No user information"
msgstr "没有用户信息"

#: templates/js/translated/build.js:1686
msgid "No information"
msgstr ""

#: templates/js/translated/build.js:1737
msgid "No parts allocated for"
msgstr ""

#: templates/js/translated/company.js:65
msgid "Add Manufacturer"
msgstr "添加制造商"

#: templates/js/translated/company.js:78 templates/js/translated/company.js:177
msgid "Add Manufacturer Part"
msgstr "添加制造商商品"

#: templates/js/translated/company.js:99
msgid "Edit Manufacturer Part"
msgstr "编辑制造商商品"

#: templates/js/translated/company.js:108
msgid "Delete Manufacturer Part"
msgstr "删除制造商商品"

#: templates/js/translated/company.js:165 templates/js/translated/order.js:90
msgid "Add Supplier"
msgstr "添加供应商"

#: templates/js/translated/company.js:193
msgid "Add Supplier Part"
msgstr "添加供应商商品"

#: templates/js/translated/company.js:208
msgid "Edit Supplier Part"
msgstr "编辑供应商商品"

#: templates/js/translated/company.js:218
msgid "Delete Supplier Part"
msgstr "删除供应商商品"

#: templates/js/translated/company.js:265
msgid "Edit Company"
msgstr "编辑公司信息"

#: templates/js/translated/company.js:286
msgid "Add new Company"
msgstr "增加新的公司信息"

#: templates/js/translated/company.js:363
msgid "Parts Supplied"
msgstr ""

#: templates/js/translated/company.js:372
msgid "Parts Manufactured"
msgstr ""

#: templates/js/translated/company.js:386
msgid "No company information found"
msgstr "未找到该公司信息"

#: templates/js/translated/company.js:405
msgid "The following manufacturer parts will be deleted"
msgstr ""

#: templates/js/translated/company.js:422
msgid "Delete Manufacturer Parts"
msgstr "删除制造商商品"

#: templates/js/translated/company.js:477
msgid "No manufacturer parts found"
msgstr ""

#: templates/js/translated/company.js:497
#: templates/js/translated/company.js:754 templates/js/translated/part.js:449
#: templates/js/translated/part.js:534
msgid "Template part"
msgstr ""

#: templates/js/translated/company.js:501
#: templates/js/translated/company.js:758 templates/js/translated/part.js:453
#: templates/js/translated/part.js:538
msgid "Assembled part"
msgstr ""

#: templates/js/translated/company.js:628 templates/js/translated/part.js:626
msgid "No parameters found"
msgstr "无指定参数"

#: templates/js/translated/company.js:665 templates/js/translated/part.js:668
msgid "Edit parameter"
msgstr "编辑参数"

#: templates/js/translated/company.js:666 templates/js/translated/part.js:669
msgid "Delete parameter"
msgstr "删除参数"

#: templates/js/translated/company.js:685 templates/js/translated/part.js:686
msgid "Edit Parameter"
msgstr "编辑参数"

#: templates/js/translated/company.js:696 templates/js/translated/part.js:698
msgid "Delete Parameter"
msgstr "删除参数"

#: templates/js/translated/company.js:734
msgid "No supplier parts found"
msgstr "未找到供应商商品"

#: templates/js/translated/filters.js:178
#: templates/js/translated/filters.js:420
msgid "true"
msgstr ""

#: templates/js/translated/filters.js:182
#: templates/js/translated/filters.js:421
msgid "false"
msgstr ""

#: templates/js/translated/filters.js:204
msgid "Select filter"
msgstr "选择筛选项"

#: templates/js/translated/filters.js:286
msgid "Reload data"
msgstr ""

#: templates/js/translated/filters.js:290
msgid "Add new filter"
msgstr ""

#: templates/js/translated/filters.js:293
msgid "Clear all filters"
msgstr ""

#: templates/js/translated/filters.js:329
msgid "Create filter"
msgstr ""

#: templates/js/translated/forms.js:349 templates/js/translated/forms.js:364
#: templates/js/translated/forms.js:378 templates/js/translated/forms.js:392
msgid "Action Prohibited"
msgstr ""

#: templates/js/translated/forms.js:351
msgid "Create operation not allowed"
msgstr ""

#: templates/js/translated/forms.js:366
msgid "Update operation not allowed"
msgstr ""

#: templates/js/translated/forms.js:380
msgid "Delete operation not allowed"
msgstr ""

#: templates/js/translated/forms.js:394
msgid "View operation not allowed"
msgstr ""

#: templates/js/translated/forms.js:679
msgid "Enter a valid number"
msgstr ""

#: templates/js/translated/forms.js:1071 templates/modals.html:19
#: templates/modals.html:43
msgid "Form errors exist"
msgstr ""

#: templates/js/translated/forms.js:1457
msgid "No results found"
msgstr ""

#: templates/js/translated/forms.js:1661
msgid "Searching"
msgstr ""

#: templates/js/translated/forms.js:1878
msgid "Clear input"
msgstr ""

#: templates/js/translated/helpers.js:19
msgid "YES"
msgstr ""

#: templates/js/translated/helpers.js:21
msgid "NO"
msgstr ""

#: templates/js/translated/label.js:30
msgid "Stock item(s) must be selected before printing labels"
msgstr "打印标签前必须选择库存项目"

#: templates/js/translated/label.js:48 templates/js/translated/label.js:98
#: templates/js/translated/label.js:153
msgid "No Labels Found"
msgstr "未找到标签"

#: templates/js/translated/label.js:49
msgid "No labels found which match selected stock item(s)"
msgstr "没有找到与选定的库存项匹配的标签"

#: templates/js/translated/label.js:80
msgid "Select Stock Locations"
msgstr "选择仓储地点"

#: templates/js/translated/label.js:81
msgid "Stock location(s) must be selected before printing labels"
msgstr "打印标签前必须选择仓储地点"

#: templates/js/translated/label.js:99
msgid "No labels found which match selected stock location(s)"
msgstr "没有找到匹配选定库存地点的标签"

#: templates/js/translated/label.js:135
msgid "Part(s) must be selected before printing labels"
msgstr "打印标签前必须选择商品"

#: templates/js/translated/label.js:154
msgid "No labels found which match the selected part(s)"
msgstr "没有找到与所选商品相匹配的标签"

#: templates/js/translated/label.js:228
msgid "stock items selected"
msgstr "已选择库存项"

#: templates/js/translated/label.js:236
msgid "Select Label"
msgstr "选择标签"

#: templates/js/translated/label.js:251
msgid "Select Label Template"
msgstr "选择标签模板"

#: templates/js/translated/modals.js:75 templates/js/translated/modals.js:119
#: templates/js/translated/modals.js:593
msgid "Cancel"
msgstr "取消"

#: templates/js/translated/modals.js:76 templates/js/translated/modals.js:118
#: templates/js/translated/modals.js:660 templates/js/translated/modals.js:963
#: templates/modals.html:28 templates/modals.html:51
msgid "Submit"
msgstr ""

#: templates/js/translated/modals.js:117
msgid "Form Title"
msgstr ""

#: templates/js/translated/modals.js:380
msgid "Waiting for server..."
msgstr ""

#: templates/js/translated/modals.js:539
msgid "Show Error Information"
msgstr ""

#: templates/js/translated/modals.js:592
msgid "Accept"
msgstr ""

#: templates/js/translated/modals.js:649
msgid "Loading Data"
msgstr ""

#: templates/js/translated/modals.js:915
msgid "Invalid response from server"
msgstr ""

#: templates/js/translated/modals.js:915
msgid "Form data missing from server response"
msgstr ""

#: templates/js/translated/modals.js:927
msgid "Error posting form data"
msgstr ""

#: templates/js/translated/modals.js:1024
msgid "JSON response missing form data"
msgstr ""

#: templates/js/translated/modals.js:1039
msgid "Error 400: Bad Request"
msgstr ""

#: templates/js/translated/modals.js:1040
msgid "Server returned error code 400"
msgstr ""

#: templates/js/translated/modals.js:1063
msgid "Error requesting form data"
msgstr ""

#: templates/js/translated/model_renderers.js:40
msgid "Company ID"
msgstr "公司ID"

#: templates/js/translated/model_renderers.js:77
msgid "Stock ID"
msgstr ""

#: templates/js/translated/model_renderers.js:130
msgid "Location ID"
msgstr ""

#: templates/js/translated/model_renderers.js:147
msgid "Build ID"
msgstr ""

#: templates/js/translated/model_renderers.js:182
msgid "Part ID"
msgstr "商品ID"

#: templates/js/translated/model_renderers.js:236
msgid "Order ID"
msgstr ""

#: templates/js/translated/model_renderers.js:256
msgid "Category ID"
msgstr "类别 ID"

#: templates/js/translated/model_renderers.js:293
msgid "Manufacturer Part ID"
msgstr "制造商商品ID"

#: templates/js/translated/model_renderers.js:322
msgid "Supplier Part ID"
msgstr "供应商商品ID"

#: templates/js/translated/order.js:48
msgid "Add Customer"
msgstr ""

#: templates/js/translated/order.js:73
msgid "Create Sales Order"
msgstr ""

#: templates/js/translated/order.js:208
msgid "Export Order"
msgstr ""

#: templates/js/translated/order.js:211 templates/js/translated/stock.js:393
msgid "Format"
msgstr ""

#: templates/js/translated/order.js:212 templates/js/translated/stock.js:394
msgid "Select file format"
msgstr ""

#: templates/js/translated/order.js:300
msgid "Select Line Items"
msgstr ""

#: templates/js/translated/order.js:301
msgid "At least one line item must be selected"
msgstr ""

#: templates/js/translated/order.js:326
msgid "Quantity to receive"
msgstr ""

#: templates/js/translated/order.js:360 templates/js/translated/stock.js:1643
msgid "Stock Status"
msgstr ""

#: templates/js/translated/order.js:427
msgid "Order Code"
msgstr "订单编码"

#: templates/js/translated/order.js:428
msgid "Ordered"
msgstr ""

#: templates/js/translated/order.js:430
msgid "Receive"
msgstr ""

#: templates/js/translated/order.js:449
msgid "Confirm receipt of items"
msgstr ""

#: templates/js/translated/order.js:450
msgid "Receive Purchase Order Items"
msgstr ""

#: templates/js/translated/order.js:627
msgid "No purchase orders found"
msgstr ""

#: templates/js/translated/order.js:652 templates/js/translated/order.js:1041
msgid "Order is overdue"
msgstr ""

#: templates/js/translated/order.js:750 templates/js/translated/order.js:1624
msgid "Edit Line Item"
msgstr ""

#: templates/js/translated/order.js:762 templates/js/translated/order.js:1635
msgid "Delete Line Item"
msgstr ""

#: templates/js/translated/order.js:801
msgid "No line items found"
msgstr ""

#: templates/js/translated/order.js:828 templates/js/translated/order.js:1445
msgid "Total"
msgstr ""

#: templates/js/translated/order.js:882 templates/js/translated/order.js:1470
#: templates/js/translated/part.js:1594 templates/js/translated/part.js:1805
msgid "Unit Price"
msgstr "单价"

#: templates/js/translated/order.js:897 templates/js/translated/order.js:1486
msgid "Total Price"
msgstr ""

#: templates/js/translated/order.js:975 templates/js/translated/order.js:1595
msgid "Edit line item"
msgstr ""

#: templates/js/translated/order.js:976
msgid "Delete line item"
msgstr ""

#: templates/js/translated/order.js:980
msgid "Receive line item"
msgstr ""

#: templates/js/translated/order.js:1017
msgid "No sales orders found"
msgstr ""

#: templates/js/translated/order.js:1055
msgid "Invalid Customer"
msgstr ""

#: templates/js/translated/order.js:1133
msgid "No sales order allocations found"
msgstr ""

#: templates/js/translated/order.js:1226
msgid "Edit Stock Allocation"
msgstr ""

#: templates/js/translated/order.js:1244
msgid "Delete Stock Allocation"
msgstr ""

#: templates/js/translated/order.js:1286
msgid "Stock location not specified"
msgstr ""

#: templates/js/translated/order.js:1535
msgid "Fulfilled"
msgstr ""

#: templates/js/translated/order.js:1579
msgid "Allocate serial numbers"
msgstr ""

#: templates/js/translated/order.js:1585
msgid "Purchase stock"
msgstr ""

#: templates/js/translated/order.js:1592 templates/js/translated/order.js:1771
msgid "Calculate price"
msgstr ""

#: templates/js/translated/order.js:1596
msgid "Delete line item "
msgstr ""

#: templates/js/translated/order.js:1719
msgid "Allocate Stock Item"
msgstr ""

#: templates/js/translated/order.js:1779
msgid "Update Unit Price"
msgstr ""

#: templates/js/translated/order.js:1793
msgid "No matching line items"
msgstr ""

#: templates/js/translated/part.js:51
msgid "Part Attributes"
msgstr "商品属性"

#: templates/js/translated/part.js:55
msgid "Part Creation Options"
msgstr "商品创建选项"

#: templates/js/translated/part.js:59
msgid "Part Duplication Options"
msgstr "商品重复选项"

#: templates/js/translated/part.js:63
msgid "Supplier Options"
msgstr ""

#: templates/js/translated/part.js:77
msgid "Add Part Category"
msgstr "增加商品类别"

#: templates/js/translated/part.js:166
msgid "Create Initial Stock"
msgstr ""

#: templates/js/translated/part.js:167
msgid "Create an initial stock item for this part"
msgstr ""

#: templates/js/translated/part.js:174
msgid "Initial Stock Quantity"
msgstr ""

#: templates/js/translated/part.js:175
msgid "Specify initial stock quantity for this part"
msgstr ""

#: templates/js/translated/part.js:182
msgid "Select destination stock location"
msgstr ""

#: templates/js/translated/part.js:193
msgid "Copy Category Parameters"
msgstr "复制类别参数"

#: templates/js/translated/part.js:194
msgid "Copy parameter templates from selected part category"
msgstr ""

#: templates/js/translated/part.js:202
msgid "Add Supplier Data"
msgstr ""

#: templates/js/translated/part.js:203
msgid "Create initial supplier data for this part"
msgstr ""

#: templates/js/translated/part.js:259
msgid "Copy Image"
msgstr ""

#: templates/js/translated/part.js:260
msgid "Copy image from original part"
msgstr ""

#: templates/js/translated/part.js:268
msgid "Copy bill of materials from original part"
msgstr ""

#: templates/js/translated/part.js:275
msgid "Copy Parameters"
msgstr ""

#: templates/js/translated/part.js:276
msgid "Copy parameter data from original part"
msgstr ""

#: templates/js/translated/part.js:289
msgid "Parent part category"
msgstr ""

#: templates/js/translated/part.js:333
msgid "Edit Part"
msgstr "编辑商品"

#: templates/js/translated/part.js:335
msgid "Part edited"
msgstr ""

#: templates/js/translated/part.js:403
msgid "You are subscribed to notifications for this item"
msgstr ""

#: templates/js/translated/part.js:405
msgid "You have subscribed to notifications for this item"
msgstr ""

#: templates/js/translated/part.js:410
msgid "Subscribe to notifications for this item"
msgstr ""

#: templates/js/translated/part.js:412
msgid "You have unsubscribed to notifications for this item"
msgstr ""

#: templates/js/translated/part.js:441 templates/js/translated/part.js:526
msgid "Trackable part"
msgstr "可追溯商品"

#: templates/js/translated/part.js:445 templates/js/translated/part.js:530
msgid "Virtual part"
msgstr "虚拟商品"

#: templates/js/translated/part.js:457
msgid "Subscribed part"
msgstr ""

#: templates/js/translated/part.js:461
msgid "Salable part"
msgstr "可销售商品"

#: templates/js/translated/part.js:576
msgid "No variants found"
msgstr ""

#: templates/js/translated/part.js:765
<<<<<<< HEAD
#, fuzzy
#| msgid "Delete parts"
msgid "Delete part relationship"
msgstr "删除商品"

#: templates/js/translated/part.js:789
#, fuzzy
#| msgid "Delete Part Category"
msgid "Delete Part Relationship"
msgstr "删除商品类别"
=======
msgid "Delete part relationship"
msgstr ""

#: templates/js/translated/part.js:789
msgid "Delete Part Relationship"
msgstr ""
>>>>>>> 3b79309e

#: templates/js/translated/part.js:856 templates/js/translated/part.js:1116
msgid "No parts found"
msgstr ""

#: templates/js/translated/part.js:1026
msgid "No category"
msgstr "没有分类"

#: templates/js/translated/part.js:1049
#: templates/js/translated/table_filters.js:381
msgid "Low stock"
msgstr ""

#: templates/js/translated/part.js:1140 templates/js/translated/part.js:1312
#: templates/js/translated/stock.js:1802
msgid "Display as list"
msgstr ""

#: templates/js/translated/part.js:1156
msgid "Display as grid"
msgstr ""

#: templates/js/translated/part.js:1331 templates/js/translated/stock.js:1821
msgid "Display as tree"
msgstr ""

#: templates/js/translated/part.js:1395
msgid "Subscribed category"
msgstr ""

#: templates/js/translated/part.js:1409 templates/js/translated/stock.js:1865
msgid "Path"
msgstr ""

#: templates/js/translated/part.js:1453
msgid "No test templates matching query"
msgstr ""

#: templates/js/translated/part.js:1504 templates/js/translated/stock.js:786
msgid "Edit test result"
msgstr ""

#: templates/js/translated/part.js:1505 templates/js/translated/stock.js:787
msgid "Delete test result"
msgstr ""

#: templates/js/translated/part.js:1511
msgid "This test is defined for a parent part"
msgstr ""

#: templates/js/translated/part.js:1533
msgid "Edit Test Result Template"
msgstr ""

#: templates/js/translated/part.js:1547
msgid "Delete Test Result Template"
msgstr ""

#: templates/js/translated/part.js:1572
#, python-brace-format
msgid "No ${human_name} information found"
msgstr ""

#: templates/js/translated/part.js:1627
#, python-brace-format
msgid "Edit ${human_name}"
msgstr ""

#: templates/js/translated/part.js:1628
#, python-brace-format
msgid "Delete ${human_name}"
msgstr ""

#: templates/js/translated/part.js:1729
msgid "Single Price"
msgstr ""

#: templates/js/translated/part.js:1748
msgid "Single Price Difference"
msgstr ""

#: templates/js/translated/stock.js:70
msgid "Serialize Stock Item"
msgstr ""

#: templates/js/translated/stock.js:90
msgid "Parent stock location"
msgstr ""

#: templates/js/translated/stock.js:126
msgid "New Stock Location"
msgstr ""

#: templates/js/translated/stock.js:189
msgid "Enter initial quantity for this stock item"
msgstr ""

#: templates/js/translated/stock.js:195
msgid "Enter serial numbers for new stock (or leave blank)"
msgstr ""

#: templates/js/translated/stock.js:338
msgid "Created new stock item"
msgstr ""

#: templates/js/translated/stock.js:351
msgid "Created multiple stock items"
msgstr ""

#: templates/js/translated/stock.js:390
msgid "Export Stock"
msgstr ""

#: templates/js/translated/stock.js:401
msgid "Include Sublocations"
msgstr ""

#: templates/js/translated/stock.js:402
msgid "Include stock items in sublocations"
msgstr ""

#: templates/js/translated/stock.js:444
msgid "Transfer Stock"
msgstr ""

#: templates/js/translated/stock.js:445
msgid "Move"
msgstr ""

#: templates/js/translated/stock.js:451
msgid "Count Stock"
msgstr ""

#: templates/js/translated/stock.js:452
msgid "Count"
msgstr ""

#: templates/js/translated/stock.js:456
msgid "Remove Stock"
msgstr ""

#: templates/js/translated/stock.js:457
msgid "Take"
msgstr ""

#: templates/js/translated/stock.js:461
msgid "Add Stock"
msgstr ""

#: templates/js/translated/stock.js:462 users/models.py:200
msgid "Add"
msgstr "添加"

#: templates/js/translated/stock.js:466 templates/stock_table.html:56
msgid "Delete Stock"
msgstr ""

#: templates/js/translated/stock.js:555
msgid "Quantity cannot be adjusted for serialized stock"
msgstr ""

#: templates/js/translated/stock.js:555
msgid "Specify stock quantity"
msgstr ""

#: templates/js/translated/stock.js:595
msgid "You must select at least one available stock item"
msgstr ""

#: templates/js/translated/stock.js:753
msgid "PASS"
msgstr ""

#: templates/js/translated/stock.js:755
msgid "FAIL"
msgstr ""

#: templates/js/translated/stock.js:760
msgid "NO RESULT"
msgstr ""

#: templates/js/translated/stock.js:782
msgid "Add test result"
msgstr ""

#: templates/js/translated/stock.js:808
msgid "No test results found"
msgstr ""

#: templates/js/translated/stock.js:865
msgid "Test Date"
msgstr ""

#: templates/js/translated/stock.js:972
msgid "In production"
msgstr "正在生产"

#: templates/js/translated/stock.js:976
msgid "Installed in Stock Item"
msgstr ""

#: templates/js/translated/stock.js:980
msgid "Shipped to customer"
msgstr ""

#: templates/js/translated/stock.js:984
msgid "Assigned to Sales Order"
msgstr ""

#: templates/js/translated/stock.js:990
msgid "No stock location set"
msgstr "未设置仓储地点"

#: templates/js/translated/stock.js:1148
msgid "Stock item is in production"
msgstr "库存品正在生产"

#: templates/js/translated/stock.js:1153
msgid "Stock item assigned to sales order"
msgstr ""

#: templates/js/translated/stock.js:1156
msgid "Stock item assigned to customer"
msgstr ""

#: templates/js/translated/stock.js:1160
msgid "Stock item has expired"
msgstr ""

#: templates/js/translated/stock.js:1162
msgid "Stock item will expire soon"
msgstr ""

#: templates/js/translated/stock.js:1166
msgid "Stock item has been allocated"
msgstr ""

#: templates/js/translated/stock.js:1170
msgid "Stock item has been installed in another item"
msgstr ""

#: templates/js/translated/stock.js:1177
msgid "Stock item has been rejected"
msgstr ""

#: templates/js/translated/stock.js:1179
msgid "Stock item is lost"
msgstr ""

#: templates/js/translated/stock.js:1181
msgid "Stock item is destroyed"
msgstr ""

#: templates/js/translated/stock.js:1185
#: templates/js/translated/table_filters.js:183
msgid "Depleted"
msgstr ""

#: templates/js/translated/stock.js:1235
msgid "Stocktake"
msgstr ""

#: templates/js/translated/stock.js:1308
msgid "Supplier part not specified"
msgstr ""

#: templates/js/translated/stock.js:1346
msgid "No stock items matching query"
msgstr ""

#: templates/js/translated/stock.js:1367 templates/js/translated/stock.js:1415
msgid "items"
msgstr ""

#: templates/js/translated/stock.js:1455
msgid "batches"
msgstr ""

#: templates/js/translated/stock.js:1482
msgid "locations"
msgstr ""

#: templates/js/translated/stock.js:1484
msgid "Undefined location"
msgstr ""

#: templates/js/translated/stock.js:1658
msgid "Set Stock Status"
msgstr ""

#: templates/js/translated/stock.js:1672
msgid "Select Status Code"
msgstr ""

#: templates/js/translated/stock.js:1673
msgid "Status code must be selected"
msgstr ""

#: templates/js/translated/stock.js:1897
msgid "Invalid date"
msgstr ""

#: templates/js/translated/stock.js:1944
msgid "Location no longer exists"
msgstr ""

#: templates/js/translated/stock.js:1963
msgid "Purchase order no longer exists"
msgstr ""

#: templates/js/translated/stock.js:1982
msgid "Customer no longer exists"
msgstr ""

#: templates/js/translated/stock.js:2000
msgid "Stock item no longer exists"
msgstr ""

#: templates/js/translated/stock.js:2023
msgid "Added"
msgstr ""

#: templates/js/translated/stock.js:2031
msgid "Removed"
msgstr ""

#: templates/js/translated/stock.js:2072
msgid "Edit tracking entry"
msgstr ""

#: templates/js/translated/stock.js:2073
msgid "Delete tracking entry"
msgstr ""

#: templates/js/translated/stock.js:2124
msgid "No installed items"
msgstr ""

#: templates/js/translated/stock.js:2147
msgid "Serial"
msgstr ""

#: templates/js/translated/stock.js:2175
msgid "Uninstall Stock Item"
msgstr ""

#: templates/js/translated/table_filters.js:56
msgid "Trackable Part"
msgstr "可追溯商品"

#: templates/js/translated/table_filters.js:60
msgid "Assembled Part"
msgstr ""

#: templates/js/translated/table_filters.js:64
msgid "Validated"
msgstr ""

#: templates/js/translated/table_filters.js:72
msgid "Allow Variant Stock"
msgstr ""

#: templates/js/translated/table_filters.js:110
#: templates/js/translated/table_filters.js:178
msgid "Include sublocations"
msgstr ""

#: templates/js/translated/table_filters.js:111
msgid "Include locations"
msgstr ""

#: templates/js/translated/table_filters.js:121
#: templates/js/translated/table_filters.js:122
#: templates/js/translated/table_filters.js:358
msgid "Include subcategories"
msgstr ""

#: templates/js/translated/table_filters.js:126
#: templates/js/translated/table_filters.js:393
msgid "Subscribed"
msgstr ""

#: templates/js/translated/table_filters.js:136
#: templates/js/translated/table_filters.js:213
msgid "Is Serialized"
msgstr ""

#: templates/js/translated/table_filters.js:139
#: templates/js/translated/table_filters.js:220
msgid "Serial number GTE"
msgstr ""

#: templates/js/translated/table_filters.js:140
#: templates/js/translated/table_filters.js:221
msgid "Serial number greater than or equal to"
msgstr ""

#: templates/js/translated/table_filters.js:143
#: templates/js/translated/table_filters.js:224
msgid "Serial number LTE"
msgstr ""

#: templates/js/translated/table_filters.js:144
#: templates/js/translated/table_filters.js:225
msgid "Serial number less than or equal to"
msgstr ""

#: templates/js/translated/table_filters.js:147
#: templates/js/translated/table_filters.js:148
#: templates/js/translated/table_filters.js:216
#: templates/js/translated/table_filters.js:217
msgid "Serial number"
msgstr ""

#: templates/js/translated/table_filters.js:152
#: templates/js/translated/table_filters.js:234
msgid "Batch code"
msgstr ""

#: templates/js/translated/table_filters.js:163
#: templates/js/translated/table_filters.js:348
msgid "Active parts"
msgstr ""

#: templates/js/translated/table_filters.js:164
msgid "Show stock for active parts"
msgstr ""

#: templates/js/translated/table_filters.js:169
msgid "Part is an assembly"
msgstr ""

#: templates/js/translated/table_filters.js:173
msgid "Is allocated"
msgstr ""

#: templates/js/translated/table_filters.js:174
msgid "Item has been allocated"
msgstr ""

#: templates/js/translated/table_filters.js:179
msgid "Include stock in sublocations"
msgstr ""

#: templates/js/translated/table_filters.js:184
msgid "Show stock items which are depleted"
msgstr ""

#: templates/js/translated/table_filters.js:189
msgid "Show items which are in stock"
msgstr ""

#: templates/js/translated/table_filters.js:193
msgid "In Production"
msgstr "正在生产"

#: templates/js/translated/table_filters.js:194
msgid "Show items which are in production"
msgstr "显示正在生产的项目"

#: templates/js/translated/table_filters.js:198
msgid "Include Variants"
msgstr ""

#: templates/js/translated/table_filters.js:199
msgid "Include stock items for variant parts"
msgstr ""

#: templates/js/translated/table_filters.js:203
msgid "Installed"
msgstr ""

#: templates/js/translated/table_filters.js:204
msgid "Show stock items which are installed in another item"
msgstr ""

#: templates/js/translated/table_filters.js:209
msgid "Show items which have been assigned to a customer"
msgstr ""

#: templates/js/translated/table_filters.js:229
#: templates/js/translated/table_filters.js:230
msgid "Stock status"
msgstr ""

#: templates/js/translated/table_filters.js:238
msgid "Has purchase price"
msgstr ""

#: templates/js/translated/table_filters.js:239
msgid "Show stock items which have a purchase price set"
msgstr ""

#: templates/js/translated/table_filters.js:248
msgid "Show stock items which have expired"
msgstr ""

#: templates/js/translated/table_filters.js:254
msgid "Show stock which is close to expiring"
msgstr ""

#: templates/js/translated/table_filters.js:285
msgid "Build status"
msgstr "生产状态"

#: templates/js/translated/table_filters.js:313
#: templates/js/translated/table_filters.js:330
msgid "Order status"
msgstr ""

#: templates/js/translated/table_filters.js:318
#: templates/js/translated/table_filters.js:335
msgid "Outstanding"
msgstr ""

#: templates/js/translated/table_filters.js:359
msgid "Include parts in subcategories"
msgstr ""

#: templates/js/translated/table_filters.js:363
msgid "Has IPN"
msgstr ""

#: templates/js/translated/table_filters.js:364
msgid "Part has internal part number"
msgstr "商品有内部编号"

#: templates/js/translated/table_filters.js:369
msgid "Show active parts"
msgstr ""

#: templates/js/translated/table_filters.js:377
msgid "Stock available"
msgstr ""

#: templates/js/translated/table_filters.js:405
msgid "Purchasable"
msgstr ""

#: templates/js/translated/tables.js:368
msgid "Loading data"
msgstr ""

#: templates/js/translated/tables.js:371
msgid "rows per page"
msgstr ""

#: templates/js/translated/tables.js:374
msgid "Showing"
msgstr ""

#: templates/js/translated/tables.js:374
msgid "to"
msgstr ""

#: templates/js/translated/tables.js:374
msgid "of"
msgstr ""

#: templates/js/translated/tables.js:374
msgid "rows"
msgstr ""

#: templates/js/translated/tables.js:377 templates/search_form.html:6
#: templates/search_form.html:7
msgid "Search"
msgstr "搜索"

#: templates/js/translated/tables.js:380
msgid "No matching results"
msgstr ""

#: templates/js/translated/tables.js:383
msgid "Hide/Show pagination"
msgstr ""

#: templates/js/translated/tables.js:386
msgid "Refresh"
msgstr ""

#: templates/js/translated/tables.js:389
msgid "Toggle"
msgstr ""

#: templates/js/translated/tables.js:392
msgid "Columns"
msgstr ""

#: templates/js/translated/tables.js:395
msgid "All"
msgstr ""

#: templates/navbar.html:40
msgid "Buy"
msgstr "采购"

#: templates/navbar.html:52
msgid "Sell"
msgstr "销售"

#: templates/navbar.html:86 users/models.py:39
msgid "Admin"
msgstr "管理员"

#: templates/navbar.html:88
msgid "Logout"
msgstr ""

#: templates/navbar.html:90
msgid "Login"
msgstr ""

#: templates/navbar.html:111
msgid "About InvenTree"
msgstr ""

#: templates/navbar_demo.html:5
msgid "InvenTree demo mode"
msgstr ""

#: templates/qr_code.html:11
msgid "QR data not provided"
msgstr ""

#: templates/registration/logged_out.html:6
msgid "You were logged out successfully."
msgstr ""

#: templates/registration/logged_out.html:8
msgid "Log in again"
msgstr ""

#: templates/stats.html:9
msgid "Server"
msgstr ""

#: templates/stats.html:13
msgid "Instance Name"
msgstr ""

#: templates/stats.html:18
msgid "Database"
msgstr ""

#: templates/stats.html:26
msgid "Server is running in debug mode"
msgstr ""

#: templates/stats.html:33
msgid "Docker Mode"
msgstr ""

#: templates/stats.html:34
msgid "Server is deployed using docker"
msgstr ""

#: templates/stats.html:40
msgid "Server status"
msgstr ""

#: templates/stats.html:43
msgid "Healthy"
msgstr ""

#: templates/stats.html:45
msgid "Issues detected"
msgstr ""

#: templates/stats.html:52
msgid "Background Worker"
msgstr ""

#: templates/stats.html:55
msgid "Background worker not running"
msgstr ""

#: templates/stats.html:63
msgid "Email Settings"
msgstr "电子邮件设置"

#: templates/stats.html:66
msgid "Email settings not configured"
msgstr "电子邮件设置未配置"

#: templates/stock_table.html:14
msgid "Export Stock Information"
msgstr ""

#: templates/stock_table.html:20
msgid "Barcode Actions"
msgstr ""

#: templates/stock_table.html:36
msgid "Print test reports"
msgstr "打印测试报表"

#: templates/stock_table.html:43
msgid "Stock Options"
msgstr ""

#: templates/stock_table.html:48
msgid "Add to selected stock items"
msgstr ""

#: templates/stock_table.html:49
msgid "Remove from selected stock items"
msgstr ""

#: templates/stock_table.html:50
msgid "Stocktake selected stock items"
msgstr ""

#: templates/stock_table.html:51
msgid "Move selected stock items"
msgstr ""

#: templates/stock_table.html:51
msgid "Move stock"
msgstr ""

#: templates/stock_table.html:52
msgid "Order selected items"
msgstr ""

#: templates/stock_table.html:53
msgid "Change status"
msgstr ""

#: templates/stock_table.html:53
msgid "Change stock status"
msgstr ""

#: templates/stock_table.html:56
msgid "Delete selected items"
msgstr ""

#: templates/yesnolabel.html:4
msgid "Yes"
msgstr "确定"

#: templates/yesnolabel.html:6
msgid "No"
msgstr "取消"

#: users/admin.py:64
msgid "Users"
msgstr "用户"

#: users/admin.py:65
msgid "Select which users are assigned to this group"
msgstr "选择分配给该组的用户"

#: users/admin.py:187
msgid "The following users are members of multiple groups:"
msgstr "以下用户是多个群组的成员："

#: users/admin.py:210
msgid "Personal info"
msgstr "个人资料"

#: users/admin.py:211
msgid "Permissions"
msgstr "权限"

#: users/admin.py:214
msgid "Important dates"
msgstr "重要日期"

#: users/models.py:187
msgid "Permission set"
msgstr "权限设置"

#: users/models.py:195
msgid "Group"
msgstr "群组"

#: users/models.py:198
msgid "View"
msgstr "视图"

#: users/models.py:198
msgid "Permission to view items"
msgstr "查看项目权限"

#: users/models.py:200
msgid "Permission to add items"
msgstr "添加项目权限"

#: users/models.py:202
msgid "Change"
msgstr "更改"

#: users/models.py:202
msgid "Permissions to edit items"
msgstr "编辑项目权限"

#: users/models.py:204
msgid "Permission to delete items"
msgstr "删除项目权限"<|MERGE_RESOLUTION|>--- conflicted
+++ resolved
@@ -3,11 +3,7 @@
 "Project-Id-Version: inventree\n"
 "Report-Msgid-Bugs-To: \n"
 "POT-Creation-Date: 2021-11-25 04:46+0000\n"
-<<<<<<< HEAD
-"PO-Revision-Date: 2021-11-20 08:33\n"
-=======
 "PO-Revision-Date: 2021-11-25 05:07\n"
->>>>>>> 3b79309e
 "Last-Translator: \n"
 "Language-Team: Chinese Simplified\n"
 "Language: zh_CN\n"
@@ -1379,24 +1375,6 @@
 msgstr "列表视图"
 
 #: build/templates/build/sidebar.html:5
-<<<<<<< HEAD
-#, fuzzy
-#| msgid "Build Order Settings"
-msgid "Build Order Details"
-msgstr "生产订单设置"
-
-#: build/templates/build/sidebar.html:12
-#, fuzzy
-#| msgid "Pending"
-msgid "Pending Items"
-msgstr "待定"
-
-#: build/templates/build/sidebar.html:15
-#, fuzzy
-#| msgid "Completed items"
-msgid "Completed Items"
-msgstr "已完成项目"
-=======
 msgid "Build Order Details"
 msgstr ""
 
@@ -1407,7 +1385,6 @@
 #: build/templates/build/sidebar.html:15
 msgid "Completed Items"
 msgstr ""
->>>>>>> 3b79309e
 
 #: build/views.py:76
 msgid "Build was cancelled"
@@ -2757,30 +2734,6 @@
 msgstr "删除参数"
 
 #: company/templates/company/sidebar.html:6
-<<<<<<< HEAD
-#, fuzzy
-#| msgid "Manufacturer Parts"
-msgid "Manufactured Parts"
-msgstr "制造商商品"
-
-#: company/templates/company/sidebar.html:10
-#, fuzzy
-#| msgid "Supplier Parts"
-msgid "Supplied Parts"
-msgstr "供应商商品"
-
-#: company/templates/company/sidebar.html:16
-#, fuzzy
-#| msgid "Select Stock Items"
-msgid "Supplied Stock Items"
-msgstr "选择库存项"
-
-#: company/templates/company/sidebar.html:22
-#, fuzzy
-#| msgid "Stock Items"
-msgid "Assigned Stock Items"
-msgstr "库存项"
-=======
 msgid "Manufactured Parts"
 msgstr ""
 
@@ -2795,7 +2748,6 @@
 #: company/templates/company/sidebar.html:22
 msgid "Assigned Stock Items"
 msgstr ""
->>>>>>> 3b79309e
 
 #: company/templates/company/supplier_part.html:7
 #: company/templates/company/supplier_part.html:24 stock/models.py:492
@@ -3544,15 +3496,8 @@
 msgstr ""
 
 #: order/templates/order/po_sidebar.html:7
-<<<<<<< HEAD
-#, fuzzy
-#| msgid "Sell Expired Stock"
 msgid "Received Stock"
-msgstr "销售过期库存"
-=======
-msgid "Received Stock"
-msgstr ""
->>>>>>> 3b79309e
+msgstr ""
 
 #: order/templates/order/purchase_order_detail.html:18
 msgid "Purchase Order Items"
@@ -4499,15 +4444,8 @@
 msgstr ""
 
 #: part/templates/part/category_sidebar.html:13
-<<<<<<< HEAD
-#, fuzzy
-#| msgid "Import Part"
 msgid "Import Parts"
-msgstr "导入商品"
-=======
-msgid "Import Parts"
-msgstr ""
->>>>>>> 3b79309e
+msgstr ""
 
 #: part/templates/part/copy_part.html:9 templates/js/translated/part.js:366
 msgid "Duplicate Part"
@@ -4917,15 +4855,8 @@
 msgstr ""
 
 #: part/templates/part/part_sidebar.html:43
-<<<<<<< HEAD
-#, fuzzy
-#| msgid "Delete Template"
 msgid "Test Templates"
-msgstr "删除模板"
-=======
-msgid "Test Templates"
-msgstr ""
->>>>>>> 3b79309e
+msgstr ""
 
 #: part/templates/part/part_thumb.html:11
 msgid "Select from existing images"
@@ -4933,8 +4864,7 @@
 
 #: part/templates/part/partial_delete.html:9
 #, python-format
-msgid ""
-"Part '<strong>%(full_name)s</strong>' cannot be deleted as it is still marked as <strong>active</strong>.\n"
+msgid "Part '<strong>%(full_name)s</strong>' cannot be deleted as it is still marked as <strong>active</strong>.\n"
 "    <br>Disable the \"Active\" part attribute and re-try.\n"
 "    "
 msgstr ""
@@ -5952,24 +5882,6 @@
 msgstr ""
 
 #: stock/templates/stock/stock_sidebar.html:5
-<<<<<<< HEAD
-#, fuzzy
-#| msgid "Stock Location"
-msgid "Stock Tracking"
-msgstr "仓储地点"
-
-#: stock/templates/stock/stock_sidebar.html:12
-#, fuzzy
-#| msgid "Installed into assembly"
-msgid "Installed Items"
-msgstr "安装到组装中"
-
-#: stock/templates/stock/stock_sidebar.html:16
-#, fuzzy
-#| msgid "Match Items"
-msgid "Child Items"
-msgstr "匹配项"
-=======
 msgid "Stock Tracking"
 msgstr ""
 
@@ -5980,7 +5892,6 @@
 #: stock/templates/stock/stock_sidebar.html:16
 msgid "Child Items"
 msgstr ""
->>>>>>> 3b79309e
 
 #: stock/templates/stock/stock_uninstall.html:8
 msgid "The following stock items will be uninstalled"
@@ -6320,15 +6231,8 @@
 msgstr ""
 
 #: templates/InvenTree/settings/sidebar.html:12
-<<<<<<< HEAD
-#, fuzzy
-#| msgid "Home Page Settings"
 msgid "Home Page"
-msgstr "主页设置"
-=======
-msgid "Home Page"
-msgstr ""
->>>>>>> 3b79309e
+msgstr ""
 
 #: templates/InvenTree/settings/sidebar.html:14
 #: templates/InvenTree/settings/user_search.html:9
@@ -6336,25 +6240,6 @@
 msgstr "搜索设置"
 
 #: templates/InvenTree/settings/sidebar.html:16
-<<<<<<< HEAD
-#, fuzzy
-#| msgid "Label Settings"
-msgid "Label Printing"
-msgstr "标签设置"
-
-#: templates/InvenTree/settings/sidebar.html:18
-#: templates/InvenTree/settings/sidebar.html:34
-#, fuzzy
-#| msgid "Report Settings"
-msgid "Reporting"
-msgstr "报表设置"
-
-#: templates/InvenTree/settings/sidebar.html:23
-#, fuzzy
-#| msgid "Label Settings"
-msgid "Global Settings"
-msgstr "标签设置"
-=======
 msgid "Label Printing"
 msgstr ""
 
@@ -6366,32 +6251,18 @@
 #: templates/InvenTree/settings/sidebar.html:23
 msgid "Global Settings"
 msgstr ""
->>>>>>> 3b79309e
 
 #: templates/InvenTree/settings/sidebar.html:26
 msgid "Server Configuration"
 msgstr ""
 
 #: templates/InvenTree/settings/sidebar.html:32
-<<<<<<< HEAD
-#, fuzzy
-#| msgid "Currency"
-msgid "Currencies"
-msgstr "货币"
-
-#: templates/InvenTree/settings/sidebar.html:38
-#, fuzzy
-#| msgid "Part Categories"
-msgid "Categories"
-msgstr "商品类别"
-=======
 msgid "Currencies"
 msgstr ""
 
 #: templates/InvenTree/settings/sidebar.html:38
 msgid "Categories"
 msgstr ""
->>>>>>> 3b79309e
 
 #: templates/InvenTree/settings/so.html:7
 msgid "Sales Order Settings"
@@ -6657,16 +6528,14 @@
 
 #: templates/account/login.html:21
 #, python-format
-msgid ""
-"Please sign in with one\n"
+msgid "Please sign in with one\n"
 "of your existing third party accounts or  <a class=\"btn btn-primary btn-small\" href=\"%(signup_url)s\">sign up</a>\n"
 "for a account and sign in below:"
 msgstr ""
 
 #: templates/account/login.html:25
 #, python-format
-msgid ""
-"If you have not created an account yet, then please\n"
+msgid "If you have not created an account yet, then please\n"
 "<a href=\"%(signup_url)s\">sign up</a> first."
 msgstr ""
 
@@ -7935,25 +7804,12 @@
 msgstr ""
 
 #: templates/js/translated/part.js:765
-<<<<<<< HEAD
-#, fuzzy
-#| msgid "Delete parts"
-msgid "Delete part relationship"
-msgstr "删除商品"
-
-#: templates/js/translated/part.js:789
-#, fuzzy
-#| msgid "Delete Part Category"
-msgid "Delete Part Relationship"
-msgstr "删除商品类别"
-=======
 msgid "Delete part relationship"
 msgstr ""
 
 #: templates/js/translated/part.js:789
 msgid "Delete Part Relationship"
 msgstr ""
->>>>>>> 3b79309e
 
 #: templates/js/translated/part.js:856 templates/js/translated/part.js:1116
 msgid "No parts found"
@@ -8753,4 +8609,4 @@
 
 #: users/models.py:204
 msgid "Permission to delete items"
-msgstr "删除项目权限"+msgstr "删除项目权限"
