--- conflicted
+++ resolved
@@ -3,11 +3,7 @@
 "Project-Id-Version: inventree\n"
 "Report-Msgid-Bugs-To: \n"
 "POT-Creation-Date: 2021-11-28 21:12+0000\n"
-<<<<<<< HEAD
-"PO-Revision-Date: 2021-11-25 05:07\n"
-=======
 "PO-Revision-Date: 2021-11-28 21:45\n"
->>>>>>> 28623548
 "Last-Translator: \n"
 "Language-Team: Chinese Simplified\n"
 "Language: zh_CN\n"
@@ -123,15 +119,8 @@
 msgstr ""
 
 #: InvenTree/models.py:115
-<<<<<<< HEAD
-#, fuzzy
-#| msgid "External Link"
 msgid "Missing external link"
-msgstr "外部链接"
-=======
-msgid "Missing external link"
-msgstr ""
->>>>>>> 28623548
+msgstr ""
 
 #: InvenTree/models.py:126 stock/models.py:1874
 #: templates/js/translated/attachment.js:117
@@ -3374,15 +3363,8 @@
 msgstr "选择供应商商品"
 
 #: order/templates/order/order_wizard/po_upload.html:8
-<<<<<<< HEAD
-#, fuzzy
-#| msgid "Supplier Part Orders"
 msgid "Return to Orders"
-msgstr "供应商商品订单"
-=======
-msgid "Return to Orders"
-msgstr ""
->>>>>>> 28623548
+msgstr ""
 
 #: order/templates/order/order_wizard/po_upload.html:17
 msgid "Upload File for Purchase Order"
@@ -4615,15 +4597,8 @@
 msgstr ""
 
 #: part/templates/part/import_wizard/part_upload.html:8
-<<<<<<< HEAD
-#, fuzzy
-#| msgid "Order Parts"
 msgid "Return to Parts"
-msgstr "订购商品"
-=======
-msgid "Return to Parts"
-msgstr ""
->>>>>>> 28623548
+msgstr ""
 
 #: part/templates/part/import_wizard/part_upload.html:16
 msgid "Import Parts from File"
@@ -4853,8 +4828,7 @@
 
 #: part/templates/part/partial_delete.html:9
 #, python-format
-msgid ""
-"Part '<strong>%(full_name)s</strong>' cannot be deleted as it is still marked as <strong>active</strong>.\n"
+msgid "Part '<strong>%(full_name)s</strong>' cannot be deleted as it is still marked as <strong>active</strong>.\n"
 "    <br>Disable the \"Active\" part attribute and re-try.\n"
 "    "
 msgstr ""
@@ -6382,15 +6356,8 @@
 msgstr ""
 
 #: templates/InvenTree/settings/user.html:200
-<<<<<<< HEAD
-#, fuzzy
-#| msgid "Address"
 msgid "IP Address"
-msgstr "地址"
-=======
-msgid "IP Address"
-msgstr ""
->>>>>>> 28623548
+msgstr ""
 
 #: templates/InvenTree/settings/user.html:201
 msgid "Device"
@@ -6578,16 +6545,14 @@
 
 #: templates/account/login.html:21
 #, python-format
-msgid ""
-"Please sign in with one\n"
+msgid "Please sign in with one\n"
 "of your existing third party accounts or  <a class=\"btn btn-primary btn-small\" href=\"%(signup_url)s\">sign up</a>\n"
 "for a account and sign in below:"
 msgstr ""
 
 #: templates/account/login.html:25
 #, python-format
-msgid ""
-"If you have not created an account yet, then please\n"
+msgid "If you have not created an account yet, then please\n"
 "<a href=\"%(signup_url)s\">sign up</a> first."
 msgstr ""
 
@@ -6672,15 +6637,8 @@
 msgstr ""
 
 #: templates/attachment_button.html:4 templates/js/translated/attachment.js:54
-<<<<<<< HEAD
-#, fuzzy
-#| msgid "Link"
 msgid "Add Link"
-msgstr "链接"
-=======
-msgid "Add Link"
-msgstr ""
->>>>>>> 28623548
+msgstr ""
 
 #: templates/attachment_button.html:7 templates/js/translated/attachment.js:36
 msgid "Add Attachment"
@@ -6834,15 +6792,8 @@
 msgstr "编辑附件"
 
 #: templates/js/translated/attachment.js:108
-<<<<<<< HEAD
-#, fuzzy
-#| msgid "Confirm delete"
 msgid "Confirm Delete"
-msgstr "确认删除"
-=======
-msgid "Confirm Delete"
-msgstr ""
->>>>>>> 28623548
+msgstr ""
 
 #: templates/js/translated/attachment.js:109
 msgid "Delete Attachment"
@@ -7984,25 +7935,12 @@
 msgstr ""
 
 #: templates/js/translated/stock.js:88 templates/js/translated/stock.js:167
-<<<<<<< HEAD
-#, fuzzy
-#| msgid "Assigned serial number"
-msgid "Next available serial number"
-msgstr "已分配序列号"
-
-#: templates/js/translated/stock.js:90 templates/js/translated/stock.js:169
-#, fuzzy
-#| msgid "Assigned serial number"
-msgid "Latest serial number"
-msgstr "已分配序列号"
-=======
 msgid "Next available serial number"
 msgstr ""
 
 #: templates/js/translated/stock.js:90 templates/js/translated/stock.js:169
 msgid "Latest serial number"
 msgstr ""
->>>>>>> 28623548
 
 #: templates/js/translated/stock.js:104
 msgid "Parent stock location"
@@ -8013,15 +7951,8 @@
 msgstr ""
 
 #: templates/js/translated/stock.js:180
-<<<<<<< HEAD
-#, fuzzy
-#| msgid "Part can be used in assemblies"
 msgid "This part cannot be serialized"
-msgstr "商品可以用于组装成品"
-=======
-msgid "This part cannot be serialized"
-msgstr ""
->>>>>>> 28623548
+msgstr ""
 
 #: templates/js/translated/stock.js:219
 msgid "Enter initial quantity for this stock item"
@@ -8724,4 +8655,4 @@
 
 #: users/models.py:204
 msgid "Permission to delete items"
-msgstr "删除项目权限"+msgstr "删除项目权限"
