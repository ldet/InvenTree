"""
Common database model definitions.
These models are 'generic' and do not fit a particular business logic object.
"""

# -*- coding: utf-8 -*-
from __future__ import unicode_literals

import os
import decimal
import math

from django.db import models, transaction
from django.db.utils import IntegrityError, OperationalError
from django.conf import settings

from djmoney.models.fields import MoneyField
from djmoney.contrib.exchange.models import convert_money
from djmoney.contrib.exchange.exceptions import MissingRate

from common.settings import currency_code_default

from django.utils.translation import ugettext_lazy as _
from django.core.validators import MinValueValidator, URLValidator
from django.core.exceptions import ValidationError

import InvenTree.helpers
import InvenTree.fields


class InvenTreeSetting(models.Model):
    """
    An InvenTreeSetting object is a key:value pair used for storing
    single values (e.g. one-off settings values).

    The class provides a way of retrieving the value for a particular key,
    even if that key does not exist.
    """

    """
    Dict of all global settings values:

    The key of each item is the name of the value as it appears in the database.

    Each global setting has the following parameters:

    - name: Translatable string name of the setting (required)
    - description: Translatable string description of the setting (required)
    - default: Default value (optional)
    - units: Units of the particular setting (optional)
    - validator: Validation function for the setting (optional)

    The keys must be upper-case
    """

    GLOBAL_SETTINGS = {

        'INVENTREE_INSTANCE': {
            'name': _('InvenTree Instance Name'),
            'default': 'InvenTree server',
            'description': _('String descriptor for the server instance'),
        },

        'INVENTREE_INSTANCE_TITLE': {
            'name': _('Use instance name'),
            'description': _('Use the instance name in the title-bar'),
            'validator': bool,
            'default': False,
        },

        'INVENTREE_COMPANY_NAME': {
            'name': _('Company name'),
            'description': _('Internal company name'),
            'default': 'My company name',
        },

        'INVENTREE_BASE_URL': {
            'name': _('Base URL'),
            'description': _('Base URL for server instance'),
            'validator': URLValidator(),
            'default': '',
        },

        'INVENTREE_DOWNLOAD_FROM_URL': {
            'name': _('Download from URL'),
            'description': _('Allow download of remote images and files from external URL'),
            'validator': bool,
            'default': False,
        },

        'BARCODE_ENABLE': {
            'name': _('Barcode Support'),
            'description': _('Enable barcode scanner support'),
            'default': True,
            'validator': bool,
        },

        'PART_IPN_REGEX': {
            'name': _('IPN Regex'),
            'description': _('Regular expression pattern for matching Part IPN')
        },

        'PART_ALLOW_DUPLICATE_IPN': {
            'name': _('Allow Duplicate IPN'),
            'description': _('Allow multiple parts to share the same IPN'),
            'default': True,
            'validator': bool,
        },

        'PART_ALLOW_EDIT_IPN': {
            'name': _('Allow Editing IPN'),
            'description': _('Allow changing the IPN value while editing a part'),
            'default': True,
            'validator': bool,
        },

        'PART_COPY_BOM': {
            'name': _('Copy Part BOM Data'),
            'description': _('Copy BOM data by default when duplicating a part'),
            'default': True,
            'validator': bool,
        },

        'PART_COPY_PARAMETERS': {
            'name': _('Copy Part Parameter Data'),
            'description': _('Copy parameter data by default when duplicating a part'),
            'default': True,
            'validator': bool,
        },

        'PART_COPY_TESTS': {
            'name': _('Copy Part Test Data'),
            'description': _('Copy test data by default when duplicating a part'),
            'default': True,
            'validator': bool
        },

        'PART_CATEGORY_PARAMETERS': {
            'name': _('Copy Category Parameter Templates'),
            'description': _('Copy category parameter templates when creating a part'),
            'default': True,
            'validator': bool
        },

        'PART_RECENT_COUNT': {
            'name': _('Recent Part Count'),
            'description': _('Number of recent parts to display on index page'),
            'default': 10,
            'validator': [int, MinValueValidator(1)]
        },

        'PART_TEMPLATE': {
            'name': _('Template'),
            'description': _('Parts are templates by default'),
            'default': False,
            'validator': bool,
        },

        'PART_ASSEMBLY': {
            'name': _('Assembly'),
            'description': _('Parts can be assembled from other components by default'),
            'default': False,
            'validator': bool,
        },

        'PART_COMPONENT': {
            'name': _('Component'),
            'description': _('Parts can be used as sub-components by default'),
            'default': True,
            'validator': bool,
        },

        'PART_PURCHASEABLE': {
            'name': _('Purchaseable'),
            'description': _('Parts are purchaseable by default'),
            'default': False,
            'validator': bool,
        },

        'PART_SALABLE': {
            'name': _('Salable'),
            'description': _('Parts are salable by default'),
            'default': False,
            'validator': bool,
        },

        'PART_TRACKABLE': {
            'name': _('Trackable'),
            'description': _('Parts are trackable by default'),
            'default': False,
            'validator': bool,
        },

        'PART_VIRTUAL': {
            'name': _('Virtual'),
            'description': _('Parts are virtual by default'),
            'default': False,
            'validator': bool,
        },

        'PART_SHOW_QUANTITY_IN_FORMS': {
            'name': _('Show Quantity in Forms'),
            'description': _('Display available part quantity in some forms'),
            'default': True,
            'validator': bool,
        },

<<<<<<< HEAD
        'PART_SHOW_IMPORT': {
            'name': _('Show Import in Views'),
            'description': _('Display the import wizard in some part views'),
            'default': False,
=======
        'PART_SHOW_PRICE_IN_FORMS': {
            'name': _('Show Price in Forms'),
            'description': _('Display part price in some forms'),
            'default': True,
>>>>>>> 3f1aca9e
            'validator': bool,
        },

        'PART_INTERNAL_PRICE': {
            'name': _('Internal Prices'),
            'description': _('Enable internal prices for parts'),
            'default': False,
            'validator': bool
        },

        'PART_BOM_USE_INTERNAL_PRICE': {
            'name': _('Internal Price as BOM-Price'),
            'description': _('Use the internal price (if set) in BOM-price calculations'),
            'default': False,
            'validator': bool
        },

        'REPORT_DEBUG_MODE': {
            'name': _('Debug Mode'),
            'description': _('Generate reports in debug mode (HTML output)'),
            'default': False,
            'validator': bool,
        },

        'REPORT_DEFAULT_PAGE_SIZE': {
            'name': _('Page Size'),
            'description': _('Default page size for PDF reports'),
            'default': 'A4',
            'choices': [
                ('A4', 'A4'),
                ('Legal', 'Legal'),
                ('Letter', 'Letter')
            ],
        },

        'REPORT_ENABLE_TEST_REPORT': {
            'name': _('Test Reports'),
            'description': _('Enable generation of test reports'),
            'default': True,
            'validator': bool,
        },

        'STOCK_ENABLE_EXPIRY': {
            'name': _('Stock Expiry'),
            'description': _('Enable stock expiry functionality'),
            'default': False,
            'validator': bool,
        },

        'STOCK_ALLOW_EXPIRED_SALE': {
            'name': _('Sell Expired Stock'),
            'description': _('Allow sale of expired stock'),
            'default': False,
            'validator': bool,
        },

        'STOCK_STALE_DAYS': {
            'name': _('Stock Stale Time'),
            'description': _('Number of days stock items are considered stale before expiring'),
            'default': 0,
            'units': _('days'),
            'validator': [int],
        },

        'STOCK_ALLOW_EXPIRED_BUILD': {
            'name': _('Build Expired Stock'),
            'description': _('Allow building with expired stock'),
            'default': False,
            'validator': bool,
        },

        'STOCK_OWNERSHIP_CONTROL': {
            'name': _('Stock Ownership Control'),
            'description': _('Enable ownership control over stock locations and items'),
            'default': False,
            'validator': bool,
        },

        'STOCK_GROUP_BY_PART': {
            'name': _('Group by Part'),
            'description': _('Group stock items by part reference in table views'),
            'default': True,
            'validator': bool,
        },

        'STOCK_RECENT_COUNT': {
            'name': _('Recent Stock Count'),
            'description': _('Number of recent stock items to display on index page'),
            'default': 10,
            'validator': [int, MinValueValidator(1)]
        },

        'BUILDORDER_REFERENCE_PREFIX': {
            'name': _('Build Order Reference Prefix'),
            'description': _('Prefix value for build order reference'),
            'default': 'BO',
        },

        'BUILDORDER_REFERENCE_REGEX': {
            'name': _('Build Order Reference Regex'),
            'description': _('Regular expression pattern for matching build order reference')
        },

        'SALESORDER_REFERENCE_PREFIX': {
            'name': _('Sales Order Reference Prefix'),
            'description': _('Prefix value for sales order reference'),
            'default': 'SO',
        },

        'PURCHASEORDER_REFERENCE_PREFIX': {
            'name': _('Purchase Order Reference Prefix'),
            'description': _('Prefix value for purchase order reference'),
            'default': 'PO',
        },
    }

    class Meta:
        verbose_name = "InvenTree Setting"
        verbose_name_plural = "InvenTree Settings"

    @classmethod
    def get_setting_name(cls, key):
        """
        Return the name of a particular setting.

        If it does not exist, return an empty string.
        """

        key = str(key).strip().upper()

        if key in cls.GLOBAL_SETTINGS:
            setting = cls.GLOBAL_SETTINGS[key]
            return setting.get('name', '')
        else:
            return ''

    @classmethod
    def get_setting_description(cls, key):
        """
        Return the description for a particular setting.

        If it does not exist, return an empty string.
        """

        key = str(key).strip().upper()

        if key in cls.GLOBAL_SETTINGS:
            setting = cls.GLOBAL_SETTINGS[key]
            return setting.get('description', '')
        else:
            return ''

    @classmethod
    def get_setting_units(cls, key):
        """
        Return the units for a particular setting.

        If it does not exist, return an empty string.
        """

        key = str(key).strip().upper()

        if key in cls.GLOBAL_SETTINGS:
            setting = cls.GLOBAL_SETTINGS[key]
            return setting.get('units', '')
        else:
            return ''

    @classmethod
    def get_setting_validator(cls, key):
        """
        Return the validator for a particular setting.

        If it does not exist, return None
        """

        key = str(key).strip().upper()

        if key in cls.GLOBAL_SETTINGS:
            setting = cls.GLOBAL_SETTINGS[key]
            return setting.get('validator', None)
        else:
            return None

    @classmethod
    def get_setting_default(cls, key):
        """
        Return the default value for a particular setting.

        If it does not exist, return an empty string
        """

        key = str(key).strip().upper()

        if key in cls.GLOBAL_SETTINGS:
            setting = cls.GLOBAL_SETTINGS[key]
            return setting.get('default', '')
        else:
            return ''

    @classmethod
    def get_setting_choices(cls, key):
        """
        Return the validator choices available for a particular setting.
        """

        key = str(key).strip().upper()

        if key in cls.GLOBAL_SETTINGS:
            setting = cls.GLOBAL_SETTINGS[key]
            choices = setting.get('choices', None)
        else:
            choices = None

        """
        TODO:
        if type(choices) is function:
            # Evaluate the function (we expect it will return a list of tuples...)
            return choices()
        """

        return choices

    @classmethod
    def get_setting_object(cls, key):
        """
        Return an InvenTreeSetting object matching the given key.

        - Key is case-insensitive
        - Returns None if no match is made
        """

        key = str(key).strip().upper()

        try:
            setting = InvenTreeSetting.objects.filter(key__iexact=key).first()
        except (ValueError, InvenTreeSetting.DoesNotExist):
            setting = None
        except (IntegrityError, OperationalError):
            setting = None

        # Setting does not exist! (Try to create it)
        if not setting:

            setting = InvenTreeSetting(key=key, value=InvenTreeSetting.get_setting_default(key))

            try:
                # Wrap this statement in "atomic", so it can be rolled back if it fails
                with transaction.atomic():
                    setting.save()
            except (IntegrityError, OperationalError):
                # It might be the case that the database isn't created yet
                pass

        return setting

    @classmethod
    def get_setting_pk(cls, key):
        """
        Return the primary-key value for a given setting.

        If the setting does not exist, return None
        """

        setting = InvenTreeSetting.get_setting_object(cls)

        if setting:
            return setting.pk
        else:
            return None

    @classmethod
    def get_setting(cls, key, backup_value=None):
        """
        Get the value of a particular setting.
        If it does not exist, return the backup value (default = None)
        """

        # If no backup value is specified, atttempt to retrieve a "default" value
        if backup_value is None:
            backup_value = cls.get_setting_default(key)

        setting = InvenTreeSetting.get_setting_object(key)

        if setting:
            value = setting.value

            # If the particular setting is defined as a boolean, cast the value to a boolean
            if setting.is_bool():
                value = InvenTree.helpers.str2bool(value)

            if setting.is_int():
                try:
                    value = int(value)
                except (ValueError, TypeError):
                    value = backup_value

        else:
            value = backup_value

        return value

    @classmethod
    def set_setting(cls, key, value, user, create=True):
        """
        Set the value of a particular setting.
        If it does not exist, option to create it.

        Args:
            key: settings key
            value: New value
            user: User object (must be staff member to update a core setting)
            create: If True, create a new setting if the specified key does not exist.
        """

        if user is not None and not user.is_staff:
            return

        try:
            setting = InvenTreeSetting.objects.get(key__iexact=key)
        except InvenTreeSetting.DoesNotExist:

            if create:
                setting = InvenTreeSetting(key=key)
            else:
                return

        # Enforce standard boolean representation
        if setting.is_bool():
            value = InvenTree.helpers.str2bool(value)

        setting.value = str(value)
        setting.save()

    key = models.CharField(max_length=50, blank=False, unique=True, help_text=_('Settings key (must be unique - case insensitive'))

    value = models.CharField(max_length=200, blank=True, unique=False, help_text=_('Settings value'))

    @property
    def name(self):
        return InvenTreeSetting.get_setting_name(self.key)

    @property
    def default_value(self):
        return InvenTreeSetting.get_setting_default(self.key)

    @property
    def description(self):
        return InvenTreeSetting.get_setting_description(self.key)

    @property
    def units(self):
        return InvenTreeSetting.get_setting_units(self.key)

    def clean(self):
        """
        If a validator (or multiple validators) are defined for a particular setting key,
        run them against the 'value' field.
        """

        super().clean()

        validator = InvenTreeSetting.get_setting_validator(self.key)

        if self.is_bool():
            self.value = InvenTree.helpers.str2bool(self.value)

        if self.is_int():
            try:
                self.value = int(self.value)
            except (ValueError):
                raise ValidationError(_('Must be an integer value'))

        if validator is not None:
            self.run_validator(validator)

    def run_validator(self, validator):
        """
        Run a validator against the 'value' field for this InvenTreeSetting object.
        """

        if validator is None:
            return

        value = self.value

        # Boolean validator
        if self.is_bool():
            # Value must "look like" a boolean value
            if InvenTree.helpers.is_bool(value):
                # Coerce into either "True" or "False"
                value = InvenTree.helpers.str2bool(value)
            else:
                raise ValidationError({
                    'value': _('Value must be a boolean value')
                })

        # Integer validator
        if self.is_int():

            try:
                # Coerce into an integer value
                value = int(value)
            except (ValueError, TypeError):
                raise ValidationError({
                    'value': _('Value must be an integer value'),
                })

        # If a list of validators is supplied, iterate through each one
        if type(validator) in [list, tuple]:
            for v in validator:
                self.run_validator(v)

        if callable(validator):
            # We can accept function validators with a single argument
            validator(self.value)

    def validate_unique(self, exclude=None):
        """ Ensure that the key:value pair is unique.
        In addition to the base validators, this ensures that the 'key'
        is unique, using a case-insensitive comparison.
        """

        super().validate_unique(exclude)

        try:
            setting = InvenTreeSetting.objects.exclude(id=self.id).filter(key__iexact=self.key)
            if setting.exists():
                raise ValidationError({'key': _('Key string must be unique')})
        except InvenTreeSetting.DoesNotExist:
            pass

    def choices(self):
        """
        Return the available choices for this setting (or None if no choices are defined)
        """

        return InvenTreeSetting.get_setting_choices(self.key)

    def is_bool(self):
        """
        Check if this setting is required to be a boolean value
        """

        validator = InvenTreeSetting.get_setting_validator(self.key)

        if validator == bool:
            return True

        if type(validator) in [list, tuple]:
            for v in validator:
                if v == bool:
                    return True

    def as_bool(self):
        """
        Return the value of this setting converted to a boolean value.

        Warning: Only use on values where is_bool evaluates to true!
        """

        return InvenTree.helpers.str2bool(self.value)

    def is_int(self):
        """
        Check if the setting is required to be an integer value:
        """

        validator = InvenTreeSetting.get_setting_validator(self.key)

        if validator == int:
            return True

        if type(validator) in [list, tuple]:
            for v in validator:
                if v == int:
                    return True

        return False

    def as_int(self):
        """
        Return the value of this setting converted to a boolean value.

        If an error occurs, return the default value
        """

        try:
            value = int(self.value)
        except (ValueError, TypeError):
            value = self.default_value()

        return value


class PriceBreak(models.Model):
    """
    Represents a PriceBreak model
    """

    class Meta:
        abstract = True

    quantity = InvenTree.fields.RoundingDecimalField(
        max_digits=15,
        decimal_places=5,
        default=1,
        validators=[MinValueValidator(1)],
        verbose_name=_('Quantity'),
        help_text=_('Price break quantity'),
    )

    price = MoneyField(
        max_digits=19,
        decimal_places=4,
        default_currency=currency_code_default(),
        null=True,
        verbose_name=_('Price'),
        help_text=_('Unit price at specified quantity'),
    )

    def convert_to(self, currency_code):
        """
        Convert the unit-price at this price break to the specified currency code.

        Args:
            currency_code - The currency code to convert to (e.g "USD" or "AUD")
        """

        try:
            converted = convert_money(self.price, currency_code)
        except MissingRate:
            print(f"WARNING: No currency conversion rate available for {self.price_currency} -> {currency_code}")
            return self.price.amount

        return converted.amount


def get_price(instance, quantity, moq=True, multiples=True, currency=None, break_name: str = 'price_breaks'):
    """ Calculate the price based on quantity price breaks.

    - Don't forget to add in flat-fee cost (base_cost field)
    - If MOQ (minimum order quantity) is required, bump quantity
    - If order multiples are to be observed, then we need to calculate based on that, too
    """

    if hasattr(instance, break_name):
        price_breaks = getattr(instance, break_name).all()
    else:
        price_breaks = []

    # No price break information available?
    if len(price_breaks) == 0:
        return None

    # Check if quantity is fraction and disable multiples
    multiples = (quantity % 1 == 0)

    # Order multiples
    if multiples:
        quantity = int(math.ceil(quantity / instance.multiple) * instance.multiple)

    pb_found = False
    pb_quantity = -1
    pb_cost = 0.0

    if currency is None:
        # Default currency selection
        currency = currency_code_default()

    pb_min = None
    for pb in price_breaks:
        # Store smallest price break
        if not pb_min:
            pb_min = pb

        # Ignore this pricebreak (quantity is too high)
        if pb.quantity > quantity:
            continue

        pb_found = True

        # If this price-break quantity is the largest so far, use it!
        if pb.quantity > pb_quantity:
            pb_quantity = pb.quantity

            # Convert everything to the selected currency
            pb_cost = pb.convert_to(currency)

    # Use smallest price break
    if not pb_found and pb_min:
        # Update price break information
        pb_quantity = pb_min.quantity
        pb_cost = pb_min.convert_to(currency)
        # Trigger cost calculation using smallest price break
        pb_found = True

    # Convert quantity to decimal.Decimal format
    quantity = decimal.Decimal(f'{quantity}')

    if pb_found:
        cost = pb_cost * quantity
        return InvenTree.helpers.normalize(cost + instance.base_cost)
    else:
        return None


class ColorTheme(models.Model):
    """ Color Theme Setting """

    default_color_theme = ('', _('Default'))

    name = models.CharField(max_length=20,
                            default='',
                            blank=True)

    user = models.CharField(max_length=150,
                            unique=True)

    @classmethod
    def get_color_themes_choices(cls):
        """ Get all color themes from static folder """

        # Get files list from css/color-themes/ folder
        files_list = []
        for file in os.listdir(settings.STATIC_COLOR_THEMES_DIR):
            files_list.append(os.path.splitext(file))

        # Get color themes choices (CSS sheets)
        choices = [(file_name.lower(), _(file_name.replace('-', ' ').title()))
                   for file_name, file_ext in files_list
                   if file_ext == '.css' and file_name.lower() != 'default']

        # Add default option as empty option
        choices.insert(0, cls.default_color_theme)

        return choices

    @classmethod
    def is_valid_choice(cls, user_color_theme):
        """ Check if color theme is valid choice """
        try:
            user_color_theme_name = user_color_theme.name
        except AttributeError:
            return False

        for color_theme in cls.get_color_themes_choices():
            if user_color_theme_name == color_theme[0]:
                return True

        return False<|MERGE_RESOLUTION|>--- conflicted
+++ resolved
@@ -205,17 +205,17 @@
             'validator': bool,
         },
 
-<<<<<<< HEAD
         'PART_SHOW_IMPORT': {
             'name': _('Show Import in Views'),
             'description': _('Display the import wizard in some part views'),
             'default': False,
-=======
+            'validator': bool,
+        },
+
         'PART_SHOW_PRICE_IN_FORMS': {
             'name': _('Show Price in Forms'),
             'description': _('Display part price in some forms'),
             'default': True,
->>>>>>> 3f1aca9e
             'validator': bool,
         },
 
