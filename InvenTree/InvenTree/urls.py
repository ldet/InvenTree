--- conflicted
+++ resolved
@@ -43,12 +43,8 @@
 from .views import AppearanceSelectView, SettingCategorySelectView
 from .views import DynamicJsView
 
-<<<<<<< HEAD
-from common.views import SettingEdit, UserSettingEdit
 from common.models import InvenTreeSetting
 
-=======
->>>>>>> ab32ab0b
 from .api import InfoView, NotFoundView
 from .api import ActionPluginView
 
@@ -58,10 +54,7 @@
 
 apipatterns = [
     url(r'^barcode/', include(barcode_api_urls)),
-<<<<<<< HEAD
-=======
     url(r'^settings/', include(common_api_urls)),
->>>>>>> ab32ab0b
     url(r'^part/', include(part_api_urls)),
     url(r'^bom/', include(bom_api_urls)),
     url(r'^company/', include(company_api_urls)),
