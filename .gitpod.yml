# List the start up tasks. Learn more https://www.gitpod.io/docs/config-start-tasks/
tasks:
 - name: Setup django
   before: |
      export INVENTREE_DB_ENGINE='sqlite3'
      export INVENTREE_DB_NAME='/workspace/InvenTree/dev/database.sqlite3'
      export INVENTREE_MEDIA_ROOT='/workspace/InvenTree/inventree-data/media'
      export INVENTREE_STATIC_ROOT='/workspace/InvenTree/dev/static'
      export PIP_USER='no'

      python3 -m venv venv
      source venv/bin/activate
      pip install invoke
      inv install
      mkdir dev
      inv update
      git clone git@github.com:inventree/demo-dataset.git /workspace/InvenTree/inventree-data
<<<<<<< HEAD
      invoke delete-data -f
=======
      invoke delete-data
>>>>>>> 83b74b25
      invoke import-records -f /workspace/InvenTree/inventree-data/inventree_data.json

      gp sync-done setup_server

 - name: Start server
   init: gp sync-await setup_server
   command: |
      gp sync-await setup_server
      export INVENTREE_DB_ENGINE='sqlite3'
      export INVENTREE_DB_NAME='/workspace/InvenTree/dev/database.sqlite3'
      export INVENTREE_MEDIA_ROOT='/workspace/InvenTree/inventree-data/media'
      export INVENTREE_STATIC_ROOT='/workspace/InvenTree/dev/static'

      source venv/bin/activate
      inv server

# List the ports to expose. Learn more https://www.gitpod.io/docs/config-ports/
ports:
  - port: 8000
    onOpen: open-preview

github:
  prebuilds:
    master: true
    pullRequests: false
    pullRequestsFromForks: true
    addBadge: true
    addLabel: gitpod-ready
    addCheck: false<|MERGE_RESOLUTION|>--- conflicted
+++ resolved
@@ -15,11 +15,7 @@
       mkdir dev
       inv update
       git clone git@github.com:inventree/demo-dataset.git /workspace/InvenTree/inventree-data
-<<<<<<< HEAD
       invoke delete-data -f
-=======
-      invoke delete-data
->>>>>>> 83b74b25
       invoke import-records -f /workspace/InvenTree/inventree-data/inventree_data.json
 
       gp sync-done setup_server
